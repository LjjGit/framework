{
    "name": "laravel/framework",
    "description": "The Laravel Framework.",
    "keywords": ["framework", "laravel"],
    "license": "MIT",
    "homepage": "https://laravel.com",
    "support": {
        "issues": "https://github.com/laravel/framework/issues",
        "source": "https://github.com/laravel/framework"
    },
    "authors": [
        {
            "name": "Taylor Otwell",
            "email": "taylor@laravel.com"
        }
    ],
    "require": {
        "php": "^7.3",
        "ext-json": "*",
        "ext-mbstring": "*",
        "ext-openssl": "*",
<<<<<<< HEAD
        "doctrine/inflector": "^1.1",
        "dragonmantank/cron-expression": "^3.0",
=======
        "doctrine/inflector": "^1.4|^2.0",
        "dragonmantank/cron-expression": "^2.0",
>>>>>>> 946f6692
        "egulias/email-validator": "^2.1.10",
        "league/commonmark": "^1.3",
        "league/flysystem": "^1.0.8",
        "monolog/monolog": "^2.0",
        "nesbot/carbon": "^2.17",
        "opis/closure": "^3.1",
        "psr/container": "^1.0",
        "psr/simple-cache": "^1.0",
        "ramsey/uuid": "^4.0",
        "swiftmailer/swiftmailer": "^6.0",
        "symfony/console": "^5.1",
        "symfony/error-handler": "^5.1",
        "symfony/finder": "^5.1",
        "symfony/http-foundation": "^5.1",
        "symfony/http-kernel": "^5.1",
        "symfony/mime": "^5.1",
        "symfony/process": "^5.1",
        "symfony/routing": "^5.1",
        "symfony/var-dumper": "^5.1",
        "tijsverkoyen/css-to-inline-styles": "^2.2.2",
        "vlucas/phpdotenv": "^4.0",
        "voku/portable-ascii": "^1.4.8"
    },
    "replace": {
        "illuminate/auth": "self.version",
        "illuminate/broadcasting": "self.version",
        "illuminate/bus": "self.version",
        "illuminate/cache": "self.version",
        "illuminate/collections": "self.version",
        "illuminate/config": "self.version",
        "illuminate/console": "self.version",
        "illuminate/container": "self.version",
        "illuminate/contracts": "self.version",
        "illuminate/cookie": "self.version",
        "illuminate/database": "self.version",
        "illuminate/encryption": "self.version",
        "illuminate/events": "self.version",
        "illuminate/filesystem": "self.version",
        "illuminate/hashing": "self.version",
        "illuminate/http": "self.version",
        "illuminate/log": "self.version",
        "illuminate/macroable": "self.version",
        "illuminate/mail": "self.version",
        "illuminate/notifications": "self.version",
        "illuminate/pagination": "self.version",
        "illuminate/pipeline": "self.version",
        "illuminate/queue": "self.version",
        "illuminate/redis": "self.version",
        "illuminate/routing": "self.version",
        "illuminate/session": "self.version",
        "illuminate/support": "self.version",
        "illuminate/testing": "self.version",
        "illuminate/translation": "self.version",
        "illuminate/validation": "self.version",
        "illuminate/view": "self.version"
    },
    "require-dev": {
        "aws/aws-sdk-php": "^3.0",
        "doctrine/dbal": "^2.6",
        "filp/whoops": "^2.4",
        "guzzlehttp/guzzle": "^6.3.1|^7.0",
        "league/flysystem-cached-adapter": "^1.0",
        "mockery/mockery": "^1.3.1",
        "orchestra/testbench-core": "^6.0",
        "pda/pheanstalk": "^4.0",
        "phpunit/phpunit": "^8.4|^9.0",
        "predis/predis": "^1.1.1",
        "symfony/cache": "^5.1"
    },
    "conflict": {
        "tightenco/collect": "<5.5.33"
    },
    "autoload": {
        "files": [
            "src/Illuminate/Foundation/helpers.php",
            "src/Illuminate/Support/helpers.php"
        ],
        "psr-4": {
            "Illuminate\\": "src/Illuminate/"
        }
    },
    "autoload-dev": {
        "files": [
            "tests/Database/stubs/MigrationCreatorFakeMigration.php"
        ],
        "psr-4": {
            "Illuminate\\Tests\\": "tests/"
        }
    },
    "extra": {
        "branch-alias": {
            "dev-master": "8.x-dev"
        }
    },
    "suggest": {
        "ext-gd": "Required to use Illuminate\\Http\\Testing\\FileFactory::image().",
        "ext-memcached": "Required to use the memcache cache driver.",
        "ext-pcntl": "Required to use all features of the queue worker.",
        "ext-posix": "Required to use all features of the queue worker.",
        "ext-redis": "Required to use the Redis cache and queue drivers (^4.0|^5.0).",
        "aws/aws-sdk-php": "Required to use the SQS queue driver, DynamoDb failed job storage and SES mail driver (^3.0).",
        "doctrine/dbal": "Required to rename columns and drop SQLite columns (^2.6).",
        "filp/whoops": "Required for friendly error pages in development (^2.4).",
        "fzaninotto/faker": "Required to use the eloquent factory builder (^1.9.1).",
        "guzzlehttp/guzzle": "Required to use the HTTP Client, Mailgun mail driver and the ping methods on schedules (^6.3.1|^7.0).",
        "laravel/tinker": "Required to use the tinker console command (^2.0).",
        "league/flysystem-aws-s3-v3": "Required to use the Flysystem S3 driver (^1.0).",
        "league/flysystem-cached-adapter": "Required to use the Flysystem cache (^1.0).",
        "league/flysystem-sftp": "Required to use the Flysystem SFTP driver (^1.0).",
        "mockery/mockery": "Required to use mocking (^1.3.1).",
        "nyholm/psr7": "Required to use PSR-7 bridging features (^1.2).",
        "pda/pheanstalk": "Required to use the beanstalk queue driver (^4.0).",
        "phpunit/phpunit": "Required to use assertions and run tests (^8.4|^9.0).",
        "psr/http-message": "Required to allow Storage::put to accept a StreamInterface (^1.0).",
        "pusher/pusher-php-server": "Required to use the Pusher broadcast driver (^4.0).",
        "symfony/cache": "Required to PSR-6 cache bridge (^5.1).",
        "symfony/filesystem": "Required to create relative storage directory symbolic links (^5.1).",
        "symfony/psr-http-message-bridge": "Required to use PSR-7 bridging features (^2.0).",
        "wildbit/swiftmailer-postmark": "Required to use Postmark mail driver (^3.0)."
    },
    "config": {
        "sort-packages": true
    },
    "minimum-stability": "dev",
    "prefer-stable": true
}<|MERGE_RESOLUTION|>--- conflicted
+++ resolved
@@ -19,13 +19,8 @@
         "ext-json": "*",
         "ext-mbstring": "*",
         "ext-openssl": "*",
-<<<<<<< HEAD
-        "doctrine/inflector": "^1.1",
+        "doctrine/inflector": "^1.4|^2.0",
         "dragonmantank/cron-expression": "^3.0",
-=======
-        "doctrine/inflector": "^1.4|^2.0",
-        "dragonmantank/cron-expression": "^2.0",
->>>>>>> 946f6692
         "egulias/email-validator": "^2.1.10",
         "league/commonmark": "^1.3",
         "league/flysystem": "^1.0.8",
