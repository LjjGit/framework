name: tests

on:
  push:
  pull_request:
  schedule:
    - cron: '0 0 * * *'

jobs:
  linux_tests:
    runs-on: ubuntu-20.04

    services:
      memcached:
        image: memcached:1.6-alpine
        ports:
          - 11211:11211
      mysql:
        image: mysql:5.7
        env:
          MYSQL_ALLOW_EMPTY_PASSWORD: yes
          MYSQL_DATABASE: forge
        ports:
          - 33306:3306
        options: --health-cmd="mysqladmin ping" --health-interval=10s --health-timeout=5s --health-retries=3
      redis:
        image: redis:5.0
        ports:
          - 6379:6379
        options: --entrypoint redis-server
<<<<<<< HEAD
=======
      dynamodb:
        image: amazon/dynamodb-local:latest
        ports:
          - 8888:8000
>>>>>>> ac66e87c

    strategy:
      fail-fast: true
      matrix:
        php: ['7.3', '7.4', '8.0']
        stability: [prefer-lowest, prefer-stable]
        include:
          - php: '8.1'
            flags: "--ignore-platform-req=php"
            stability: prefer-stable

    name: PHP ${{ matrix.php }} - ${{ matrix.stability }}

    steps:
      - name: Checkout code
        uses: actions/checkout@v2

      - name: Setup PHP
        uses: shivammathur/setup-php@v2
        with:
          php-version: ${{ matrix.php }}
          extensions: dom, curl, libxml, mbstring, zip, pcntl, pdo, sqlite, pdo_sqlite, gd, redis, memcached
          tools: composer:v2
          coverage: none

      - name: Set Minimum Guzzle Version
        uses: nick-invision/retry@v1
        with:
          timeout_minutes: 5
          max_attempts: 5
          command: composer require guzzlehttp/guzzle:^7.2 --no-interaction --no-update
        if: matrix.php >= 8

      - name: Install dependencies
        uses: nick-invision/retry@v1
        with:
          timeout_minutes: 5
          max_attempts: 5
          command: composer update --${{ matrix.stability }} --prefer-dist --no-interaction --no-progress ${{ matrix.flags }}

      - name: Execute tests
        continue-on-error: ${{ matrix.php > 8 }}
        run: vendor/bin/phpunit --verbose
        env:
          DB_PORT: ${{ job.services.mysql.ports[3306] }}
          DB_USERNAME: root
          DYNAMODB_CACHE_TABLE: laravel_dynamodb_test
          DYNAMODB_ENDPOINT: "http://localhost:8888"
          AWS_ACCESS_KEY_ID: random_key
          AWS_SECRET_ACCESS_KEY: random_secret

  windows_tests:
    runs-on: windows-latest

    strategy:
      fail-fast: true
      matrix:
        php: ['7.3', '7.4', '8.0']
        stability: [prefer-lowest, prefer-stable]
        include:
          - php: '8.1'
            flags: "--ignore-platform-req=php"
            stability: prefer-stable

    name: PHP ${{ matrix.php }} - ${{ matrix.stability }} - Windows

    steps:
      - name: Set git to use LF
        run: |
          git config --global core.autocrlf false
          git config --global core.eol lf

      - name: Checkout code
        uses: actions/checkout@v2

      - name: Setup PHP
        uses: shivammathur/setup-php@v2
        with:
          php-version: ${{ matrix.php }}
          extensions: dom, curl, libxml, mbstring, zip, pdo, sqlite, pdo_sqlite, gd, pdo_mysql, fileinfo, ftp, redis, memcached
          tools: composer:v2
          coverage: none

      - name: Set Minimum Guzzle Version
        uses: nick-invision/retry@v1
        with:
          timeout_minutes: 5
          max_attempts: 5
          command: composer require guzzlehttp/guzzle:^7.2 --no-interaction --no-update
        if: matrix.php >= 8

      - name: Install dependencies
        uses: nick-invision/retry@v1
        with:
          timeout_minutes: 5
          max_attempts: 5
          command: composer update --${{ matrix.stability }} --prefer-dist --no-interaction --no-progress ${{ matrix.flags }}

      - name: Execute tests
        continue-on-error: ${{ matrix.php > 8 }}
        run: vendor/bin/phpunit --verbose<|MERGE_RESOLUTION|>--- conflicted
+++ resolved
@@ -28,13 +28,10 @@
         ports:
           - 6379:6379
         options: --entrypoint redis-server
-<<<<<<< HEAD
-=======
       dynamodb:
         image: amazon/dynamodb-local:latest
         ports:
           - 8888:8000
->>>>>>> ac66e87c
 
     strategy:
       fail-fast: true
