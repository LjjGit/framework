name: tests

on:
  push:
    branches:
      - master
      - '*.x'
  pull_request:
  schedule:
    - cron: '0 0 * * *'

jobs:
  linux_tests:
    runs-on: ubuntu-22.04

    services:
      memcached:
        image: memcached:1.6-alpine
        ports:
          - 11211:11211
      mysql:
        image: mysql:5.7
        env:
          MYSQL_ALLOW_EMPTY_PASSWORD: yes
          MYSQL_DATABASE: forge
        ports:
          - 33306:3306
        options: --health-cmd="mysqladmin ping" --health-interval=10s --health-timeout=5s --health-retries=3
      redis:
        image: redis:7.0
        ports:
          - 6379:6379
        options: --entrypoint redis-server
      dynamodb:
        image: amazon/dynamodb-local:2.0.0
        ports:
          - 8888:8000

    strategy:
      fail-fast: true
      matrix:
<<<<<<< HEAD
        php: [8.2]
=======
        php: [8.1, 8.2, 8.3]
>>>>>>> 56d59a7a
        stability: [prefer-lowest, prefer-stable]

    name: PHP ${{ matrix.php }} - ${{ matrix.stability }}

    steps:
      - name: Checkout code
        uses: actions/checkout@v3
        with:
          fetch-depth: 0

      - name: Setup PHP
        uses: shivammathur/setup-php@v2
        with:
          php-version: ${{ matrix.php }}
          extensions: dom, curl, libxml, mbstring, zip, pcntl, pdo, sqlite, pdo_sqlite, gd, redis-phpredis/phpredis@5.3.7, igbinary, msgpack, lzf, zstd, lz4, memcached, gmp
          ini-values: error_reporting=E_ALL
          tools: composer:v2
          coverage: none
        env:
          REDIS_CONFIGURE_OPTS: --enable-redis --enable-redis-igbinary --enable-redis-msgpack --enable-redis-lzf --with-liblzf --enable-redis-zstd --with-libzstd --enable-redis-lz4 --with-liblz4
          REDIS_LIBS: liblz4-dev, liblzf-dev, libzstd-dev

      - name: Set Minimum PHP 8.2 Versions
        uses: nick-fields/retry@v2
        with:
          timeout_minutes: 5
          max_attempts: 5
          command: composer require guzzlehttp/psr7:^2.4 --no-interaction --no-update
        if: matrix.php >= 8.2

      - name: Install dependencies
        uses: nick-fields/retry@v2
        with:
          timeout_minutes: 5
          max_attempts: 5
          command: composer update --${{ matrix.stability }} --prefer-dist --no-interaction --no-progress
        if: matrix.php <= 8.2

      - name: Install dependencies
        uses: nick-fields/retry@v2
        with:
          timeout_minutes: 5
          max_attempts: 5
          command: composer update --${{ matrix.stability }} --prefer-dist --no-interaction --no-progress --ignore-platform-req=php
        if: matrix.php == 8.3

      - name: Execute tests
        run: vendor/bin/phpunit --display-deprecation
        env:
          DB_PORT: ${{ job.services.mysql.ports[3306] }}
          DB_USERNAME: root
          DYNAMODB_CACHE_TABLE: laravel_dynamodb_test
          DYNAMODB_ENDPOINT: "http://localhost:8888"
          AWS_ACCESS_KEY_ID: randomKey
          AWS_SECRET_ACCESS_KEY: randomSecret

      - name: Store artifacts
        uses: actions/upload-artifact@v3
        with:
          name: logs
          path: |
            vendor/orchestra/testbench-core/laravel/storage/logs
            !vendor/**/.gitignore

  windows_tests:
    runs-on: windows-2019

    strategy:
      fail-fast: true
      matrix:
<<<<<<< HEAD
        php: [8.2]
=======
        php: [8.1, 8.2, 8.3]
>>>>>>> 56d59a7a
        stability: [prefer-lowest, prefer-stable]

    name: PHP ${{ matrix.php }} - ${{ matrix.stability }} - Windows

    steps:
      - name: Set git to use LF
        run: |
          git config --global core.autocrlf false
          git config --global core.eol lf

      - name: Checkout code
        uses: actions/checkout@v3
        with:
          fetch-depth: 0

      - name: Setup PHP
        uses: shivammathur/setup-php@v2
        with:
          php-version: ${{ matrix.php }}
          extensions: dom, curl, libxml, mbstring, zip, pdo, sqlite, pdo_sqlite, gd, pdo_mysql, fileinfo, ftp, redis, memcached, gmp
          tools: composer:v2
          coverage: none

      - name: Set Minimum PHP 8.2 Versions
        uses: nick-fields/retry@v2
        with:
          timeout_minutes: 5
          max_attempts: 5
          command: composer require guzzlehttp/psr7:~2.4 --no-interaction --no-update
        if: matrix.php >= 8.2

      - name: Install dependencies
        uses: nick-fields/retry@v2
        with:
          timeout_minutes: 5
          max_attempts: 5
          command: composer update --${{ matrix.stability }} --prefer-dist --no-interaction --no-progress
        if: matrix.php <= 8.2

      - name: Install dependencies
        uses: nick-fields/retry@v2
        with:
          timeout_minutes: 5
          max_attempts: 5
          command: composer update --${{ matrix.stability }} --prefer-dist --no-interaction --no-progress --ignore-platform-req=php
        if: matrix.php == 8.3

      - name: Execute tests
        run: vendor/bin/phpunit
        env:
          AWS_ACCESS_KEY_ID: random_key
          AWS_SECRET_ACCESS_KEY: random_secret

      - name: Store artifacts
        uses: actions/upload-artifact@v3
        with:
          name: logs
          path: |
            vendor/orchestra/testbench-core/laravel/storage/logs
            !vendor/**/.gitignore<|MERGE_RESOLUTION|>--- conflicted
+++ resolved
@@ -39,11 +39,7 @@
     strategy:
       fail-fast: true
       matrix:
-<<<<<<< HEAD
-        php: [8.2]
-=======
-        php: [8.1, 8.2, 8.3]
->>>>>>> 56d59a7a
+        php: [8.2, 8.3]
         stability: [prefer-lowest, prefer-stable]
 
     name: PHP ${{ matrix.php }} - ${{ matrix.stability }}
@@ -114,11 +110,7 @@
     strategy:
       fail-fast: true
       matrix:
-<<<<<<< HEAD
-        php: [8.2]
-=======
-        php: [8.1, 8.2, 8.3]
->>>>>>> 56d59a7a
+        php: [8.2, 8.3]
         stability: [prefer-lowest, prefer-stable]
 
     name: PHP ${{ matrix.php }} - ${{ matrix.stability }} - Windows
