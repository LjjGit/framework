name: tests

on:
  push:
    branches:
      - master
      - '*.x'
  pull_request:
  schedule:
    - cron: '0 0 * * *'

jobs:
  linux_tests:
    runs-on: ubuntu-24.04

    services:
      memcached:
        image: memcached:1.6-alpine
        ports:
          - 11211:11211
      mysql:
        image: mysql:5.7
        env:
          MYSQL_ALLOW_EMPTY_PASSWORD: yes
          MYSQL_DATABASE: forge
        ports:
          - 33306:3306
        options: --health-cmd="mysqladmin ping" --health-interval=10s --health-timeout=5s --health-retries=3
      redis:
        image: redis:7.0
        ports:
          - 6379:6379
        options: --entrypoint redis-server
      dynamodb:
        image: amazon/dynamodb-local:2.0.0
        ports:
          - 8888:8000

    strategy:
      fail-fast: true
      matrix:
<<<<<<< HEAD
        php: [8.3, 8.4]
        phpunit: ['10.5.35', '11.5.3', '12.0.0', '12.1.0']
        stability: [prefer-lowest, prefer-stable]
=======
        php: [8.2, 8.3, 8.4]
        phpunit: ['10.5.35', '11.5.3', '12.0.0', '12.2.0']
        stability: [prefer-lowest, prefer-stable]
        exclude:
          - php: 8.2
            phpunit: '12.0.0'
          - php: 8.2
            phpunit: '12.2.0'
        include:
          - php: 8.3
            phpunit: '12.1.0'
            stability: prefer-stable
>>>>>>> 7d264a0d

    name: PHP ${{ matrix.php }} - PHPUnit ${{ matrix.phpunit }} - ${{ matrix.stability }}

    steps:
      - name: Checkout code
        uses: actions/checkout@v4

      - name: Setup PHP
        uses: shivammathur/setup-php@v2
        with:
          php-version: ${{ matrix.php }}
          extensions: dom, curl, libxml, mbstring, zip, pcntl, pdo, sqlite, pdo_sqlite, gd, redis, igbinary, msgpack, memcached, gmp, :php-psr
          ini-values: error_reporting=E_ALL
          tools: composer:v2
          coverage: none
        env:
          REDIS_CONFIGURE_OPTS: --enable-redis --enable-redis-igbinary --enable-redis-msgpack --enable-redis-lzf --with-liblzf --enable-redis-zstd --with-libzstd --enable-redis-lz4 --with-liblz4
          REDIS_LIBS: liblz4-dev, liblzf-dev, libzstd-dev

      - name: Set Framework version
        run: composer config version "13.x-dev"

      - name: Install dependencies
        uses: nick-fields/retry@v3
        with:
          timeout_minutes: 5
          max_attempts: 5
          command: composer update --${{ matrix.stability }} --prefer-dist --no-interaction --no-progress --with="phpunit/phpunit:~${{ matrix.phpunit }}"

      - name: Execute tests
        run: vendor/bin/phpunit --display-deprecation ${{ matrix.stability == 'prefer-stable' && '--fail-on-deprecation' || '' }}
        env:
          DB_PORT: ${{ job.services.mysql.ports[3306] }}
          DB_USERNAME: root
          DYNAMODB_CACHE_TABLE: laravel_dynamodb_test
          DYNAMODB_ENDPOINT: "http://localhost:8888"
          AWS_ACCESS_KEY_ID: randomKey
          AWS_SECRET_ACCESS_KEY: randomSecret

      - name: Store artifacts
        uses: actions/upload-artifact@v4
        with:
          name: linux-logs-${{ matrix.php }}-${{ matrix.phpunit }}-${{ matrix.stability }}
          path: |
            vendor/orchestra/testbench-core/laravel/storage/logs
            !vendor/**/.gitignore

  windows_tests:
    runs-on: windows-2022

    strategy:
      fail-fast: true
      matrix:
        php: [8.3, 8.4]
        phpunit: ['10.5.35', '11.5.3', '12.0.0', '12.1.0']
        stability: [prefer-lowest, prefer-stable]

    name: PHP ${{ matrix.php }} - PHPUnit ${{ matrix.phpunit }} - ${{ matrix.stability }} - Windows

    steps:
      - name: Set git to use LF
        run: |
          git config --global core.autocrlf false
          git config --global core.eol lf

      - name: Checkout code
        uses: actions/checkout@v4

      - name: Setup PHP
        uses: shivammathur/setup-php@v2
        with:
          php-version: ${{ matrix.php }}
          extensions: dom, curl, libxml, mbstring, zip, pdo, sqlite, pdo_sqlite, gd, pdo_mysql, fileinfo, ftp, redis, memcached, gmp, intl, :php-psr
          tools: composer:v2
          coverage: none

      - name: Set Framework version
        run: composer config version "13.x-dev"

      - name: Install dependencies
        uses: nick-fields/retry@v3
        with:
          timeout_minutes: 5
          max_attempts: 5
          command: composer update --${{ matrix.stability }} --prefer-dist --no-interaction --no-progress --with="phpunit/phpunit:~${{ matrix.phpunit }}"

      - name: Execute tests
        run: vendor/bin/phpunit
        env:
          AWS_ACCESS_KEY_ID: random_key
          AWS_SECRET_ACCESS_KEY: random_secret

      - name: Store artifacts
        uses: actions/upload-artifact@v4
        with:
          name: windows-logs-${{ matrix.php }}-${{ matrix.phpunit }}-${{ matrix.stability }}
          path: |
            vendor/orchestra/testbench-core/laravel/storage/logs
            !vendor/**/.gitignore<|MERGE_RESOLUTION|>--- conflicted
+++ resolved
@@ -39,24 +39,13 @@
     strategy:
       fail-fast: true
       matrix:
-<<<<<<< HEAD
         php: [8.3, 8.4]
-        phpunit: ['10.5.35', '11.5.3', '12.0.0', '12.1.0']
-        stability: [prefer-lowest, prefer-stable]
-=======
-        php: [8.2, 8.3, 8.4]
         phpunit: ['10.5.35', '11.5.3', '12.0.0', '12.2.0']
         stability: [prefer-lowest, prefer-stable]
-        exclude:
-          - php: 8.2
-            phpunit: '12.0.0'
-          - php: 8.2
-            phpunit: '12.2.0'
         include:
           - php: 8.3
             phpunit: '12.1.0'
             stability: prefer-stable
->>>>>>> 7d264a0d
 
     name: PHP ${{ matrix.php }} - PHPUnit ${{ matrix.phpunit }} - ${{ matrix.stability }}
 
