--- conflicted
+++ resolved
@@ -16,25 +16,14 @@
     "require": {
         "php": "^8.0.2",
         "ext-json": "*",
-<<<<<<< HEAD
         "illuminate/collections": "^9.0",
         "illuminate/container": "^9.0",
         "illuminate/contracts": "^9.0",
         "illuminate/macroable": "^9.0",
         "illuminate/support": "^9.0",
         "league/commonmark": "^2.0.2",
-        "psr/log": "^1.0",
+        "psr/log": "^1.0|^2.0",
         "symfony/mailer": "^6.0",
-=======
-        "illuminate/collections": "^8.0",
-        "illuminate/container": "^8.0",
-        "illuminate/contracts": "^8.0",
-        "illuminate/macroable": "^8.0",
-        "illuminate/support": "^8.0",
-        "league/commonmark": "^1.3|^2.0.2",
-        "psr/log": "^1.0|^2.0",
-        "swiftmailer/swiftmailer": "^6.3",
->>>>>>> a0492791
         "tijsverkoyen/css-to-inline-styles": "^2.2.2"
     },
     "autoload": {
