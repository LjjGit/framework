--- conflicted
+++ resolved
@@ -230,14 +230,10 @@
             $parameters = $data->all();
         }
 
-<<<<<<< HEAD
-        return " @component('{$class}', '{$component}', [".$this->attributesToString($parameters, $escapeBound = false).'])
+        return "##BEGIN-COMPONENT-CLASS##@component('{$class}', '{$component}', [".$this->attributesToString($parameters, $escapeBound = false).'])
 <?php if (isset($attributes) && $constructor = (new ReflectionClass('.$class.'::class))->getConstructor()): ?>
 <?php $attributes = $attributes->except(collect($constructor->getParameters())->map->getName()->all()); ?>
 <?php endif; ?>
-=======
-        return "##BEGIN-COMPONENT-CLASS##@component('{$class}', '{$component}', [".$this->attributesToString($parameters, $escapeBound = false).'])
->>>>>>> 5d572e7a
 <?php $component->withAttributes(['.$this->attributesToString($attributes->all(), $escapeAttributes = $class !== DynamicComponent::class).']); ?>';
     }
 
