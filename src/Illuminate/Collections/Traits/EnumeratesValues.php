--- conflicted
+++ resolved
@@ -721,8 +721,6 @@
     }
 
     /**
-<<<<<<< HEAD
-=======
      * Pass the collection through a series of callable pipes and return the result.
      *
      * @param  array<callable>  $pipes
@@ -739,20 +737,6 @@
     }
 
     /**
-     * Pass the collection to the given callback and then return it.
-     *
-     * @param  callable  $callback
-     * @return $this
-     */
-    public function tap(callable $callback)
-    {
-        $callback(clone $this);
-
-        return $this;
-    }
-
-    /**
->>>>>>> 5321e34a
      * Reduce the collection to a single value.
      *
      * @template TReduceInitial
