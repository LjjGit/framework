<?php

namespace Illuminate\Concurrency;

use Illuminate\Process\Factory as ProcessFactory;
use Illuminate\Support\MultipleInstanceManager;
use RuntimeException;
use Spatie\Fork\Fork;

/**
 * @mixin \Illuminate\Contracts\Concurrency\Driver
 */
class ConcurrencyManager extends MultipleInstanceManager
{
    /**
     * Get a driver instance by name.
     *
     * @param  string|null  $name
     * @return mixed
     */
    public function driver($name = null)
    {
        return $this->instance($name);
    }

    /**
     * Create an instance of the process concurrency driver.
     *
     * @param  array  $config
     * @return \Illuminate\Concurrency\ProcessDriver
     */
    public function createProcessDriver(array $config)
    {
        return new ProcessDriver($this->app->make(ProcessFactory::class));
    }

    /**
     * Create an instance of the fork concurrency driver.
     *
     * @param  array  $config
     * @return \Illuminate\Concurrency\ForkDriver
     */
    public function createForkDriver(array $config)
    {
        if (! $this->app->runningInConsole()) {
            throw new RuntimeException('Due to PHP limitations, the fork driver may not be used within web requests.');
        }

        if (! class_exists(Fork::class)) {
            throw new RuntimeException('Please install the "spatie/fork" Composer package in order to utilize the "fork" driver.');
        }

        return new ForkDriver;
    }

    /**
     * Create an instance of the sync concurrency driver.
     *
     * @param  array  $config
     * @return \Illuminate\Concurrency\SyncDriver
     */
    public function createSyncDriver(array $config)
    {
        return new SyncDriver;
    }

    /**
     * Get the default instance name.
     *
     * @return string
     */
    public function getDefaultInstance()
    {
<<<<<<< HEAD
        return $this->app['config']['concurrency.default']
            ?? $this->app['config']['concurrency.driver']
            ?? 'process';
=======
        return $this->app['config']['concurrency.driver'] ?? 'process';
>>>>>>> fc71e91f
    }

    /**
     * Set the default instance name.
     *
     * @param  string  $name
     * @return void
     */
    public function setDefaultInstance($name)
    {
<<<<<<< HEAD
        $this->app['config']['concurrency.default'] = $name;
=======
>>>>>>> fc71e91f
        $this->app['config']['concurrency.driver'] = $name;
    }

    /**
     * Get the instance specific configuration.
     *
     * @param  string  $name
     * @return array
     */
    public function getInstanceConfig($name)
    {
        return $this->app['config']->get(
            'concurrency.driver.'.$name, ['driver' => $name],
        );
    }
}<|MERGE_RESOLUTION|>--- conflicted
+++ resolved
@@ -71,13 +71,9 @@
      */
     public function getDefaultInstance()
     {
-<<<<<<< HEAD
         return $this->app['config']['concurrency.default']
             ?? $this->app['config']['concurrency.driver']
             ?? 'process';
-=======
-        return $this->app['config']['concurrency.driver'] ?? 'process';
->>>>>>> fc71e91f
     }
 
     /**
@@ -88,10 +84,7 @@
      */
     public function setDefaultInstance($name)
     {
-<<<<<<< HEAD
         $this->app['config']['concurrency.default'] = $name;
-=======
->>>>>>> fc71e91f
         $this->app['config']['concurrency.driver'] = $name;
     }
 
