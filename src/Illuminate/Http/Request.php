--- conflicted
+++ resolved
@@ -606,14 +606,9 @@
      */
     public function offsetExists($offset)
     {
-<<<<<<< HEAD
         return Arr::has(
-            $this->all() + $this->route()->parameters(), $offset
-=======
-        return array_key_exists(
-            $offset,
-            $this->all() + $this->route()->parameters()
->>>>>>> e1c990a8
+            $this->all() + $this->route()->parameters(),
+            $offset
         );
     }
 
