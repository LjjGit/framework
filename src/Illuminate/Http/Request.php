<?php

namespace Illuminate\Http;

use ArrayAccess;
use Closure;
use Illuminate\Contracts\Support\Arrayable;
use Illuminate\Session\SymfonySessionDecorator;
use Illuminate\Support\Arr;
use Illuminate\Support\Str;
use Illuminate\Support\Traits\Macroable;
use RuntimeException;
use Symfony\Component\HttpFoundation\Exception\SessionNotFoundException;
use Symfony\Component\HttpFoundation\InputBag;
use Symfony\Component\HttpFoundation\Request as SymfonyRequest;
use Symfony\Component\HttpFoundation\Session\SessionInterface;

/**
 * @method array validate(array $rules, ...$params)
 * @method array validateWithBag(string $errorBag, array $rules, ...$params)
 * @method bool hasValidSignature(bool $absolute = true)
 */
class Request extends SymfonyRequest implements Arrayable, ArrayAccess
{
    use Concerns\CanBePrecognitive,
        Concerns\InteractsWithContentTypes,
        Concerns\InteractsWithFlashData,
        Concerns\InteractsWithInput,
        Macroable;

    /**
     * The decoded JSON content for the request.
     *
     * @var \Symfony\Component\HttpFoundation\ParameterBag|null
     */
    protected $json;

    /**
     * All of the converted files for the request.
     *
     * @var array
     */
    protected $convertedFiles;

    /**
     * The user resolver callback.
     *
     * @var \Closure
     */
    protected $userResolver;

    /**
     * The route resolver callback.
     *
     * @var \Closure
     */
    protected $routeResolver;

    /**
     * Create a new Illuminate HTTP request from server variables.
     *
     * @return static
     */
    public static function capture()
    {
        static::enableHttpMethodParameterOverride();

        return static::createFromBase(SymfonyRequest::createFromGlobals());
    }

    /**
     * Return the Request instance.
     *
     * @return $this
     */
    public function instance()
    {
        return $this;
    }

    /**
     * Get the request method.
     *
     * @return string
     */
    public function method()
    {
        return $this->getMethod();
    }

    /**
     * Get the root URL for the application.
     *
     * @return string
     */
    public function root()
    {
        return rtrim($this->getSchemeAndHttpHost().$this->getBaseUrl(), '/');
    }

    /**
     * Get the URL (no query string) for the request.
     *
     * @return string
     */
    public function url()
    {
        return rtrim(preg_replace('/\?.*/', '', $this->getUri()), '/');
    }

    /**
     * Get the full URL for the request.
     *
     * @return string
     */
    public function fullUrl()
    {
        $query = $this->getQueryString();

        $question = $this->getBaseUrl().$this->getPathInfo() === '/' ? '/?' : '?';

        return $query ? $this->url().$question.$query : $this->url();
    }

    /**
     * Get the full URL for the request with the added query string parameters.
     *
     * @param  array  $query
     * @return string
     */
    public function fullUrlWithQuery(array $query)
    {
        $question = $this->getBaseUrl().$this->getPathInfo() === '/' ? '/?' : '?';

        return count($this->query()) > 0
            ? $this->url().$question.Arr::query(array_merge($this->query(), $query))
            : $this->fullUrl().$question.Arr::query($query);
    }

    /**
     * Get the full URL for the request without the given query string parameters.
     *
     * @param  array|string  $keys
     * @return string
     */
    public function fullUrlWithoutQuery($keys)
    {
        $query = Arr::except($this->query(), $keys);

        $question = $this->getBaseUrl().$this->getPathInfo() === '/' ? '/?' : '?';

        return count($query) > 0
            ? $this->url().$question.Arr::query($query)
            : $this->url();
    }

    /**
     * Get the current path info for the request.
     *
     * @return string
     */
    public function path()
    {
        $pattern = trim($this->getPathInfo(), '/');

        return $pattern === '' ? '/' : $pattern;
    }

    /**
     * Get the current decoded path info for the request.
     *
     * @return string
     */
    public function decodedPath()
    {
        return rawurldecode($this->path());
    }

    /**
     * Get a segment from the URI (1 based index).
     *
     * @param  int  $index
     * @param  string|null  $default
     * @return string|null
     */
    public function segment($index, $default = null)
    {
        return Arr::get($this->segments(), $index - 1, $default);
    }

    /**
     * Get all of the segments for the request path.
     *
     * @return array
     */
    public function segments()
    {
        $segments = explode('/', $this->decodedPath());

        return array_values(array_filter($segments, function ($value) {
            return $value !== '';
        }));
    }

    /**
     * Determine if the current request URI matches a pattern.
     *
     * @param  mixed  ...$patterns
     * @return bool
     */
    public function is(...$patterns)
    {
        $path = $this->decodedPath();

        return collect($patterns)->contains(fn ($pattern) => Str::is($pattern, $path));
    }

    /**
     * Determine if the route name matches a given pattern.
     *
     * @param  mixed  ...$patterns
     * @return bool
     */
    public function routeIs(...$patterns)
    {
        return $this->route() && $this->route()->named(...$patterns);
    }

    /**
     * Determine if the current request URL and query string match a pattern.
     *
     * @param  mixed  ...$patterns
     * @return bool
     */
    public function fullUrlIs(...$patterns)
    {
        $url = $this->fullUrl();

        return collect($patterns)->contains(fn ($pattern) => Str::is($pattern, $url));
    }

    /**
     * Get the host name.
     *
     * @return string
     */
    public function host()
    {
        return $this->getHost();
    }

    /**
     * Get the HTTP host being requested.
     *
     * @return string
     */
    public function httpHost()
    {
        return $this->getHttpHost();
    }

    /**
     * Get the scheme and HTTP host.
     *
     * @return string
     */
    public function schemeAndHttpHost()
    {
        return $this->getSchemeAndHttpHost();
    }

    /**
     * Determine if the request is the result of an AJAX call.
     *
     * @return bool
     */
    public function ajax()
    {
        return $this->isXmlHttpRequest();
    }

    /**
     * Determine if the request is the result of a PJAX call.
     *
     * @return bool
     */
    public function pjax()
    {
        return $this->headers->get('X-PJAX') == true;
    }

    /**
     * Determine if the request is the result of a prefetch call.
     *
     * @return bool
     */
    public function prefetch()
    {
        return strcasecmp($this->server->get('HTTP_X_MOZ') ?? '', 'prefetch') === 0 ||
               strcasecmp($this->headers->get('Purpose') ?? '', 'prefetch') === 0;
    }

    /**
     * Determine if the request is over HTTPS.
     *
     * @return bool
     */
    public function secure()
    {
        return $this->isSecure();
    }

    /**
     * Get the client IP address.
     *
     * @return string|null
     */
    public function ip()
    {
        return $this->getClientIp();
    }

    /**
     * Get the client IP addresses.
     *
     * @return array
     */
    public function ips()
    {
        return $this->getClientIps();
    }

    /**
     * Get the client user agent.
     *
     * @return string|null
     */
    public function userAgent()
    {
        return $this->headers->get('User-Agent');
    }

    /**
     * Merge new input into the current request's input array.
     *
     * @param  array  $input
     * @return $this
     */
    public function merge(array $input)
    {
        $this->getInputSource()->add($input);

        return $this;
    }

    /**
     * Merge new input into the request's input, but only when that key is missing from the request.
     *
     * @param  array  $input
     * @return $this
     */
    public function mergeIfMissing(array $input)
    {
        return $this->merge(collect($input)->filter(function ($value, $key) {
            return $this->missing($key);
        })->toArray());
    }

    /**
     * Replace the input for the current request.
     *
     * @param  array  $input
     * @return $this
     */
    public function replace(array $input)
    {
        $this->getInputSource()->replace($input);

        return $this;
    }

    /**
     * This method belongs to Symfony HttpFoundation and is not usually needed when using Laravel.
     *
     * Instead, you may use the "input" method.
     *
     * @param  string  $key
     * @param  mixed  $default
     * @return mixed
     */
    public function get(string $key, mixed $default = null): mixed
    {
        return parent::get($key, $default);
    }

    /**
     * Get the JSON payload for the request.
     *
     * @param  string|null  $key
     * @param  mixed  $default
     * @return \Symfony\Component\HttpFoundation\ParameterBag|mixed
     */
    public function json($key = null, $default = null)
    {
        if (! isset($this->json)) {
            $this->json = new InputBag((array) json_decode($this->getContent(), true));
        }

        if (is_null($key)) {
            return $this->json;
        }

        return data_get($this->json->all(), $key, $default);
    }

    /**
     * Get the input source for the request.
     *
     * @return \Symfony\Component\HttpFoundation\ParameterBag
     */
    protected function getInputSource()
    {
        if ($this->isJson()) {
            return $this->json();
        }

        return in_array($this->getRealMethod(), ['GET', 'HEAD']) ? $this->query : $this->request;
    }

    /**
     * Create a new request instance from the given Laravel request.
     *
     * @param  \Illuminate\Http\Request  $from
     * @param  \Illuminate\Http\Request|null  $to
     * @return static
     */
    public static function createFrom(self $from, $to = null)
    {
        $request = $to ?: new static;

        $files = array_filter($from->files->all());

        $request->initialize(
            $from->query->all(),
            $from->request->all(),
            $from->attributes->all(),
            $from->cookies->all(),
            $files,
            $from->server->all(),
            $from->getContent()
        );

        $request->headers->replace($from->headers->all());

        $request->setRequestLocale($from->getLocale());

        $request->setDefaultRequestLocale($from->getDefaultLocale());

        $request->setJson($from->json());

        if ($from->hasSession() && $session = $from->session()) {
            $request->setLaravelSession($session);
        }

        $request->setUserResolver($from->getUserResolver());

        $request->setRouteResolver($from->getRouteResolver());

        return $request;
    }

    /**
     * Create an Illuminate request from a Symfony instance.
     *
     * @param  \Symfony\Component\HttpFoundation\Request  $request
     * @return static
     */
    public static function createFromBase(SymfonyRequest $request)
    {
        $newRequest = (new static)->duplicate(
            $request->query->all(), $request->request->all(), $request->attributes->all(),
            $request->cookies->all(), $request->files->all(), $request->server->all()
        );

        $newRequest->headers->replace($request->headers->all());

        $newRequest->content = $request->content;

        if ($newRequest->isJson()) {
            $newRequest->request = $newRequest->json();
        }

        return $newRequest;
    }

    /**
     * {@inheritdoc}
     *
     * @return static
     */
<<<<<<< HEAD
    public function duplicate(array $query = null, array $request = null, array $attributes = null, array $cookies = null, array $files = null, array $server = null): static
=======
    public function duplicate(?array $query = null, ?array $request = null, ?array $attributes = null, ?array $cookies = null, ?array $files = null, ?array $server = null)
>>>>>>> 863d9289
    {
        return parent::duplicate($query, $request, $attributes, $cookies, $this->filterFiles($files), $server);
    }

    /**
     * Filter the given array of files, removing any empty values.
     *
     * @param  mixed  $files
     * @return mixed
     */
    protected function filterFiles($files)
    {
        if (! $files) {
            return;
        }

        foreach ($files as $key => $file) {
            if (is_array($file)) {
                $files[$key] = $this->filterFiles($files[$key]);
            }

            if (empty($files[$key])) {
                unset($files[$key]);
            }
        }

        return $files;
    }

    /**
     * {@inheritdoc}
     */
    public function hasSession(bool $skipIfUninitialized = false): bool
    {
        return ! is_null($this->session);
    }

    /**
     * {@inheritdoc}
     */
    public function getSession(): SessionInterface
    {
        return $this->hasSession()
                    ? new SymfonySessionDecorator($this->session())
                    : throw new SessionNotFoundException;
    }

    /**
     * Get the session associated with the request.
     *
     * @return \Illuminate\Contracts\Session\Session
     *
     * @throws \RuntimeException
     */
    public function session()
    {
        if (! $this->hasSession()) {
            throw new RuntimeException('Session store not set on request.');
        }

        return $this->session;
    }

    /**
     * Set the session instance on the request.
     *
     * @param  \Illuminate\Contracts\Session\Session  $session
     * @return void
     */
    public function setLaravelSession($session)
    {
        $this->session = $session;
    }

    /**
     * Set the locale for the request instance.
     *
     * @param  string  $locale
     * @return void
     */
    public function setRequestLocale(string $locale)
    {
        $this->locale = $locale;
    }

    /**
     * Set the default locale for the request instance.
     *
     * @param  string  $locale
     * @return void
     */
    public function setDefaultRequestLocale(string $locale)
    {
        $this->defaultLocale = $locale;
    }

    /**
     * Get the user making the request.
     *
     * @param  string|null  $guard
     * @return mixed
     */
    public function user($guard = null)
    {
        return call_user_func($this->getUserResolver(), $guard);
    }

    /**
     * Get the route handling the request.
     *
     * @param  string|null  $param
     * @param  mixed  $default
     * @return \Illuminate\Routing\Route|object|string|null
     */
    public function route($param = null, $default = null)
    {
        $route = call_user_func($this->getRouteResolver());

        if (is_null($route) || is_null($param)) {
            return $route;
        }

        return $route->parameter($param, $default);
    }

    /**
     * Get a unique fingerprint for the request / route / IP address.
     *
     * @return string
     *
     * @throws \RuntimeException
     */
    public function fingerprint()
    {
        if (! $route = $this->route()) {
            throw new RuntimeException('Unable to generate fingerprint. Route unavailable.');
        }

        return sha1(implode('|', array_merge(
            $route->methods(),
            [$route->getDomain(), $route->uri(), $this->ip()]
        )));
    }

    /**
     * Set the JSON payload for the request.
     *
     * @param  \Symfony\Component\HttpFoundation\ParameterBag  $json
     * @return $this
     */
    public function setJson($json)
    {
        $this->json = $json;

        return $this;
    }

    /**
     * Get the user resolver callback.
     *
     * @return \Closure
     */
    public function getUserResolver()
    {
        return $this->userResolver ?: function () {
            //
        };
    }

    /**
     * Set the user resolver callback.
     *
     * @param  \Closure  $callback
     * @return $this
     */
    public function setUserResolver(Closure $callback)
    {
        $this->userResolver = $callback;

        return $this;
    }

    /**
     * Get the route resolver callback.
     *
     * @return \Closure
     */
    public function getRouteResolver()
    {
        return $this->routeResolver ?: function () {
            //
        };
    }

    /**
     * Set the route resolver callback.
     *
     * @param  \Closure  $callback
     * @return $this
     */
    public function setRouteResolver(Closure $callback)
    {
        $this->routeResolver = $callback;

        return $this;
    }

    /**
     * Get all of the input and files for the request.
     *
     * @return array
     */
    public function toArray(): array
    {
        return $this->all();
    }

    /**
     * Determine if the given offset exists.
     *
     * @param  string  $offset
     * @return bool
     */
    public function offsetExists($offset): bool
    {
        $route = $this->route();

        return Arr::has(
            $this->all() + ($route ? $route->parameters() : []),
            $offset
        );
    }

    /**
     * Get the value at the given offset.
     *
     * @param  string  $offset
     * @return mixed
     */
    public function offsetGet($offset): mixed
    {
        return $this->__get($offset);
    }

    /**
     * Set the value at the given offset.
     *
     * @param  string  $offset
     * @param  mixed  $value
     * @return void
     */
    public function offsetSet($offset, $value): void
    {
        $this->getInputSource()->set($offset, $value);
    }

    /**
     * Remove the value at the given offset.
     *
     * @param  string  $offset
     * @return void
     */
    public function offsetUnset($offset): void
    {
        $this->getInputSource()->remove($offset);
    }

    /**
     * Check if an input element is set on the request.
     *
     * @param  string  $key
     * @return bool
     */
    public function __isset($key)
    {
        return ! is_null($this->__get($key));
    }

    /**
     * Get an input element from the request.
     *
     * @param  string  $key
     * @return mixed
     */
    public function __get($key)
    {
        return Arr::get($this->all(), $key, fn () => $this->route($key));
    }
}<|MERGE_RESOLUTION|>--- conflicted
+++ resolved
@@ -498,11 +498,7 @@
      *
      * @return static
      */
-<<<<<<< HEAD
-    public function duplicate(array $query = null, array $request = null, array $attributes = null, array $cookies = null, array $files = null, array $server = null): static
-=======
-    public function duplicate(?array $query = null, ?array $request = null, ?array $attributes = null, ?array $cookies = null, ?array $files = null, ?array $server = null)
->>>>>>> 863d9289
+    public function duplicate(?array $query = null, ?array $request = null, ?array $attributes = null, ?array $cookies = null, ?array $files = null, ?array $server = null): static
     {
         return parent::duplicate($query, $request, $attributes, $cookies, $this->filterFiles($files), $server);
     }
