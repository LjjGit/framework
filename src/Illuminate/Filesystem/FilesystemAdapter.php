--- conflicted
+++ resolved
@@ -27,7 +27,6 @@
 use League\Flysystem\Visibility;
 use PHPUnit\Framework\Assert as PHPUnit;
 use Psr\Http\Message\StreamInterface;
-use Psr\Http\Message\UriInterface;
 use RuntimeException;
 use Symfony\Component\HttpFoundation\StreamedResponse;
 
@@ -584,40 +583,7 @@
             throw new RuntimeException('This driver does not support creating temporary URLs.');
         }
 
-<<<<<<< HEAD
         return $this->adapter->getTemporaryUrl($path, $expiration, $options);
-=======
-    /**
-     * Get a temporary URL for the file at the given path.
-     *
-     * @param  \League\Flysystem\AwsS3v3\AwsS3Adapter  $adapter
-     * @param  string  $path
-     * @param  \DateTimeInterface  $expiration
-     * @param  array  $options
-     * @return string
-     */
-    public function getAwsTemporaryUrl($adapter, $path, $expiration, $options)
-    {
-        $client = $adapter->getClient();
-
-        $command = $client->getCommand('GetObject', array_merge([
-            'Bucket' => $adapter->getBucket(),
-            'Key' => $adapter->getPathPrefix().$path,
-        ], $options));
-
-        $uri = $client->createPresignedRequest(
-            $command, $expiration
-        )->getUri();
-
-        // If an explicit base URL has been set on the disk configuration then we will use
-        // it as the base URL instead of the default path. This allows the developer to
-        // have full control over the base path for this filesystem's generated URLs.
-        if (! is_null($url = $this->driver->getConfig()->get('url'))) {
-            $uri = $this->replaceBaseUrl($uri, $url);
-        }
-
-        return (string) $uri;
->>>>>>> 0798479b
     }
 
     /**
