{
    "name": "illuminate/console",
    "description": "The Illuminate Console package.",
    "license": "MIT",
    "homepage": "https://laravel.com",
    "support": {
        "issues": "https://github.com/laravel/framework/issues",
        "source": "https://github.com/laravel/framework"
    },
    "authors": [
        {
            "name": "Taylor Otwell",
            "email": "taylor@laravel.com"
        }
    ],
    "require": {
<<<<<<< HEAD
        "php": "^8.2",
        "illuminate/collections": "^11.0",
        "illuminate/contracts": "^11.0",
        "illuminate/macroable": "^11.0",
        "illuminate/support": "^11.0",
        "illuminate/view": "^11.0",
=======
        "php": "^8.1",
        "ext-mbstring": "*",
        "illuminate/collections": "^10.0",
        "illuminate/contracts": "^10.0",
        "illuminate/macroable": "^10.0",
        "illuminate/support": "^10.0",
        "illuminate/view": "^10.0",
>>>>>>> cb40a659
        "nunomaduro/termwind": "^1.13",
        "symfony/console": "^6.2",
        "symfony/process": "^6.2"
    },
    "autoload": {
        "psr-4": {
            "Illuminate\\Console\\": ""
        }
    },
    "extra": {
        "branch-alias": {
            "dev-master": "11.x-dev"
        }
    },
    "suggest": {
        "ext-pcntl": "Required to use signal trapping.",
        "dragonmantank/cron-expression": "Required to use scheduler (^3.3.2).",
        "guzzlehttp/guzzle": "Required to use the ping methods on schedules (^7.5).",
        "illuminate/bus": "Required to use the scheduled job dispatcher (^11.0).",
        "illuminate/container": "Required to use the scheduler (^11.0).",
        "illuminate/filesystem": "Required to use the generator command (^11.0).",
        "illuminate/queue": "Required to use closures for scheduled jobs (^11.0)."
    },
    "config": {
        "sort-packages": true
    },
    "minimum-stability": "dev"
}<|MERGE_RESOLUTION|>--- conflicted
+++ resolved
@@ -14,22 +14,13 @@
         }
     ],
     "require": {
-<<<<<<< HEAD
         "php": "^8.2",
+        "ext-mbstring": "*",
         "illuminate/collections": "^11.0",
         "illuminate/contracts": "^11.0",
         "illuminate/macroable": "^11.0",
         "illuminate/support": "^11.0",
         "illuminate/view": "^11.0",
-=======
-        "php": "^8.1",
-        "ext-mbstring": "*",
-        "illuminate/collections": "^10.0",
-        "illuminate/contracts": "^10.0",
-        "illuminate/macroable": "^10.0",
-        "illuminate/support": "^10.0",
-        "illuminate/view": "^10.0",
->>>>>>> cb40a659
         "nunomaduro/termwind": "^1.13",
         "symfony/console": "^6.2",
         "symfony/process": "^6.2"
