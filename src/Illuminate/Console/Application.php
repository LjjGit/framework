<?php

namespace Illuminate\Console;

use Closure;
use Illuminate\Console\Events\ArtisanStarting;
use Illuminate\Console\Events\CommandFinished;
use Illuminate\Console\Events\CommandStarting;
use Illuminate\Contracts\Console\Application as ApplicationContract;
use Illuminate\Contracts\Container\Container;
use Illuminate\Contracts\Events\Dispatcher;
use Illuminate\Support\ProcessUtils;
use Symfony\Component\Console\Application as SymfonyApplication;
use Symfony\Component\Console\Command\Command as SymfonyCommand;
use Symfony\Component\Console\Exception\CommandNotFoundException;
use Symfony\Component\Console\Input\ArgvInput;
use Symfony\Component\Console\Input\ArrayInput;
use Symfony\Component\Console\Input\InputDefinition;
use Symfony\Component\Console\Input\InputInterface;
use Symfony\Component\Console\Input\InputOption;
use Symfony\Component\Console\Input\StringInput;
use Symfony\Component\Console\Output\BufferedOutput;
use Symfony\Component\Console\Output\OutputInterface;
use Symfony\Component\Process\PhpExecutableFinder;

class Application extends SymfonyApplication implements ApplicationContract
{
    /**
     * The Laravel application instance.
     *
     * @var \Illuminate\Contracts\Container\Container
     */
    protected $laravel;

    /**
     * The event dispatcher instance.
     *
     * @var \Illuminate\Contracts\Events\Dispatcher
     */
    protected $events;

    /**
     * The output from the previous command.
     *
     * @var \Symfony\Component\Console\Output\BufferedOutput
     */
    protected $lastOutput;

    /**
     * The console application bootstrappers.
     *
     * @var array
     */
    protected static $bootstrappers = [];

    /**
     * A map of command names to classes.
     *
     * @var array
     */
    protected $commandMap = [];

    /**
     * Create a new Artisan console application.
     *
     * @param  \Illuminate\Contracts\Container\Container  $laravel
     * @param  \Illuminate\Contracts\Events\Dispatcher  $events
     * @param  string  $version
     * @return void
     */
    public function __construct(Container $laravel, Dispatcher $events, $version)
    {
        parent::__construct('Laravel Framework', $version);

        $this->laravel = $laravel;
        $this->events = $events;
        $this->setAutoExit(false);
        $this->setCatchExceptions(false);

        $this->events->dispatch(new ArtisanStarting($this));

        $this->bootstrap();
    }

    /**
     * {@inheritdoc}
     *
     * @return int
     */
<<<<<<< HEAD
    public function run(InputInterface $input = null, OutputInterface $output = null): int
=======
    public function run(?InputInterface $input = null, ?OutputInterface $output = null)
>>>>>>> 863d9289
    {
        $commandName = $this->getCommandName(
            $input = $input ?: new ArgvInput
        );

        $this->events->dispatch(
            new CommandStarting(
                $commandName, $input, $output = $output ?: new BufferedConsoleOutput
            )
        );

        $exitCode = parent::run($input, $output);

        $this->events->dispatch(
            new CommandFinished($commandName, $input, $output, $exitCode)
        );

        return $exitCode;
    }

    /**
     * Determine the proper PHP executable.
     *
     * @return string
     */
    public static function phpBinary()
    {
        return ProcessUtils::escapeArgument((new PhpExecutableFinder)->find(false));
    }

    /**
     * Determine the proper Artisan executable.
     *
     * @return string
     */
    public static function artisanBinary()
    {
        return ProcessUtils::escapeArgument(defined('ARTISAN_BINARY') ? ARTISAN_BINARY : 'artisan');
    }

    /**
     * Format the given command as a fully-qualified executable command.
     *
     * @param  string  $string
     * @return string
     */
    public static function formatCommandString($string)
    {
        return sprintf('%s %s %s', static::phpBinary(), static::artisanBinary(), $string);
    }

    /**
     * Register a console "starting" bootstrapper.
     *
     * @param  \Closure  $callback
     * @return void
     */
    public static function starting(Closure $callback)
    {
        static::$bootstrappers[] = $callback;
    }

    /**
     * Bootstrap the console application.
     *
     * @return void
     */
    protected function bootstrap()
    {
        foreach (static::$bootstrappers as $bootstrapper) {
            $bootstrapper($this);
        }
    }

    /**
     * Clear the console application bootstrappers.
     *
     * @return void
     */
    public static function forgetBootstrappers()
    {
        static::$bootstrappers = [];
    }

    /**
     * Run an Artisan console command by name.
     *
     * @param  string  $command
     * @param  array  $parameters
     * @param  \Symfony\Component\Console\Output\OutputInterface|null  $outputBuffer
     * @return int
     *
     * @throws \Symfony\Component\Console\Exception\CommandNotFoundException
     */
    public function call($command, array $parameters = [], $outputBuffer = null)
    {
        [$command, $input] = $this->parseCommand($command, $parameters);

        if (! $this->has($command)) {
            throw new CommandNotFoundException(sprintf('The command "%s" does not exist.', $command));
        }

        return $this->run(
            $input, $this->lastOutput = $outputBuffer ?: new BufferedOutput
        );
    }

    /**
     * Parse the incoming Artisan command and its input.
     *
     * @param  string  $command
     * @param  array  $parameters
     * @return array
     */
    protected function parseCommand($command, $parameters)
    {
        if (is_subclass_of($command, SymfonyCommand::class)) {
            $callingClass = true;

            $command = $this->laravel->make($command)->getName();
        }

        if (! isset($callingClass) && empty($parameters)) {
            $command = $this->getCommandName($input = new StringInput($command));
        } else {
            array_unshift($parameters, $command);

            $input = new ArrayInput($parameters);
        }

        return [$command, $input];
    }

    /**
     * Get the output for the last run command.
     *
     * @return string
     */
    public function output()
    {
        return $this->lastOutput && method_exists($this->lastOutput, 'fetch')
                        ? $this->lastOutput->fetch()
                        : '';
    }

    /**
     * Add a command to the console.
     *
     * @param  \Symfony\Component\Console\Command\Command  $command
     * @return \Symfony\Component\Console\Command\Command
     */
    public function add(SymfonyCommand $command)
    {
        if ($command instanceof Command) {
            $command->setLaravel($this->laravel);
        }

        return $this->addToParent($command);
    }

    /**
     * Add the command to the parent instance.
     *
     * @param  \Symfony\Component\Console\Command\Command  $command
     * @return \Symfony\Component\Console\Command\Command
     */
    protected function addToParent(SymfonyCommand $command)
    {
        return parent::add($command);
    }

    /**
     * Add a command, resolving through the application.
     *
     * @param  \Illuminate\Console\Command|string  $command
     * @return \Symfony\Component\Console\Command\Command|null
     */
    public function resolve($command)
    {
        if (is_subclass_of($command, SymfonyCommand::class) && ($commandName = $command::getDefaultName())) {
            $this->commandMap[$commandName] = $command;

            return null;
        }

        if ($command instanceof Command) {
            return $this->add($command);
        }

        return $this->add($this->laravel->make($command));
    }

    /**
     * Resolve an array of commands through the application.
     *
     * @param  array|mixed  $commands
     * @return $this
     */
    public function resolveCommands($commands)
    {
        $commands = is_array($commands) ? $commands : func_get_args();

        foreach ($commands as $command) {
            $this->resolve($command);
        }

        return $this;
    }

    /**
     * Set the container command loader for lazy resolution.
     *
     * @return $this
     */
    public function setContainerCommandLoader()
    {
        $this->setCommandLoader(new ContainerCommandLoader($this->laravel, $this->commandMap));

        return $this;
    }

    /**
     * Get the default input definition for the application.
     *
     * This is used to add the --env option to every available command.
     *
     * @return \Symfony\Component\Console\Input\InputDefinition
     */
    protected function getDefaultInputDefinition(): InputDefinition
    {
        return tap(parent::getDefaultInputDefinition(), function ($definition) {
            $definition->addOption($this->getEnvironmentOption());
        });
    }

    /**
     * Get the global environment option for the definition.
     *
     * @return \Symfony\Component\Console\Input\InputOption
     */
    protected function getEnvironmentOption()
    {
        $message = 'The environment the command should run under';

        return new InputOption('--env', null, InputOption::VALUE_OPTIONAL, $message);
    }

    /**
     * Get the Laravel application instance.
     *
     * @return \Illuminate\Contracts\Foundation\Application
     */
    public function getLaravel()
    {
        return $this->laravel;
    }
}<|MERGE_RESOLUTION|>--- conflicted
+++ resolved
@@ -87,11 +87,7 @@
      *
      * @return int
      */
-<<<<<<< HEAD
-    public function run(InputInterface $input = null, OutputInterface $output = null): int
-=======
-    public function run(?InputInterface $input = null, ?OutputInterface $output = null)
->>>>>>> 863d9289
+    public function run(?InputInterface $input = null, ?OutputInterface $output = null): int
     {
         $commandName = $this->getCommandName(
             $input = $input ?: new ArgvInput
