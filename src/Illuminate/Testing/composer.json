{
    "name": "illuminate/testing",
    "description": "The Illuminate Testing package.",
    "license": "MIT",
    "homepage": "https://laravel.com",
    "support": {
        "issues": "https://github.com/laravel/framework/issues",
        "source": "https://github.com/laravel/framework"
    },
    "authors": [
        {
            "name": "Taylor Otwell",
            "email": "taylor@laravel.com"
        }
    ],
    "require": {
        "php": "^8.1",
        "illuminate/collections": "^10.0",
        "illuminate/contracts": "^10.0",
        "illuminate/macroable": "^10.0",
        "illuminate/support": "^10.0"
    },
    "autoload": {
        "psr-4": {
            "Illuminate\\Testing\\": ""
        }
    },
    "extra": {
        "branch-alias": {
            "dev-master": "10.x-dev"
        }
    },
    "suggest": {
        "brianium/paratest": "Required to run tests in parallel (^6.0).",
<<<<<<< HEAD
        "illuminate/console": "Required to assert console commands (^10.0).",
        "illuminate/database": "Required to assert databases (^10.0).",
        "illuminate/http": "Required to assert responses (^10.0).",
        "mockery/mockery": "Required to use mocking (^1.4.4).",
=======
        "illuminate/console": "Required to assert console commands (^9.0).",
        "illuminate/database": "Required to assert databases (^9.0).",
        "illuminate/http": "Required to assert responses (^9.0).",
        "mockery/mockery": "Required to use mocking (^1.5.1).",
>>>>>>> 470f0dad
        "phpunit/phpunit": "Required to use assertions and run tests (^9.5.8)."
    },
    "config": {
        "sort-packages": true
    },
    "minimum-stability": "dev"
}<|MERGE_RESOLUTION|>--- conflicted
+++ resolved
@@ -32,17 +32,10 @@
     },
     "suggest": {
         "brianium/paratest": "Required to run tests in parallel (^6.0).",
-<<<<<<< HEAD
         "illuminate/console": "Required to assert console commands (^10.0).",
         "illuminate/database": "Required to assert databases (^10.0).",
         "illuminate/http": "Required to assert responses (^10.0).",
-        "mockery/mockery": "Required to use mocking (^1.4.4).",
-=======
-        "illuminate/console": "Required to assert console commands (^9.0).",
-        "illuminate/database": "Required to assert databases (^9.0).",
-        "illuminate/http": "Required to assert responses (^9.0).",
         "mockery/mockery": "Required to use mocking (^1.5.1).",
->>>>>>> 470f0dad
         "phpunit/phpunit": "Required to use assertions and run tests (^9.5.8)."
     },
     "config": {
