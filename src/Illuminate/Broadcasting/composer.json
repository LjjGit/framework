{
    "name": "illuminate/broadcasting",
    "description": "The Illuminate Broadcasting package.",
    "license": "MIT",
    "homepage": "https://laravel.com",
    "support": {
        "issues": "https://github.com/laravel/framework/issues",
        "source": "https://github.com/laravel/framework"
    },
    "authors": [
        {
            "name": "Taylor Otwell",
            "email": "taylor@laravel.com"
        }
    ],
    "require": {
        "php": "^8.1",
        "ext-json": "*",
        "psr/log": "^1.0|^2.0|^3.0",
<<<<<<< HEAD
        "illuminate/bus": "^10.0",
        "illuminate/collections": "^10.0",
        "illuminate/contracts": "^10.0",
        "illuminate/queue": "^10.0",
        "illuminate/support": "^10.0"
=======
        "illuminate/bus": "^9.0",
        "illuminate/collections": "^9.0",
        "illuminate/container": "^9.0",
        "illuminate/contracts": "^9.0",
        "illuminate/queue": "^9.0",
        "illuminate/support": "^9.0"
>>>>>>> 93ed7f4c
    },
    "autoload": {
        "psr-4": {
            "Illuminate\\Broadcasting\\": ""
        }
    },
    "extra": {
        "branch-alias": {
            "dev-master": "10.x-dev"
        }
    },
    "suggest": {
        "ably/ably-php": "Required to use the Ably broadcast driver (^1.0).",
        "pusher/pusher-php-server": "Required to use the Pusher broadcast driver (^6.0|^7.0)."
    },
    "config": {
        "sort-packages": true
    },
    "minimum-stability": "dev"
}<|MERGE_RESOLUTION|>--- conflicted
+++ resolved
@@ -17,20 +17,12 @@
         "php": "^8.1",
         "ext-json": "*",
         "psr/log": "^1.0|^2.0|^3.0",
-<<<<<<< HEAD
         "illuminate/bus": "^10.0",
         "illuminate/collections": "^10.0",
+        "illuminate/container": "^10.0",
         "illuminate/contracts": "^10.0",
         "illuminate/queue": "^10.0",
         "illuminate/support": "^10.0"
-=======
-        "illuminate/bus": "^9.0",
-        "illuminate/collections": "^9.0",
-        "illuminate/container": "^9.0",
-        "illuminate/contracts": "^9.0",
-        "illuminate/queue": "^9.0",
-        "illuminate/support": "^9.0"
->>>>>>> 93ed7f4c
     },
     "autoload": {
         "psr-4": {
