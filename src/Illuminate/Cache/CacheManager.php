--- conflicted
+++ resolved
@@ -198,13 +198,9 @@
 	{
 		$redis = $this->app['redis'];
 
-<<<<<<< HEAD
-		return $this->repository(new RedisStore($redis, $this->getPrefix($config)));
-=======
 		$connection = array_get($config, 'connection', 'default') ?: 'default';
 
 		return $this->repository(new RedisStore($redis, $this->getPrefix($config), $connection));
->>>>>>> 9e55711b
 	}
 
 	/**
