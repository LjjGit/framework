--- conflicted
+++ resolved
@@ -3,11 +3,7 @@
 namespace Illuminate\Support\Facades;
 
 use Laravel\Ui\UiServiceProvider;
-<<<<<<< HEAD
-use LogicException;
-=======
 use RuntimeException;
->>>>>>> cf2644f2
 
 /**
  * @method static \Illuminate\Auth\AuthManager extend(string $driver, \Closure $callback)
@@ -57,11 +53,7 @@
     public static function routes(array $options = [])
     {
         if (! array_key_exists(UiServiceProvider::class, static::$app->getLoadedProviders())) {
-<<<<<<< HEAD
-            throw new LogicException('Please install the laravel/ui package in order to use the Auth::routes() method.');
-=======
             throw new RuntimeException('In order to use the Auth::routes() method, please install the laravel/ui package.');
->>>>>>> cf2644f2
         }
 
         static::$app->make('router')->auth($options);
