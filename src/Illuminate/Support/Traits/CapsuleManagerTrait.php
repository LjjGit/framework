--- conflicted
+++ resolved
@@ -12,41 +12,22 @@
 	 */
 	protected static $instance;
 
-<<<<<<< HEAD
-    /**
-     * The container instance.
-     *
-     * @var \Illuminate\Contracts\Container\Container
-     */
-    protected $container;
-
-    /**
-     * Setup the IoC container instance.
-     *
-     * @param  \Illuminate\Contracts\Container\Container  $container
-     * @return void
-     */
-    protected function setupContainer(Container $container)
-    {
-        $this->container = $container;
-=======
 	/**
 	 * The container instance.
 	 *
-	 * @var \Illuminate\Container\Container
+	 * @var \Illuminate\Contracts\Container\Container
 	 */
 	protected $container;
 
 	/**
 	 * Setup the IoC container instance.
 	 *
-	 * @param  \Illuminate\Container\Container|null  $container
+	 * @param  \Illuminate\Contracts\Container\Container  $container
 	 * @return void
 	 */
-	protected function setupContainer($container)
+	protected function setupContainer(Container $container)
 	{
-		$this->container = $container ?: new Container;
->>>>>>> 8a372638
+		$this->container = $container;
 
 		if ( ! $this->container->bound('config'))
 		{
@@ -64,32 +45,10 @@
 		static::$instance = $this;
 	}
 
-<<<<<<< HEAD
-    /**
-     * Get the IoC container instance.
-     *
-     * @return \Illuminate\Contracts\Container\Container
-     */
-    public function getContainer()
-    {
-        return $this->container;
-    }
-
-    /**
-     * Set the IoC container instance.
-     *
-     * @param  \Illuminate\Contracts\Container\Container  $container
-     * @return void
-     */
-    public function setContainer(Container $container)
-    {
-        $this->container = $container;
-    }
-=======
 	/**
 	 * Get the IoC container instance.
 	 *
-	 * @return \Illuminate\Container\Container
+	 * @return \Illuminate\Contracts\Container\Container
 	 */
 	public function getContainer()
 	{
@@ -99,13 +58,12 @@
 	/**
 	 * Set the IoC container instance.
 	 *
-	 * @param  \Illuminate\Container\Container  $container
+	 * @param  \Illuminate\Contracts\Container\Container  $container
 	 * @return void
 	 */
 	public function setContainer(Container $container)
 	{
 		$this->container = $container;
 	}
->>>>>>> 8a372638
 
 }