<?php

namespace Illuminate\Database\Schema\Grammars;

use Illuminate\Database\Connection;
use Illuminate\Database\Schema\Blueprint;
use Illuminate\Support\Fluent;
use RuntimeException;

class MySqlGrammar extends Grammar
{
    /**
     * The possible column modifiers.
     *
     * @var string[]
     */
    protected $modifiers = [
<<<<<<< HEAD
        'Unsigned', 'Charset', 'Primary', 'Collate', 'VirtualAs', 'StoredAs', 'Nullable',
=======
        'Unsigned', 'Charset', 'Collate', 'VirtualAs', 'StoredAs', 'Nullable',
>>>>>>> 63dcfc4b
        'Srid', 'Default', 'Increment', 'Comment', 'After', 'First',
    ];

    /**
     * The possible column serials.
     *
     * @var string[]
     */
    protected $serials = ['bigInteger', 'integer', 'mediumInteger', 'smallInteger', 'tinyInteger'];

    /**
     * Compile a create database command.
     *
     * @param  string  $name
     * @param  \Illuminate\Database\Connection  $connection
     * @return string
     */
    public function compileCreateDatabase($name, $connection)
    {
        return sprintf(
            'create database %s default character set %s default collate %s',
            $this->wrapValue($name),
            $this->wrapValue($connection->getConfig('charset')),
            $this->wrapValue($connection->getConfig('collation')),
        );
    }

    /**
     * Compile a drop database if exists command.
     *
     * @param  string  $name
     * @return string
     */
    public function compileDropDatabaseIfExists($name)
    {
        return sprintf(
            'drop database if exists %s',
            $this->wrapValue($name)
        );
    }

    /**
     * Compile the query to determine the list of tables.
     *
     * @return string
     */
    public function compileTableExists()
    {
        return "select * from information_schema.tables where table_schema = ? and table_name = ? and table_type = 'BASE TABLE'";
    }

    /**
     * Compile the query to determine the list of columns.
     *
     * @return string
     */
    public function compileColumnListing()
    {
        return 'select column_name as `column_name` from information_schema.columns where table_schema = ? and table_name = ?';
    }

    /**
     * Compile a create table command.
     *
     * @param  \Illuminate\Database\Schema\Blueprint  $blueprint
     * @param  \Illuminate\Support\Fluent  $command
     * @param  \Illuminate\Database\Connection  $connection
     * @return array
     */
    public function compileCreate(Blueprint $blueprint, Fluent $command, Connection $connection)
    {
        $sql = $this->compileCreateTable(
            $blueprint, $command, $connection
        );

        // Once we have the primary SQL, we can add the encoding option to the SQL for
        // the table.  Then, we can check if a storage engine has been supplied for
        // the table. If so, we will add the engine declaration to the SQL query.
        $sql = $this->compileCreateEncoding(
            $sql, $connection, $blueprint
        );

        // Finally, we will append the engine configuration onto this SQL statement as
        // the final thing we do before returning this finished SQL. Once this gets
        // added the query will be ready to execute against the real connections.
        return array_values(array_filter(array_merge([$this->compileCreateEngine(
            $sql, $connection, $blueprint
        )], $this->compileAutoIncrementStartingValues($blueprint))));
    }

    /**
     * Create the main create table clause.
     *
     * @param  \Illuminate\Database\Schema\Blueprint  $blueprint
     * @param  \Illuminate\Support\Fluent  $command
     * @param  \Illuminate\Database\Connection  $connection
     * @return array
     */
    protected function compileCreateTable($blueprint, $command, $connection)
    {
        return trim(sprintf('%s table %s (%s)',
            $blueprint->temporary ? 'create temporary' : 'create',
            $this->wrapTable($blueprint),
            implode(', ', $this->getColumns($blueprint))
        ));
    }

    /**
     * Append the character set specifications to a command.
     *
     * @param  string  $sql
     * @param  \Illuminate\Database\Connection  $connection
     * @param  \Illuminate\Database\Schema\Blueprint  $blueprint
     * @return string
     */
    protected function compileCreateEncoding($sql, Connection $connection, Blueprint $blueprint)
    {
        // First we will set the character set if one has been set on either the create
        // blueprint itself or on the root configuration for the connection that the
        // table is being created on. We will add these to the create table query.
        if (isset($blueprint->charset)) {
            $sql .= ' default character set '.$blueprint->charset;
        } elseif (! is_null($charset = $connection->getConfig('charset'))) {
            $sql .= ' default character set '.$charset;
        }

        // Next we will add the collation to the create table statement if one has been
        // added to either this create table blueprint or the configuration for this
        // connection that the query is targeting. We'll add it to this SQL query.
        if (isset($blueprint->collation)) {
            $sql .= " collate '{$blueprint->collation}'";
        } elseif (! is_null($collation = $connection->getConfig('collation'))) {
            $sql .= " collate '{$collation}'";
        }

        return $sql;
    }

    /**
     * Append the engine specifications to a command.
     *
     * @param  string  $sql
     * @param  \Illuminate\Database\Connection  $connection
     * @param  \Illuminate\Database\Schema\Blueprint  $blueprint
     * @return string
     */
    protected function compileCreateEngine($sql, Connection $connection, Blueprint $blueprint)
    {
        if (isset($blueprint->engine)) {
            return $sql.' engine = '.$blueprint->engine;
        } elseif (! is_null($engine = $connection->getConfig('engine'))) {
            return $sql.' engine = '.$engine;
        }

        return $sql;
    }

    /**
     * Compile an add column command.
     *
     * @param  \Illuminate\Database\Schema\Blueprint  $blueprint
     * @param  \Illuminate\Support\Fluent  $command
     * @return array
     */
    public function compileAdd(Blueprint $blueprint, Fluent $command)
    {
        $columns = $this->prefixArray('add', $this->getColumns($blueprint));

        return array_values(array_merge(
            ['alter table '.$this->wrapTable($blueprint).' '.implode(', ', $columns)],
            $this->compileAutoIncrementStartingValues($blueprint)
        ));
    }

    /**
     * Compile the auto-incrementing column starting values.
     *
     * @param  \Illuminate\Database\Schema\Blueprint  $blueprint
     * @return array
     */
    public function compileAutoIncrementStartingValues(Blueprint $blueprint)
    {
        return collect($blueprint->autoIncrementingStartingValues())->map(function ($value, $column) use ($blueprint) {
            return 'alter table '.$this->wrapTable($blueprint->getTable()).' auto_increment = '.$value;
        })->all();
    }

    /**
     * Compile a primary key command.
     *
     * @param  \Illuminate\Database\Schema\Blueprint  $blueprint
     * @param  \Illuminate\Support\Fluent  $command
     * @return string
     */
    public function compilePrimary(Blueprint $blueprint, Fluent $command)
    {
        $command->name(null);

        return $this->compileKey($blueprint, $command, 'primary key');
    }

    /**
     * Compile a unique key command.
     *
     * @param  \Illuminate\Database\Schema\Blueprint  $blueprint
     * @param  \Illuminate\Support\Fluent  $command
     * @return string
     */
    public function compileUnique(Blueprint $blueprint, Fluent $command)
    {
        return $this->compileKey($blueprint, $command, 'unique');
    }

    /**
     * Compile a plain index key command.
     *
     * @param  \Illuminate\Database\Schema\Blueprint  $blueprint
     * @param  \Illuminate\Support\Fluent  $command
     * @return string
     */
    public function compileIndex(Blueprint $blueprint, Fluent $command)
    {
        return $this->compileKey($blueprint, $command, 'index');
    }

    /**
     * Compile a spatial index key command.
     *
     * @param  \Illuminate\Database\Schema\Blueprint  $blueprint
     * @param  \Illuminate\Support\Fluent  $command
     * @return string
     */
    public function compileSpatialIndex(Blueprint $blueprint, Fluent $command)
    {
        return $this->compileKey($blueprint, $command, 'spatial index');
    }

    /**
     * Compile an index creation command.
     *
     * @param  \Illuminate\Database\Schema\Blueprint  $blueprint
     * @param  \Illuminate\Support\Fluent  $command
     * @param  string  $type
     * @return string
     */
    protected function compileKey(Blueprint $blueprint, Fluent $command, $type)
    {
        return sprintf('alter table %s add %s %s%s(%s)',
            $this->wrapTable($blueprint),
            $type,
            $this->wrap($command->index),
            $command->algorithm ? ' using '.$command->algorithm : '',
            $this->columnize($command->columns)
        );
    }

    /**
     * Compile a drop table command.
     *
     * @param  \Illuminate\Database\Schema\Blueprint  $blueprint
     * @param  \Illuminate\Support\Fluent  $command
     * @return string
     */
    public function compileDrop(Blueprint $blueprint, Fluent $command)
    {
        return 'drop table '.$this->wrapTable($blueprint);
    }

    /**
     * Compile a drop table (if exists) command.
     *
     * @param  \Illuminate\Database\Schema\Blueprint  $blueprint
     * @param  \Illuminate\Support\Fluent  $command
     * @return string
     */
    public function compileDropIfExists(Blueprint $blueprint, Fluent $command)
    {
        return 'drop table if exists '.$this->wrapTable($blueprint);
    }

    /**
     * Compile a drop column command.
     *
     * @param  \Illuminate\Database\Schema\Blueprint  $blueprint
     * @param  \Illuminate\Support\Fluent  $command
     * @return string
     */
    public function compileDropColumn(Blueprint $blueprint, Fluent $command)
    {
        $columns = $this->prefixArray('drop', $this->wrapArray($command->columns));

        return 'alter table '.$this->wrapTable($blueprint).' '.implode(', ', $columns);
    }

    /**
     * Compile a drop primary key command.
     *
     * @param  \Illuminate\Database\Schema\Blueprint  $blueprint
     * @param  \Illuminate\Support\Fluent  $command
     * @return string
     */
    public function compileDropPrimary(Blueprint $blueprint, Fluent $command)
    {
        return 'alter table '.$this->wrapTable($blueprint).' drop primary key';
    }

    /**
     * Compile a drop unique key command.
     *
     * @param  \Illuminate\Database\Schema\Blueprint  $blueprint
     * @param  \Illuminate\Support\Fluent  $command
     * @return string
     */
    public function compileDropUnique(Blueprint $blueprint, Fluent $command)
    {
        $index = $this->wrap($command->index);

        return "alter table {$this->wrapTable($blueprint)} drop index {$index}";
    }

    /**
     * Compile a drop index command.
     *
     * @param  \Illuminate\Database\Schema\Blueprint  $blueprint
     * @param  \Illuminate\Support\Fluent  $command
     * @return string
     */
    public function compileDropIndex(Blueprint $blueprint, Fluent $command)
    {
        $index = $this->wrap($command->index);

        return "alter table {$this->wrapTable($blueprint)} drop index {$index}";
    }

    /**
     * Compile a drop spatial index command.
     *
     * @param  \Illuminate\Database\Schema\Blueprint  $blueprint
     * @param  \Illuminate\Support\Fluent  $command
     * @return string
     */
    public function compileDropSpatialIndex(Blueprint $blueprint, Fluent $command)
    {
        return $this->compileDropIndex($blueprint, $command);
    }

    /**
     * Compile a drop foreign key command.
     *
     * @param  \Illuminate\Database\Schema\Blueprint  $blueprint
     * @param  \Illuminate\Support\Fluent  $command
     * @return string
     */
    public function compileDropForeign(Blueprint $blueprint, Fluent $command)
    {
        $index = $this->wrap($command->index);

        return "alter table {$this->wrapTable($blueprint)} drop foreign key {$index}";
    }

    /**
     * Compile a rename table command.
     *
     * @param  \Illuminate\Database\Schema\Blueprint  $blueprint
     * @param  \Illuminate\Support\Fluent  $command
     * @return string
     */
    public function compileRename(Blueprint $blueprint, Fluent $command)
    {
        $from = $this->wrapTable($blueprint);

        return "rename table {$from} to ".$this->wrapTable($command->to);
    }

    /**
     * Compile a rename index command.
     *
     * @param  \Illuminate\Database\Schema\Blueprint  $blueprint
     * @param  \Illuminate\Support\Fluent  $command
     * @return string
     */
    public function compileRenameIndex(Blueprint $blueprint, Fluent $command)
    {
        return sprintf('alter table %s rename index %s to %s',
            $this->wrapTable($blueprint),
            $this->wrap($command->from),
            $this->wrap($command->to)
        );
    }

    /**
     * Compile the SQL needed to drop all tables.
     *
     * @param  array  $tables
     * @return string
     */
    public function compileDropAllTables($tables)
    {
        return 'drop table '.implode(',', $this->wrapArray($tables));
    }

    /**
     * Compile the SQL needed to drop all views.
     *
     * @param  array  $views
     * @return string
     */
    public function compileDropAllViews($views)
    {
        return 'drop view '.implode(',', $this->wrapArray($views));
    }

    /**
     * Compile the SQL needed to retrieve all table names.
     *
     * @return string
     */
    public function compileGetAllTables()
    {
        return 'SHOW FULL TABLES WHERE table_type = \'BASE TABLE\'';
    }

    /**
     * Compile the SQL needed to retrieve all view names.
     *
     * @return string
     */
    public function compileGetAllViews()
    {
        return 'SHOW FULL TABLES WHERE table_type = \'VIEW\'';
    }

    /**
     * Compile the command to enable foreign key constraints.
     *
     * @return string
     */
    public function compileEnableForeignKeyConstraints()
    {
        return 'SET FOREIGN_KEY_CHECKS=1;';
    }

    /**
     * Compile the command to disable foreign key constraints.
     *
     * @return string
     */
    public function compileDisableForeignKeyConstraints()
    {
        return 'SET FOREIGN_KEY_CHECKS=0;';
    }

    /**
     * Create the column definition for a char type.
     *
     * @param  \Illuminate\Support\Fluent  $column
     * @return string
     */
    protected function typeChar(Fluent $column)
    {
        return "char({$column->length})";
    }

    /**
     * Create the column definition for a string type.
     *
     * @param  \Illuminate\Support\Fluent  $column
     * @return string
     */
    protected function typeString(Fluent $column)
    {
        return "varchar({$column->length})";
    }

    /**
     * Create the column definition for a tiny text type.
     *
     * @param  \Illuminate\Support\Fluent  $column
     * @return string
     */
    protected function typeTinyText(Fluent $column)
    {
        return 'tinytext';
    }

    /**
     * Create the column definition for a text type.
     *
     * @param  \Illuminate\Support\Fluent  $column
     * @return string
     */
    protected function typeText(Fluent $column)
    {
        return 'text';
    }

    /**
     * Create the column definition for a medium text type.
     *
     * @param  \Illuminate\Support\Fluent  $column
     * @return string
     */
    protected function typeMediumText(Fluent $column)
    {
        return 'mediumtext';
    }

    /**
     * Create the column definition for a long text type.
     *
     * @param  \Illuminate\Support\Fluent  $column
     * @return string
     */
    protected function typeLongText(Fluent $column)
    {
        return 'longtext';
    }

    /**
     * Create the column definition for a big integer type.
     *
     * @param  \Illuminate\Support\Fluent  $column
     * @return string
     */
    protected function typeBigInteger(Fluent $column)
    {
        return 'bigint';
    }

    /**
     * Create the column definition for an integer type.
     *
     * @param  \Illuminate\Support\Fluent  $column
     * @return string
     */
    protected function typeInteger(Fluent $column)
    {
        return 'int';
    }

    /**
     * Create the column definition for a medium integer type.
     *
     * @param  \Illuminate\Support\Fluent  $column
     * @return string
     */
    protected function typeMediumInteger(Fluent $column)
    {
        return 'mediumint';
    }

    /**
     * Create the column definition for a tiny integer type.
     *
     * @param  \Illuminate\Support\Fluent  $column
     * @return string
     */
    protected function typeTinyInteger(Fluent $column)
    {
        return 'tinyint';
    }

    /**
     * Create the column definition for a small integer type.
     *
     * @param  \Illuminate\Support\Fluent  $column
     * @return string
     */
    protected function typeSmallInteger(Fluent $column)
    {
        return 'smallint';
    }

    /**
     * Create the column definition for a float type.
     *
     * @param  \Illuminate\Support\Fluent  $column
     * @return string
     */
    protected function typeFloat(Fluent $column)
    {
        return $this->typeDouble($column);
    }

    /**
     * Create the column definition for a double type.
     *
     * @param  \Illuminate\Support\Fluent  $column
     * @return string
     */
    protected function typeDouble(Fluent $column)
    {
        if ($column->total && $column->places) {
            return "double({$column->total}, {$column->places})";
        }

        return 'double';
    }

    /**
     * Create the column definition for a decimal type.
     *
     * @param  \Illuminate\Support\Fluent  $column
     * @return string
     */
    protected function typeDecimal(Fluent $column)
    {
        return "decimal({$column->total}, {$column->places})";
    }

    /**
     * Create the column definition for a boolean type.
     *
     * @param  \Illuminate\Support\Fluent  $column
     * @return string
     */
    protected function typeBoolean(Fluent $column)
    {
        return 'tinyint(1)';
    }

    /**
     * Create the column definition for an enumeration type.
     *
     * @param  \Illuminate\Support\Fluent  $column
     * @return string
     */
    protected function typeEnum(Fluent $column)
    {
        return sprintf('enum(%s)', $this->quoteString($column->allowed));
    }

    /**
     * Create the column definition for a set enumeration type.
     *
     * @param  \Illuminate\Support\Fluent  $column
     * @return string
     */
    protected function typeSet(Fluent $column)
    {
        return sprintf('set(%s)', $this->quoteString($column->allowed));
    }

    /**
     * Create the column definition for a json type.
     *
     * @param  \Illuminate\Support\Fluent  $column
     * @return string
     */
    protected function typeJson(Fluent $column)
    {
        return 'json';
    }

    /**
     * Create the column definition for a jsonb type.
     *
     * @param  \Illuminate\Support\Fluent  $column
     * @return string
     */
    protected function typeJsonb(Fluent $column)
    {
        return 'json';
    }

    /**
     * Create the column definition for a date type.
     *
     * @param  \Illuminate\Support\Fluent  $column
     * @return string
     */
    protected function typeDate(Fluent $column)
    {
        return 'date';
    }

    /**
     * Create the column definition for a date-time type.
     *
     * @param  \Illuminate\Support\Fluent  $column
     * @return string
     */
    protected function typeDateTime(Fluent $column)
    {
        $columnType = $column->precision ? "datetime($column->precision)" : 'datetime';

        $current = $column->precision ? "CURRENT_TIMESTAMP($column->precision)" : 'CURRENT_TIMESTAMP';

        $columnType = $column->useCurrent ? "$columnType default $current" : $columnType;

        return $column->useCurrentOnUpdate ? "$columnType on update $current" : $columnType;
    }

    /**
     * Create the column definition for a date-time (with time zone) type.
     *
     * @param  \Illuminate\Support\Fluent  $column
     * @return string
     */
    protected function typeDateTimeTz(Fluent $column)
    {
        return $this->typeDateTime($column);
    }

    /**
     * Create the column definition for a time type.
     *
     * @param  \Illuminate\Support\Fluent  $column
     * @return string
     */
    protected function typeTime(Fluent $column)
    {
        return $column->precision ? "time($column->precision)" : 'time';
    }

    /**
     * Create the column definition for a time (with time zone) type.
     *
     * @param  \Illuminate\Support\Fluent  $column
     * @return string
     */
    protected function typeTimeTz(Fluent $column)
    {
        return $this->typeTime($column);
    }

    /**
     * Create the column definition for a timestamp type.
     *
     * @param  \Illuminate\Support\Fluent  $column
     * @return string
     */
    protected function typeTimestamp(Fluent $column)
    {
        $columnType = $column->precision ? "timestamp($column->precision)" : 'timestamp';

        $current = $column->precision ? "CURRENT_TIMESTAMP($column->precision)" : 'CURRENT_TIMESTAMP';

        $columnType = $column->useCurrent ? "$columnType default $current" : $columnType;

        return $column->useCurrentOnUpdate ? "$columnType on update $current" : $columnType;
    }

    /**
     * Create the column definition for a timestamp (with time zone) type.
     *
     * @param  \Illuminate\Support\Fluent  $column
     * @return string
     */
    protected function typeTimestampTz(Fluent $column)
    {
        return $this->typeTimestamp($column);
    }

    /**
     * Create the column definition for a year type.
     *
     * @param  \Illuminate\Support\Fluent  $column
     * @return string
     */
    protected function typeYear(Fluent $column)
    {
        return 'year';
    }

    /**
     * Create the column definition for a binary type.
     *
     * @param  \Illuminate\Support\Fluent  $column
     * @return string
     */
    protected function typeBinary(Fluent $column)
    {
        return 'blob';
    }

    /**
     * Create the column definition for a uuid type.
     *
     * @param  \Illuminate\Support\Fluent  $column
     * @return string
     */
    protected function typeUuid(Fluent $column)
    {
        return 'char(36)';
    }

    /**
     * Create the column definition for an IP address type.
     *
     * @param  \Illuminate\Support\Fluent  $column
     * @return string
     */
    protected function typeIpAddress(Fluent $column)
    {
        return 'varchar(45)';
    }

    /**
     * Create the column definition for a MAC address type.
     *
     * @param  \Illuminate\Support\Fluent  $column
     * @return string
     */
    protected function typeMacAddress(Fluent $column)
    {
        return 'varchar(17)';
    }

    /**
     * Create the column definition for a spatial Geometry type.
     *
     * @param  \Illuminate\Support\Fluent  $column
     * @return string
     */
    public function typeGeometry(Fluent $column)
    {
        return 'geometry';
    }

    /**
     * Create the column definition for a spatial Point type.
     *
     * @param  \Illuminate\Support\Fluent  $column
     * @return string
     */
    public function typePoint(Fluent $column)
    {
        return 'point';
    }

    /**
     * Create the column definition for a spatial LineString type.
     *
     * @param  \Illuminate\Support\Fluent  $column
     * @return string
     */
    public function typeLineString(Fluent $column)
    {
        return 'linestring';
    }

    /**
     * Create the column definition for a spatial Polygon type.
     *
     * @param  \Illuminate\Support\Fluent  $column
     * @return string
     */
    public function typePolygon(Fluent $column)
    {
        return 'polygon';
    }

    /**
     * Create the column definition for a spatial GeometryCollection type.
     *
     * @param  \Illuminate\Support\Fluent  $column
     * @return string
     */
    public function typeGeometryCollection(Fluent $column)
    {
        return 'geometrycollection';
    }

    /**
     * Create the column definition for a spatial MultiPoint type.
     *
     * @param  \Illuminate\Support\Fluent  $column
     * @return string
     */
    public function typeMultiPoint(Fluent $column)
    {
        return 'multipoint';
    }

    /**
     * Create the column definition for a spatial MultiLineString type.
     *
     * @param  \Illuminate\Support\Fluent  $column
     * @return string
     */
    public function typeMultiLineString(Fluent $column)
    {
        return 'multilinestring';
    }

    /**
     * Create the column definition for a spatial MultiPolygon type.
     *
     * @param  \Illuminate\Support\Fluent  $column
     * @return string
     */
    public function typeMultiPolygon(Fluent $column)
    {
        return 'multipolygon';
    }

    /**
     * Create the column definition for a generated, computed column type.
     *
     * @param  \Illuminate\Support\Fluent  $column
     * @return void
     *
     * @throws \RuntimeException
     */
    protected function typeComputed(Fluent $column)
    {
        throw new RuntimeException('This database driver requires a type, see the virtualAs / storedAs modifiers.');
    }

    /**
     * Get the SQL for a generated virtual column modifier.
     *
     * @param  \Illuminate\Database\Schema\Blueprint  $blueprint
     * @param  \Illuminate\Support\Fluent  $column
     * @return string|null
     */
    protected function modifyVirtualAs(Blueprint $blueprint, Fluent $column)
    {
        if (! is_null($column->virtualAs)) {
            return " as ({$column->virtualAs})";
        }
    }

    /**
     * Get the SQL for a generated stored column modifier.
     *
     * @param  \Illuminate\Database\Schema\Blueprint  $blueprint
     * @param  \Illuminate\Support\Fluent  $column
     * @return string|null
     */
    protected function modifyStoredAs(Blueprint $blueprint, Fluent $column)
    {
        if (! is_null($column->storedAs)) {
            return " as ({$column->storedAs}) stored";
        }
    }

    /**
     * Get the SQL for an unsigned column modifier.
     *
     * @param  \Illuminate\Database\Schema\Blueprint  $blueprint
     * @param  \Illuminate\Support\Fluent  $column
     * @return string|null
     */
    protected function modifyUnsigned(Blueprint $blueprint, Fluent $column)
    {
        if ($column->unsigned) {
            return ' unsigned';
        }
    }

    /**
     * Get the SQL for a character set column modifier.
     *
     * @param  \Illuminate\Database\Schema\Blueprint  $blueprint
     * @param  \Illuminate\Support\Fluent  $column
     * @return string|null
     */
    protected function modifyCharset(Blueprint $blueprint, Fluent $column)
    {
        if (! is_null($column->charset)) {
            return ' character set '.$column->charset;
        }
    }

    /**
     * Get the SQL for a collation column modifier.
     *
     * @param  \Illuminate\Database\Schema\Blueprint  $blueprint
     * @param  \Illuminate\Support\Fluent  $column
     * @return string|null
     */
    protected function modifyCollate(Blueprint $blueprint, Fluent $column)
    {
        if (! is_null($column->collation)) {
            return " collate '{$column->collation}'";
        }
    }

    /**
     * Get the SQL for a nullable column modifier.
     *
     * @param  \Illuminate\Database\Schema\Blueprint  $blueprint
     * @param  \Illuminate\Support\Fluent  $column
     * @return string|null
     */
    protected function modifyNullable(Blueprint $blueprint, Fluent $column)
    {
        if (is_null($column->virtualAs) && is_null($column->storedAs)) {
            return $column->nullable ? ' null' : ' not null';
        }

        if ($column->nullable === false) {
            return ' not null';
        }
    }

    /**
     * Get the SQL for a default column modifier.
     *
     * @param  \Illuminate\Database\Schema\Blueprint  $blueprint
     * @param  \Illuminate\Support\Fluent  $column
     * @return string|null
     */
    protected function modifyDefault(Blueprint $blueprint, Fluent $column)
    {
        if (! is_null($column->default)) {
            return ' default '.$this->getDefaultValue($column->default);
        }
    }

    /**
     * Get the SQL for an auto-increment column modifier.
     *
     * @param  \Illuminate\Database\Schema\Blueprint  $blueprint
     * @param  \Illuminate\Support\Fluent  $column
     * @return string|null
     */
    protected function modifyIncrement(Blueprint $blueprint, Fluent $column)
    {
        if (in_array($column->type, $this->serials) && $column->autoIncrement) {
            return ' auto_increment primary key';
        }
    }

    /**
     * Get the SQL for a "first" column modifier.
     *
     * @param  \Illuminate\Database\Schema\Blueprint  $blueprint
     * @param  \Illuminate\Support\Fluent  $column
     * @return string|null
     */
    protected function modifyFirst(Blueprint $blueprint, Fluent $column)
    {
        if (! is_null($column->first)) {
            return ' first';
        }
    }

    /**
     * Get the SQL for an "after" column modifier.
     *
     * @param  \Illuminate\Database\Schema\Blueprint  $blueprint
     * @param  \Illuminate\Support\Fluent  $column
     * @return string|null
     */
    protected function modifyAfter(Blueprint $blueprint, Fluent $column)
    {
        if (! is_null($column->after)) {
            return ' after '.$this->wrap($column->after);
        }
    }

    /**
     * Get the SQL for a "comment" column modifier.
     *
     * @param  \Illuminate\Database\Schema\Blueprint  $blueprint
     * @param  \Illuminate\Support\Fluent  $column
     * @return string|null
     */
    protected function modifyComment(Blueprint $blueprint, Fluent $column)
    {
        if (! is_null($column->comment)) {
            return " comment '".addslashes($column->comment)."'";
        }
    }

    /**
     * Get the SQL for a SRID column modifier.
     *
     * @param  \Illuminate\Database\Schema\Blueprint  $blueprint
     * @param  \Illuminate\Support\Fluent  $column
     * @return string|null
     */
    protected function modifySrid(Blueprint $blueprint, Fluent $column)
    {
        if (! is_null($column->srid) && is_int($column->srid) && $column->srid > 0) {
            return ' srid '.$column->srid;
        }
    }

    /**
     * Wrap a single string in keyword identifiers.
     *
     * @param  string  $value
     * @return string
     */
    protected function wrapValue($value)
    {
        if ($value !== '*') {
            return '`'.str_replace('`', '``', $value).'`';
        }

        return $value;
    }
}<|MERGE_RESOLUTION|>--- conflicted
+++ resolved
@@ -15,11 +15,7 @@
      * @var string[]
      */
     protected $modifiers = [
-<<<<<<< HEAD
-        'Unsigned', 'Charset', 'Primary', 'Collate', 'VirtualAs', 'StoredAs', 'Nullable',
-=======
         'Unsigned', 'Charset', 'Collate', 'VirtualAs', 'StoredAs', 'Nullable',
->>>>>>> 63dcfc4b
         'Srid', 'Default', 'Increment', 'Comment', 'After', 'First',
     ];
 
