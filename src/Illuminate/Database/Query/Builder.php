--- conflicted
+++ resolved
@@ -3686,35 +3686,6 @@
     }
 
     /**
-<<<<<<< HEAD
-=======
-     * Execute the given callback while selecting the given columns.
-     *
-     * After running the callback, the columns are reset to the original value.
-     *
-     * @template TResult
-     *
-     * @param  array<string|\Illuminate\Contracts\Database\Query\Expression>  $columns
-     * @param  callable(): TResult  $callback
-     * @return TResult
-     */
-    protected function onceWithColumns($columns, $callback)
-    {
-        $original = $this->columns;
-
-        if (is_null($original)) {
-            $this->columns = $columns;
-        }
-
-        $result = $callback();
-
-        $this->columns = $original;
-
-        return $result;
-    }
-
-    /**
->>>>>>> aa6538e5
      * Insert new records into the database.
      *
      * @return bool
