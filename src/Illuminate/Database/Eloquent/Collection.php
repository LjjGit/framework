--- conflicted
+++ resolved
@@ -85,22 +85,6 @@
     }
 
     /**
-<<<<<<< HEAD
-=======
-     * Fetch a nested element of the collection.
-     *
-     * @param  string  $key
-     * @return static
-     *
-     * @deprecated since version 5.1. Use pluck instead.
-     */
-    public function fetch($key)
-    {
-        return new static(Arr::fetch($this->toArray(), $key));
-    }
-
-    /**
->>>>>>> 17a5a5a7
      * Get the array of primary keys.
      *
      * @return array
