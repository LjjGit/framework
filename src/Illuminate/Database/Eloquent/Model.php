<?php

namespace Illuminate\Database\Eloquent;

use Closure;
use DateTime;
use Exception;
use ArrayAccess;
use Carbon\Carbon;
use LogicException;
use JsonSerializable;
use Illuminate\Support\Arr;
use Illuminate\Support\Str;
use InvalidArgumentException;
use Illuminate\Contracts\Support\Jsonable;
use Illuminate\Contracts\Events\Dispatcher;
use Illuminate\Contracts\Support\Arrayable;
use Illuminate\Contracts\Routing\UrlRoutable;
use Illuminate\Contracts\Queue\QueueableEntity;
use Illuminate\Database\Eloquent\Relations\Pivot;
use Illuminate\Database\Eloquent\Relations\HasOne;
use Illuminate\Database\Eloquent\Relations\HasMany;
use Illuminate\Database\Eloquent\Relations\MorphTo;
use Illuminate\Database\Eloquent\Relations\Relation;
use Illuminate\Database\Eloquent\Relations\MorphOne;
use Illuminate\Support\Collection as BaseCollection;
use Illuminate\Database\Eloquent\Relations\MorphMany;
use Illuminate\Database\Eloquent\Relations\BelongsTo;
use Illuminate\Database\Query\Builder as QueryBuilder;
use Illuminate\Database\Eloquent\Relations\MorphToMany;
use Illuminate\Database\Eloquent\Relations\BelongsToMany;
use Illuminate\Database\Eloquent\Relations\HasManyThrough;
use Illuminate\Database\ConnectionResolverInterface as Resolver;

abstract class Model implements ArrayAccess, Arrayable, Jsonable, JsonSerializable, QueueableEntity, UrlRoutable
{
    /**
     * The connection name for the model.
     *
     * @var string
     */
    protected $connection;

    /**
     * The table associated with the model.
     *
     * @var string
     */
    protected $table;

    /**
     * The primary key for the model.
     *
     * @var string
     */
    protected $primaryKey = 'id';

    /**
     * The number of models to return for pagination.
     *
     * @var int
     */
    protected $perPage = 15;

    /**
     * Indicates if the IDs are auto-incrementing.
     *
     * @var bool
     */
    public $incrementing = true;

    /**
     * Indicates if the model should be timestamped.
     *
     * @var bool
     */
    public $timestamps = true;

    /**
     * The model's attributes.
     *
     * @var array
     */
    protected $attributes = [];

    /**
     * The model attribute's original state.
     *
     * @var array
     */
    protected $original = [];

    /**
     * The loaded relationships for the model.
     *
     * @var array
     */
    protected $relations = [];

    /**
     * The attributes that should be hidden for arrays.
     *
     * @var array
     */
    protected $hidden = [];

    /**
     * The attributes that should be visible in arrays.
     *
     * @var array
     */
    protected $visible = [];

    /**
     * The accessors to append to the model's array form.
     *
     * @var array
     */
    protected $appends = [];

    /**
     * The attributes that are mass assignable.
     *
     * @var array
     */
    protected $fillable = [];

    /**
     * The attributes that aren't mass assignable.
     *
     * @var array
     */
    protected $guarded = ['*'];

    /**
     * The attributes that should be mutated to dates.
     *
     * @var array
     */
    protected $dates = [];

    /**
     * The storage format of the model's date columns.
     *
     * @var string
     */
    protected $dateFormat;

    /**
     * The attributes that should be cast to native types.
     *
     * @var array
     */
    protected $casts = [];

    /**
     * The relationships that should be touched on save.
     *
     * @var array
     */
    protected $touches = [];

    /**
     * User exposed observable events.
     *
     * @var array
     */
    protected $observables = [];

    /**
     * The relations to eager load on every query.
     *
     * @var array
     */
    protected $with = [];

    /**
     * The class name to be used in polymorphic relations.
     *
     * @var string
     */
    protected $morphClass;

    /**
     * Indicates if the model exists.
     *
     * @var bool
     */
    public $exists = false;

    /**
     * Indicates if the model was inserted during the current request lifecycle.
     *
     * @var bool
     */
    public $wasRecentlyCreated = false;

    /**
     * Indicates whether attributes are snake cased on arrays.
     *
     * @var bool
     */
    public static $snakeAttributes = true;

    /**
     * The connection resolver instance.
     *
     * @var \Illuminate\Database\ConnectionResolverInterface
     */
    protected static $resolver;

    /**
     * The event dispatcher instance.
     *
     * @var \Illuminate\Contracts\Events\Dispatcher
     */
    protected static $dispatcher;

    /**
     * The array of booted models.
     *
     * @var array
     */
    protected static $booted = [];

    /**
     * The array of global scopes on the model.
     *
     * @var array
     */
    protected static $globalScopes = [];

    /**
     * Indicates if all mass assignment is enabled.
     *
     * @var bool
     */
    protected static $unguarded = false;

    /**
     * The cache of the mutated attributes for each class.
     *
     * @var array
     */
    protected static $mutatorCache = [];

    /**
     * The many to many relationship methods.
     *
     * @var array
     */
    public static $manyMethods = ['belongsToMany', 'morphToMany', 'morphedByMany'];

    /**
     * The name of the "created at" column.
     *
     * @var string
     */
    const CREATED_AT = 'created_at';

    /**
     * The name of the "updated at" column.
     *
     * @var string
     */
    const UPDATED_AT = 'updated_at';

    /**
     * Create a new Eloquent model instance.
     *
     * @param  array  $attributes
     * @return void
     */
    public function __construct(array $attributes = [])
    {
        $this->bootIfNotBooted();

        $this->syncOriginal();

        $this->fill($attributes);
    }

    /**
     * Check if the model needs to be booted and if so, do it.
     *
     * @return void
     */
    protected function bootIfNotBooted()
    {
        $class = get_class($this);

        if (! isset(static::$booted[$class])) {
            static::$booted[$class] = true;

            $this->fireModelEvent('booting', false);

            static::boot();

            $this->fireModelEvent('booted', false);
        }
    }

    /**
     * The "booting" method of the model.
     *
     * @return void
     */
    protected static function boot()
    {
        static::bootTraits();
    }

    /**
     * Boot all of the bootable traits on the model.
     *
     * @return void
     */
    protected static function bootTraits()
    {
        foreach (class_uses_recursive(get_called_class()) as $trait) {
            if (method_exists(get_called_class(), $method = 'boot'.class_basename($trait))) {
                forward_static_call([get_called_class(), $method]);
            }
        }
    }

    /**
     * Clear the list of booted models so they will be re-booted.
     *
     * @return void
     */
    public static function clearBootedModels()
    {
        static::$booted = [];
        static::$globalScopes = [];
    }

    /**
     * Register a new global scope on the model.
     *
     * @param  \Illuminate\Database\Eloquent\Scope|\Closure|string  $scope
     * @param  \Closure|null  $implementation
     * @return mixed
     *
     * @throws \InvalidArgumentException
     */
    public static function addGlobalScope($scope, Closure $implementation = null)
    {
        if (is_string($scope) && $implementation !== null) {
            return static::$globalScopes[get_called_class()][$scope] = $implementation;
        }

        if ($scope instanceof Closure) {
            return static::$globalScopes[get_called_class()][uniqid('scope')] = $scope;
        }

        if ($scope instanceof Scope) {
            return static::$globalScopes[get_called_class()][get_class($scope)] = $scope;
        }

        throw new InvalidArgumentException('Global scope must be an instance of Closure or Scope.');
    }

    /**
     * Determine if a model has a global scope.
     *
     * @param  \Illuminate\Database\Eloquent\Scope|string  $scope
     * @return bool
     */
    public static function hasGlobalScope($scope)
    {
        return ! is_null(static::getGlobalScope($scope));
    }

    /**
     * Get a global scope registered with the model.
     *
     * @param  \Illuminate\Database\Eloquent\Scope|string  $scope
     * @return \Illuminate\Database\Eloquent\Scope|\Closure|null
     */
    public static function getGlobalScope($scope)
    {
        $modelScopes = Arr::get(static::$globalScopes, get_called_class(), []);

        if (is_string($scope)) {
            return isset($modelScopes[$scope]) ? $modelScopes[$scope] : null;
        }

        return Arr::first($modelScopes, function ($key, $value) use ($scope) {
            return $scope instanceof $value;
        });
    }

    /**
     * Get the global scopes for this class instance.
     *
     * @return array
     */
    public function getGlobalScopes()
    {
        return Arr::get(static::$globalScopes, get_class($this), []);
    }

    /**
     * Register an observer with the Model.
     *
     * @param  object|string  $class
     * @param  int  $priority
     * @return void
     */
    public static function observe($class, $priority = 0)
    {
        $instance = new static;

        $className = is_string($class) ? $class : get_class($class);

        // When registering a model observer, we will spin through the possible events
        // and determine if this observer has that method. If it does, we will hook
        // it into the model's event system, making it convenient to watch these.
        foreach ($instance->getObservableEvents() as $event) {
            if (method_exists($class, $event)) {
                static::registerModelEvent($event, $className.'@'.$event, $priority);
            }
        }
    }

    /**
     * Fill the model with an array of attributes.
     *
     * @param  array  $attributes
     * @return $this
     *
     * @throws \Illuminate\Database\Eloquent\MassAssignmentException
     */
    public function fill(array $attributes)
    {
        $totallyGuarded = $this->totallyGuarded();

        foreach ($this->fillableFromArray($attributes) as $key => $value) {
            $key = $this->removeTableFromKey($key);

            // The developers may choose to place some attributes in the "fillable"
            // array, which means only those attributes may be set through mass
            // assignment to the model, and all others will just be ignored.
            if ($this->isFillable($key)) {
                $this->setAttribute($key, $value);
            } elseif ($totallyGuarded) {
                throw new MassAssignmentException($key);
            }
        }

        return $this;
    }

    /**
     * Fill the model with an array of attributes. Force mass assignment.
     *
     * @param  array  $attributes
     * @return $this
     */
    public function forceFill(array $attributes)
    {
        // Since some versions of PHP have a bug that prevents it from properly
        // binding the late static context in a closure, we will first store
        // the model in a variable, which we will then use in the closure.
        $model = $this;

        return static::unguarded(function () use ($model, $attributes) {
            return $model->fill($attributes);
        });
    }

    /**
     * Get the fillable attributes of a given array.
     *
     * @param  array  $attributes
     * @return array
     */
    protected function fillableFromArray(array $attributes)
    {
        if (count($this->getFillable()) > 0 && ! static::$unguarded) {
            return array_intersect_key($attributes, array_flip($this->getFillable()));
        }

        return $attributes;
    }

    /**
     * Create a new instance of the given model.
     *
     * @param  array  $attributes
     * @param  bool  $exists
     * @return static
     */
    public function newInstance($attributes = [], $exists = false)
    {
        // This method just provides a convenient way for us to generate fresh model
        // instances of this current model. It is particularly useful during the
        // hydration of new objects via the Eloquent query builder instances.
        $model = new static((array) $attributes);

        $model->exists = $exists;

        return $model;
    }

    /**
     * Create a new model instance that is existing.
     *
     * @param  array  $attributes
     * @param  string|null  $connection
     * @return static
     */
    public function newFromBuilder($attributes = [], $connection = null)
    {
        $model = $this->newInstance([], true);

        $model->setRawAttributes((array) $attributes, true);

        $model->setConnection($connection ?: $this->connection);

        return $model;
    }

    /**
     * Create a collection of models from plain arrays.
     *
     * @param  array  $items
     * @param  string|null  $connection
     * @return \Illuminate\Database\Eloquent\Collection
     */
    public static function hydrate(array $items, $connection = null)
    {
        $instance = (new static)->setConnection($connection);

        $items = array_map(function ($item) use ($instance) {
            return $instance->newFromBuilder($item);
        }, $items);

        return $instance->newCollection($items);
    }

    /**
     * Create a collection of models from a raw query.
     *
     * @param  string  $query
     * @param  array  $bindings
     * @param  string|null  $connection
     * @return \Illuminate\Database\Eloquent\Collection
     */
    public static function hydrateRaw($query, $bindings = [], $connection = null)
    {
        $instance = (new static)->setConnection($connection);

        $items = $instance->getConnection()->select($query, $bindings);

        return static::hydrate($items, $connection);
    }

    /**
     * Save a new model and return the instance.
     *
     * @param  array  $attributes
     * @return static
     */
    public static function create(array $attributes = [])
    {
        $model = new static($attributes);

        $model->save();

        return $model;
    }

    /**
     * Save a new model and return the instance. Allow mass-assignment.
     *
     * @param  array  $attributes
     * @return static
     */
    public static function forceCreate(array $attributes)
    {
        // Since some versions of PHP have a bug that prevents it from properly
        // binding the late static context in a closure, we will first store
        // the model in a variable, which we will then use in the closure.
        $model = new static;

        return static::unguarded(function () use ($model, $attributes) {
            return $model->create($attributes);
        });
    }

    /**
<<<<<<< HEAD
     * Get the first record matching the attributes or create it.
     *
     * @param  array  $attributes
     * @return static
     */
    public static function firstOrCreate(array $attributes)
    {
        if (! is_null($instance = (new static)->newQueryWithoutScopes()->where($attributes)->first())) {
            return $instance;
        }

        return static::create($attributes);
    }

    /**
     * Get the first record matching the attributes or instantiate it.
     *
     * @param  array  $attributes
     * @return static
     */
    public static function firstOrNew(array $attributes)
    {
        if (! is_null($instance = (new static)->newQueryWithoutScopes()->where($attributes)->first())) {
            return $instance;
        }

        return new static($attributes);
    }

    /**
     * Create or update a record matching the attributes, and fill it with values.
     *
     * @param  array  $attributes
     * @param  array  $values
     * @param  array  $options
     * @return static
     */
    public static function updateOrCreate(array $attributes, array $values = [], array $options = [])
    {
        $instance = static::firstOrNew($attributes);

        $instance->fill($values)->save($options);

        return $instance;
    }

    /**
=======
>>>>>>> 33938c74
     * Begin querying the model.
     *
     * @return \Illuminate\Database\Eloquent\Builder
     */
    public static function query()
    {
        return (new static)->newQuery();
    }

    /**
     * Begin querying the model on a given connection.
     *
     * @param  string|null  $connection
     * @return \Illuminate\Database\Eloquent\Builder
     */
    public static function on($connection = null)
    {
        // First we will just create a fresh instance of this model, and then we can
        // set the connection on the model so that it is be used for the queries
        // we execute, as well as being set on each relationship we retrieve.
        $instance = new static;

        $instance->setConnection($connection);

        return $instance->newQuery();
    }

    /**
     * Begin querying the model on the write connection.
     *
     * @return \Illuminate\Database\Query\Builder
     */
    public static function onWriteConnection()
    {
        $instance = new static;

        return $instance->newQuery()->useWritePdo();
    }

    /**
     * Get all of the models from the database.
     *
     * @param  array|mixed  $columns
     * @return \Illuminate\Database\Eloquent\Collection|static[]
     */
    public static function all($columns = ['*'])
    {
        $columns = is_array($columns) ? $columns : func_get_args();

        $instance = new static;

        return $instance->newQuery()->get($columns);
    }

    /**
     * Reload a fresh model instance from the database.
     *
     * @param  array  $with
     * @return $this|null
     */
    public function fresh(array $with = [])
    {
        if (! $this->exists) {
            return;
        }

        $key = $this->getKeyName();

        return static::with($with)->where($key, $this->getKey())->first();
    }

    /**
     * Eager load relations on the model.
     *
     * @param  array|string  $relations
     * @return $this
     */
    public function load($relations)
    {
        if (is_string($relations)) {
            $relations = func_get_args();
        }

        $query = $this->newQuery()->with($relations);

        $query->eagerLoadRelations([$this]);

        return $this;
    }

    /**
     * Begin querying a model with eager loading.
     *
     * @param  array|string  $relations
     * @return \Illuminate\Database\Eloquent\Builder|static
     */
    public static function with($relations)
    {
        if (is_string($relations)) {
            $relations = func_get_args();
        }

        $instance = new static;

        return $instance->newQuery()->with($relations);
    }

    /**
     * Append attributes to query when building a query.
     *
     * @param  array|string  $attributes
     * @return $this
     */
    public function append($attributes)
    {
        if (is_string($attributes)) {
            $attributes = func_get_args();
        }

        $this->appends = array_unique(
            array_merge($this->appends, $attributes)
        );

        return $this;
    }

    /**
     * Define a one-to-one relationship.
     *
     * @param  string  $related
     * @param  string  $foreignKey
     * @param  string  $localKey
     * @return \Illuminate\Database\Eloquent\Relations\HasOne
     */
    public function hasOne($related, $foreignKey = null, $localKey = null)
    {
        $foreignKey = $foreignKey ?: $this->getForeignKey();

        $instance = new $related;

        $localKey = $localKey ?: $this->getKeyName();

        return new HasOne($instance->newQuery(), $this, $instance->getTable().'.'.$foreignKey, $localKey);
    }

    /**
     * Define a polymorphic one-to-one relationship.
     *
     * @param  string  $related
     * @param  string  $name
     * @param  string  $type
     * @param  string  $id
     * @param  string  $localKey
     * @return \Illuminate\Database\Eloquent\Relations\MorphOne
     */
    public function morphOne($related, $name, $type = null, $id = null, $localKey = null)
    {
        $instance = new $related;

        list($type, $id) = $this->getMorphs($name, $type, $id);

        $table = $instance->getTable();

        $localKey = $localKey ?: $this->getKeyName();

        return new MorphOne($instance->newQuery(), $this, $table.'.'.$type, $table.'.'.$id, $localKey);
    }

    /**
     * Define an inverse one-to-one or many relationship.
     *
     * @param  string  $related
     * @param  string  $foreignKey
     * @param  string  $otherKey
     * @param  string  $relation
     * @return \Illuminate\Database\Eloquent\Relations\BelongsTo
     */
    public function belongsTo($related, $foreignKey = null, $otherKey = null, $relation = null)
    {
        // If no relation name was given, we will use this debug backtrace to extract
        // the calling method's name and use that as the relationship name as most
        // of the time this will be what we desire to use for the relationships.
        if (is_null($relation)) {
            list($current, $caller) = debug_backtrace(DEBUG_BACKTRACE_IGNORE_ARGS, 2);

            $relation = $caller['function'];
        }

        // If no foreign key was supplied, we can use a backtrace to guess the proper
        // foreign key name by using the name of the relationship function, which
        // when combined with an "_id" should conventionally match the columns.
        if (is_null($foreignKey)) {
            $foreignKey = Str::snake($relation).'_id';
        }

        $instance = new $related;

        // Once we have the foreign key names, we'll just create a new Eloquent query
        // for the related models and returns the relationship instance which will
        // actually be responsible for retrieving and hydrating every relations.
        $query = $instance->newQuery();

        $otherKey = $otherKey ?: $instance->getKeyName();

        return new BelongsTo($query, $this, $foreignKey, $otherKey, $relation);
    }

    /**
     * Define a polymorphic, inverse one-to-one or many relationship.
     *
     * @param  string  $name
     * @param  string  $type
     * @param  string  $id
     * @return \Illuminate\Database\Eloquent\Relations\MorphTo
     */
    public function morphTo($name = null, $type = null, $id = null)
    {
        // If no name is provided, we will use the backtrace to get the function name
        // since that is most likely the name of the polymorphic interface. We can
        // use that to get both the class and foreign key that will be utilized.
        if (is_null($name)) {
            list($current, $caller) = debug_backtrace(DEBUG_BACKTRACE_IGNORE_ARGS, 2);

            $name = Str::snake($caller['function']);
        }

        list($type, $id) = $this->getMorphs($name, $type, $id);

        // If the type value is null it is probably safe to assume we're eager loading
        // the relationship. When that is the case we will pass in a dummy query as
        // there are multiple types in the morph and we can't use single queries.
        if (is_null($class = $this->$type)) {
            return new MorphTo(
                $this->newQuery(), $this, $id, null, $type, $name
            );
        }

        // If we are not eager loading the relationship we will essentially treat this
        // as a belongs-to style relationship since morph-to extends that class and
        // we will pass in the appropriate values so that it behaves as expected.
        else {
            $class = $this->getActualClassNameForMorph($class);

            $instance = new $class;

            return new MorphTo(
                $instance->newQuery(), $this, $id, $instance->getKeyName(), $type, $name
            );
        }
    }

    /**
     * Retrieve the fully qualified class name from a slug.
     *
     * @param  string  $class
     * @return string
     */
    public function getActualClassNameForMorph($class)
    {
        return Arr::get(Relation::morphMap(), $class, $class);
    }

    /**
     * Define a one-to-many relationship.
     *
     * @param  string  $related
     * @param  string  $foreignKey
     * @param  string  $localKey
     * @return \Illuminate\Database\Eloquent\Relations\HasMany
     */
    public function hasMany($related, $foreignKey = null, $localKey = null)
    {
        $foreignKey = $foreignKey ?: $this->getForeignKey();

        $instance = new $related;

        $localKey = $localKey ?: $this->getKeyName();

        return new HasMany($instance->newQuery(), $this, $instance->getTable().'.'.$foreignKey, $localKey);
    }

    /**
     * Define a has-many-through relationship.
     *
     * @param  string  $related
     * @param  string  $through
     * @param  string|null  $firstKey
     * @param  string|null  $secondKey
     * @param  string|null  $localKey
     * @return \Illuminate\Database\Eloquent\Relations\HasManyThrough
     */
    public function hasManyThrough($related, $through, $firstKey = null, $secondKey = null, $localKey = null)
    {
        $through = new $through;

        $firstKey = $firstKey ?: $this->getForeignKey();

        $secondKey = $secondKey ?: $through->getForeignKey();

        $localKey = $localKey ?: $this->getKeyName();

        return new HasManyThrough((new $related)->newQuery(), $this, $through, $firstKey, $secondKey, $localKey);
    }

    /**
     * Define a polymorphic one-to-many relationship.
     *
     * @param  string  $related
     * @param  string  $name
     * @param  string  $type
     * @param  string  $id
     * @param  string  $localKey
     * @return \Illuminate\Database\Eloquent\Relations\MorphMany
     */
    public function morphMany($related, $name, $type = null, $id = null, $localKey = null)
    {
        $instance = new $related;

        // Here we will gather up the morph type and ID for the relationship so that we
        // can properly query the intermediate table of a relation. Finally, we will
        // get the table and create the relationship instances for the developers.
        list($type, $id) = $this->getMorphs($name, $type, $id);

        $table = $instance->getTable();

        $localKey = $localKey ?: $this->getKeyName();

        return new MorphMany($instance->newQuery(), $this, $table.'.'.$type, $table.'.'.$id, $localKey);
    }

    /**
     * Define a many-to-many relationship.
     *
     * @param  string  $related
     * @param  string  $table
     * @param  string  $foreignKey
     * @param  string  $otherKey
     * @param  string  $relation
     * @return \Illuminate\Database\Eloquent\Relations\BelongsToMany
     */
    public function belongsToMany($related, $table = null, $foreignKey = null, $otherKey = null, $relation = null)
    {
        // If no relationship name was passed, we will pull backtraces to get the
        // name of the calling function. We will use that function name as the
        // title of this relation since that is a great convention to apply.
        if (is_null($relation)) {
            $relation = $this->getBelongsToManyCaller();
        }

        // First, we'll need to determine the foreign key and "other key" for the
        // relationship. Once we have determined the keys we'll make the query
        // instances as well as the relationship instances we need for this.
        $foreignKey = $foreignKey ?: $this->getForeignKey();

        $instance = new $related;

        $otherKey = $otherKey ?: $instance->getForeignKey();

        // If no table name was provided, we can guess it by concatenating the two
        // models using underscores in alphabetical order. The two model names
        // are transformed to snake case from their default CamelCase also.
        if (is_null($table)) {
            $table = $this->joiningTable($related);
        }

        // Now we're ready to create a new query builder for the related model and
        // the relationship instances for the relation. The relations will set
        // appropriate query constraint and entirely manages the hydrations.
        $query = $instance->newQuery();

        return new BelongsToMany($query, $this, $table, $foreignKey, $otherKey, $relation);
    }

    /**
     * Define a polymorphic many-to-many relationship.
     *
     * @param  string  $related
     * @param  string  $name
     * @param  string  $table
     * @param  string  $foreignKey
     * @param  string  $otherKey
     * @param  bool  $inverse
     * @return \Illuminate\Database\Eloquent\Relations\MorphToMany
     */
    public function morphToMany($related, $name, $table = null, $foreignKey = null, $otherKey = null, $inverse = false)
    {
        $caller = $this->getBelongsToManyCaller();

        // First, we will need to determine the foreign key and "other key" for the
        // relationship. Once we have determined the keys we will make the query
        // instances, as well as the relationship instances we need for these.
        $foreignKey = $foreignKey ?: $name.'_id';

        $instance = new $related;

        $otherKey = $otherKey ?: $instance->getForeignKey();

        // Now we're ready to create a new query builder for this related model and
        // the relationship instances for this relation. This relations will set
        // appropriate query constraints then entirely manages the hydrations.
        $query = $instance->newQuery();

        $table = $table ?: Str::plural($name);

        return new MorphToMany(
            $query, $this, $name, $table, $foreignKey,
            $otherKey, $caller, $inverse
        );
    }

    /**
     * Define a polymorphic, inverse many-to-many relationship.
     *
     * @param  string  $related
     * @param  string  $name
     * @param  string  $table
     * @param  string  $foreignKey
     * @param  string  $otherKey
     * @return \Illuminate\Database\Eloquent\Relations\MorphToMany
     */
    public function morphedByMany($related, $name, $table = null, $foreignKey = null, $otherKey = null)
    {
        $foreignKey = $foreignKey ?: $this->getForeignKey();

        // For the inverse of the polymorphic many-to-many relations, we will change
        // the way we determine the foreign and other keys, as it is the opposite
        // of the morph-to-many method since we're figuring out these inverses.
        $otherKey = $otherKey ?: $name.'_id';

        return $this->morphToMany($related, $name, $table, $foreignKey, $otherKey, true);
    }

    /**
     * Get the relationship name of the belongs to many.
     *
     * @return string
     */
    protected function getBelongsToManyCaller()
    {
        $self = __FUNCTION__;

        $caller = Arr::first(debug_backtrace(DEBUG_BACKTRACE_IGNORE_ARGS), function ($key, $trace) use ($self) {
            $caller = $trace['function'];

            return ! in_array($caller, Model::$manyMethods) && $caller != $self;
        });

        return ! is_null($caller) ? $caller['function'] : null;
    }

    /**
     * Get the joining table name for a many-to-many relation.
     *
     * @param  string  $related
     * @return string
     */
    public function joiningTable($related)
    {
        // The joining table name, by convention, is simply the snake cased models
        // sorted alphabetically and concatenated with an underscore, so we can
        // just sort the models and join them together to get the table name.
        $base = Str::snake(class_basename($this));

        $related = Str::snake(class_basename($related));

        $models = [$related, $base];

        // Now that we have the model names in an array we can just sort them and
        // use the implode function to join them together with an underscores,
        // which is typically used by convention within the database system.
        sort($models);

        return strtolower(implode('_', $models));
    }

    /**
     * Destroy the models for the given IDs.
     *
     * @param  array|int  $ids
     * @return int
     */
    public static function destroy($ids)
    {
        // We'll initialize a count here so we will return the total number of deletes
        // for the operation. The developers can then check this number as a boolean
        // type value or get this total count of records deleted for logging, etc.
        $count = 0;

        $ids = is_array($ids) ? $ids : func_get_args();

        $instance = new static;

        // We will actually pull the models from the database table and call delete on
        // each of them individually so that their events get fired properly with a
        // correct set of attributes in case the developers wants to check these.
        $key = $instance->getKeyName();

        foreach ($instance->whereIn($key, $ids)->get() as $model) {
            if ($model->delete()) {
                $count++;
            }
        }

        return $count;
    }

    /**
     * Delete the model from the database.
     *
     * @return bool|null
     *
     * @throws \Exception
     */
    public function delete()
    {
        if (is_null($this->getKeyName())) {
            throw new Exception('No primary key defined on model.');
        }

        if ($this->exists) {
            if ($this->fireModelEvent('deleting') === false) {
                return false;
            }

            // Here, we'll touch the owning models, verifying these timestamps get updated
            // for the models. This will allow any caching to get broken on the parents
            // by the timestamp. Then we will go ahead and delete the model instance.
            $this->touchOwners();

            $this->performDeleteOnModel();

            $this->exists = false;

            // Once the model has been deleted, we will fire off the deleted event so that
            // the developers may hook into post-delete operations. We will then return
            // a boolean true as the delete is presumably successful on the database.
            $this->fireModelEvent('deleted', false);

            return true;
        }
    }

    /**
     * Force a hard delete on a soft deleted model.
     *
     * This method protects developers from running forceDelete when trait is missing.
     *
     * @return bool|null
     */
    public function forceDelete()
    {
        return $this->delete();
    }

    /**
     * Perform the actual delete query on this model instance.
     *
     * @return void
     */
    protected function performDeleteOnModel()
    {
        $this->setKeysForSaveQuery($this->newQueryWithoutScopes())->delete();
    }

    /**
     * Register a saving model event with the dispatcher.
     *
     * @param  \Closure|string  $callback
     * @param  int  $priority
     * @return void
     */
    public static function saving($callback, $priority = 0)
    {
        static::registerModelEvent('saving', $callback, $priority);
    }

    /**
     * Register a saved model event with the dispatcher.
     *
     * @param  \Closure|string  $callback
     * @param  int  $priority
     * @return void
     */
    public static function saved($callback, $priority = 0)
    {
        static::registerModelEvent('saved', $callback, $priority);
    }

    /**
     * Register an updating model event with the dispatcher.
     *
     * @param  \Closure|string  $callback
     * @param  int  $priority
     * @return void
     */
    public static function updating($callback, $priority = 0)
    {
        static::registerModelEvent('updating', $callback, $priority);
    }

    /**
     * Register an updated model event with the dispatcher.
     *
     * @param  \Closure|string  $callback
     * @param  int  $priority
     * @return void
     */
    public static function updated($callback, $priority = 0)
    {
        static::registerModelEvent('updated', $callback, $priority);
    }

    /**
     * Register a creating model event with the dispatcher.
     *
     * @param  \Closure|string  $callback
     * @param  int  $priority
     * @return void
     */
    public static function creating($callback, $priority = 0)
    {
        static::registerModelEvent('creating', $callback, $priority);
    }

    /**
     * Register a created model event with the dispatcher.
     *
     * @param  \Closure|string  $callback
     * @param  int  $priority
     * @return void
     */
    public static function created($callback, $priority = 0)
    {
        static::registerModelEvent('created', $callback, $priority);
    }

    /**
     * Register a deleting model event with the dispatcher.
     *
     * @param  \Closure|string  $callback
     * @param  int  $priority
     * @return void
     */
    public static function deleting($callback, $priority = 0)
    {
        static::registerModelEvent('deleting', $callback, $priority);
    }

    /**
     * Register a deleted model event with the dispatcher.
     *
     * @param  \Closure|string  $callback
     * @param  int  $priority
     * @return void
     */
    public static function deleted($callback, $priority = 0)
    {
        static::registerModelEvent('deleted', $callback, $priority);
    }

    /**
     * Remove all of the event listeners for the model.
     *
     * @return void
     */
    public static function flushEventListeners()
    {
        if (! isset(static::$dispatcher)) {
            return;
        }

        $instance = new static;

        foreach ($instance->getObservableEvents() as $event) {
            static::$dispatcher->forget("eloquent.{$event}: ".get_called_class());
        }
    }

    /**
     * Register a model event with the dispatcher.
     *
     * @param  string  $event
     * @param  \Closure|string  $callback
     * @param  int  $priority
     * @return void
     */
    protected static function registerModelEvent($event, $callback, $priority = 0)
    {
        if (isset(static::$dispatcher)) {
            $name = get_called_class();

            static::$dispatcher->listen("eloquent.{$event}: {$name}", $callback, $priority);
        }
    }

    /**
     * Get the observable event names.
     *
     * @return array
     */
    public function getObservableEvents()
    {
        return array_merge(
            [
                'creating', 'created', 'updating', 'updated',
                'deleting', 'deleted', 'saving', 'saved',
                'restoring', 'restored',
            ],
            $this->observables
        );
    }

    /**
     * Set the observable event names.
     *
     * @param  array  $observables
     * @return $this
     */
    public function setObservableEvents(array $observables)
    {
        $this->observables = $observables;

        return $this;
    }

    /**
     * Add an observable event name.
     *
     * @param  array|mixed  $observables
     * @return void
     */
    public function addObservableEvents($observables)
    {
        $observables = is_array($observables) ? $observables : func_get_args();

        $this->observables = array_unique(array_merge($this->observables, $observables));
    }

    /**
     * Remove an observable event name.
     *
     * @param  array|mixed  $observables
     * @return void
     */
    public function removeObservableEvents($observables)
    {
        $observables = is_array($observables) ? $observables : func_get_args();

        $this->observables = array_diff($this->observables, $observables);
    }

    /**
     * Increment a column's value by a given amount.
     *
     * @param  string  $column
     * @param  int  $amount
     * @param  array  $extra
     * @return int
     */
    protected function increment($column, $amount = 1, array $extra = [])
    {
        return $this->incrementOrDecrement($column, $amount, $extra, 'increment');
    }

    /**
     * Decrement a column's value by a given amount.
     *
     * @param  string  $column
     * @param  int  $amount
     * @param  array  $extra
     * @return int
     */
    protected function decrement($column, $amount = 1, array $extra = [])
    {
        return $this->incrementOrDecrement($column, $amount, $extra, 'decrement');
    }

    /**
     * Run the increment or decrement method on the model.
     *
     * @param  string  $column
     * @param  int  $amount
     * @param  array  $extra
     * @param  string  $method
     * @return int
     */
    protected function incrementOrDecrement($column, $amount, $extra, $method)
    {
        $query = $this->newQuery();

        if (! $this->exists) {
            return $query->{$method}($column, $amount, $extra);
        }

        $this->incrementOrDecrementAttributeValue($column, $amount, $method);

        return $query->where($this->getKeyName(), $this->getKey())->{$method}($column, $amount, $extra);
    }

    /**
     * Increment the underlying attribute value and sync with original.
     *
     * @param  string  $column
     * @param  int  $amount
     * @param  string  $method
     * @return void
     */
    protected function incrementOrDecrementAttributeValue($column, $amount, $method)
    {
        $this->{$column} = $this->{$column} + ($method == 'increment' ? $amount : $amount * -1);

        $this->syncOriginalAttribute($column);
    }

    /**
     * Update the model in the database.
     *
     * @param  array  $attributes
     * @param  array  $options
     * @return bool|int
     */
    public function update(array $attributes = [], array $options = [])
    {
        if (! $this->exists) {
            return false;
        }

        return $this->fill($attributes)->save($options);
    }

    /**
     * Save the model and all of its relationships.
     *
     * @return bool
     */
    public function push()
    {
        if (! $this->save()) {
            return false;
        }

        // To sync all of the relationships to the database, we will simply spin through
        // the relationships and save each model via this "push" method, which allows
        // us to recurse into all of these nested relations for the model instance.
        foreach ($this->relations as $models) {
            $models = $models instanceof Collection
                        ? $models->all() : [$models];

            foreach (array_filter($models) as $model) {
                if (! $model->push()) {
                    return false;
                }
            }
        }

        return true;
    }

    /**
     * Save the model to the database.
     *
     * @param  array  $options
     * @return bool
     */
    public function save(array $options = [])
    {
        $query = $this->newQueryWithoutScopes();

        // If the "saving" event returns false we'll bail out of the save and return
        // false, indicating that the save failed. This provides a chance for any
        // listeners to cancel save operations if validations fail or whatever.
        if ($this->fireModelEvent('saving') === false) {
            return false;
        }

        // If the model already exists in the database we can just update our record
        // that is already in this database using the current IDs in this "where"
        // clause to only update this model. Otherwise, we'll just insert them.
        if ($this->exists) {
            $saved = $this->performUpdate($query, $options);
        }

        // If the model is brand new, we'll insert it into our database and set the
        // ID attribute on the model to the value of the newly inserted row's ID
        // which is typically an auto-increment value managed by the database.
        else {
            $saved = $this->performInsert($query, $options);
        }

        if ($saved) {
            $this->finishSave($options);
        }

        return $saved;
    }

    /**
     * Save the model to the database using transaction.
     *
     * @param  array  $options
     * @return bool
     *
     * @throws \Throwable
     */
    public function saveOrFail(array $options = [])
    {
        return $this->getConnection()->transaction(function () use ($options) {
            return $this->save($options);
        });
    }

    /**
     * Finish processing on a successful save operation.
     *
     * @param  array  $options
     * @return void
     */
    protected function finishSave(array $options)
    {
        $this->fireModelEvent('saved', false);

        $this->syncOriginal();

        if (Arr::get($options, 'touch', true)) {
            $this->touchOwners();
        }
    }

    /**
     * Perform a model update operation.
     *
     * @param  \Illuminate\Database\Eloquent\Builder  $query
     * @param  array  $options
     * @return bool
     */
    protected function performUpdate(Builder $query, array $options = [])
    {
        $dirty = $this->getDirty();

        if (count($dirty) > 0) {
            // If the updating event returns false, we will cancel the update operation so
            // developers can hook Validation systems into their models and cancel this
            // operation if the model does not pass validation. Otherwise, we update.
            if ($this->fireModelEvent('updating') === false) {
                return false;
            }

            // First we need to create a fresh query instance and touch the creation and
            // update timestamp on the model which are maintained by us for developer
            // convenience. Then we will just continue saving the model instances.
            if ($this->timestamps && Arr::get($options, 'timestamps', true)) {
                $this->updateTimestamps();
            }

            // Once we have run the update operation, we will fire the "updated" event for
            // this model instance. This will allow developers to hook into these after
            // models are updated, giving them a chance to do any special processing.
            $dirty = $this->getDirty();

            if (count($dirty) > 0) {
                $numRows = $this->setKeysForSaveQuery($query)->update($dirty);

                $this->fireModelEvent('updated', false);
            }
        }

        return true;
    }

    /**
     * Perform a model insert operation.
     *
     * @param  \Illuminate\Database\Eloquent\Builder  $query
     * @param  array  $options
     * @return bool
     */
    protected function performInsert(Builder $query, array $options = [])
    {
        if ($this->fireModelEvent('creating') === false) {
            return false;
        }

        // First we'll need to create a fresh query instance and touch the creation and
        // update timestamps on this model, which are maintained by us for developer
        // convenience. After, we will just continue saving these model instances.
        if ($this->timestamps && Arr::get($options, 'timestamps', true)) {
            $this->updateTimestamps();
        }

        // If the model has an incrementing key, we can use the "insertGetId" method on
        // the query builder, which will give us back the final inserted ID for this
        // table from the database. Not all tables have to be incrementing though.
        $attributes = $this->attributes;

        if ($this->getIncrementing()) {
            $this->insertAndSetId($query, $attributes);
        }

        // If the table isn't incrementing we'll simply insert these attributes as they
        // are. These attribute arrays must contain an "id" column previously placed
        // there by the developer as the manually determined key for these models.
        else {
            $query->insert($attributes);
        }

        // We will go ahead and set the exists property to true, so that it is set when
        // the created event is fired, just in case the developer tries to update it
        // during the event. This will allow them to do so and run an update here.
        $this->exists = true;

        $this->wasRecentlyCreated = true;

        $this->fireModelEvent('created', false);

        return true;
    }

    /**
     * Insert the given attributes and set the ID on the model.
     *
     * @param  \Illuminate\Database\Eloquent\Builder  $query
     * @param  array  $attributes
     * @return void
     */
    protected function insertAndSetId(Builder $query, $attributes)
    {
        $id = $query->insertGetId($attributes, $keyName = $this->getKeyName());

        $this->setAttribute($keyName, $id);
    }

    /**
     * Touch the owning relations of the model.
     *
     * @return void
     */
    public function touchOwners()
    {
        foreach ($this->touches as $relation) {
            $this->$relation()->touch();

            if ($this->$relation instanceof self) {
                $this->$relation->fireModelEvent('saved', false);

                $this->$relation->touchOwners();
            } elseif ($this->$relation instanceof Collection) {
                $this->$relation->each(function (Model $relation) {
                    $relation->touchOwners();
                });
            }
        }
    }

    /**
     * Determine if the model touches a given relation.
     *
     * @param  string  $relation
     * @return bool
     */
    public function touches($relation)
    {
        return in_array($relation, $this->touches);
    }

    /**
     * Fire the given event for the model.
     *
     * @param  string  $event
     * @param  bool  $halt
     * @return mixed
     */
    protected function fireModelEvent($event, $halt = true)
    {
        if (! isset(static::$dispatcher)) {
            return true;
        }

        // We will append the names of the class to the event to distinguish it from
        // other model events that are fired, allowing us to listen on each model
        // event set individually instead of catching event for all the models.
        $event = "eloquent.{$event}: ".get_class($this);

        $method = $halt ? 'until' : 'fire';

        return static::$dispatcher->$method($event, $this);
    }

    /**
     * Set the keys for a save update query.
     *
     * @param  \Illuminate\Database\Eloquent\Builder  $query
     * @return \Illuminate\Database\Eloquent\Builder
     */
    protected function setKeysForSaveQuery(Builder $query)
    {
        $query->where($this->getKeyName(), '=', $this->getKeyForSaveQuery());

        return $query;
    }

    /**
     * Get the primary key value for a save query.
     *
     * @return mixed
     */
    protected function getKeyForSaveQuery()
    {
        if (isset($this->original[$this->getKeyName()])) {
            return $this->original[$this->getKeyName()];
        }

        return $this->getAttribute($this->getKeyName());
    }

    /**
     * Update the model's update timestamp.
     *
     * @return bool
     */
    public function touch()
    {
        if (! $this->timestamps) {
            return false;
        }

        $this->updateTimestamps();

        return $this->save();
    }

    /**
     * Update the creation and update timestamps.
     *
     * @return void
     */
    protected function updateTimestamps()
    {
        $time = $this->freshTimestamp();

        if (! $this->isDirty(static::UPDATED_AT)) {
            $this->setUpdatedAt($time);
        }

        if (! $this->exists && ! $this->isDirty(static::CREATED_AT)) {
            $this->setCreatedAt($time);
        }
    }

    /**
     * Set the value of the "created at" attribute.
     *
     * @param  mixed  $value
     * @return $this
     */
    public function setCreatedAt($value)
    {
        $this->{static::CREATED_AT} = $value;

        return $this;
    }

    /**
     * Set the value of the "updated at" attribute.
     *
     * @param  mixed  $value
     * @return $this
     */
    public function setUpdatedAt($value)
    {
        $this->{static::UPDATED_AT} = $value;

        return $this;
    }

    /**
     * Get the name of the "created at" column.
     *
     * @return string
     */
    public function getCreatedAtColumn()
    {
        return static::CREATED_AT;
    }

    /**
     * Get the name of the "updated at" column.
     *
     * @return string
     */
    public function getUpdatedAtColumn()
    {
        return static::UPDATED_AT;
    }

    /**
     * Get a fresh timestamp for the model.
     *
     * @return \Carbon\Carbon
     */
    public function freshTimestamp()
    {
        return new Carbon;
    }

    /**
     * Get a fresh timestamp for the model.
     *
     * @return string
     */
    public function freshTimestampString()
    {
        return $this->fromDateTime($this->freshTimestamp());
    }

    /**
     * Get a new query builder for the model's table.
     *
     * @return \Illuminate\Database\Eloquent\Builder
     */
    public function newQuery()
    {
        $builder = $this->newQueryWithoutScopes();

        foreach ($this->getGlobalScopes() as $identifier => $scope) {
            $builder->withGlobalScope($identifier, $scope);
        }

        return $builder;
    }

    /**
     * Get a new query instance without a given scope.
     *
     * @param  \Illuminate\Database\Eloquent\Scope|string  $scope
     * @return \Illuminate\Database\Eloquent\Builder
     */
    public function newQueryWithoutScope($scope)
    {
        $builder = $this->newQuery();

        return $builder->withoutGlobalScope($scope);
    }

    /**
     * Get a new query builder that doesn't have any global scopes.
     *
     * @return \Illuminate\Database\Eloquent\Builder|static
     */
    public function newQueryWithoutScopes()
    {
        $builder = $this->newEloquentBuilder(
            $this->newBaseQueryBuilder()
        );

        // Once we have the query builders, we will set the model instances so the
        // builder can easily access any information it may need from the model
        // while it is constructing and executing various queries against it.
        return $builder->setModel($this)->with($this->with);
    }

    /**
     * Create a new Eloquent query builder for the model.
     *
     * @param  \Illuminate\Database\Query\Builder  $query
     * @return \Illuminate\Database\Eloquent\Builder|static
     */
    public function newEloquentBuilder($query)
    {
        return new Builder($query);
    }

    /**
     * Get a new query builder instance for the connection.
     *
     * @return \Illuminate\Database\Query\Builder
     */
    protected function newBaseQueryBuilder()
    {
        $conn = $this->getConnection();

        $grammar = $conn->getQueryGrammar();

        return new QueryBuilder($conn, $grammar, $conn->getPostProcessor());
    }

    /**
     * Create a new Eloquent Collection instance.
     *
     * @param  array  $models
     * @return \Illuminate\Database\Eloquent\Collection
     */
    public function newCollection(array $models = [])
    {
        return new Collection($models);
    }

    /**
     * Create a new pivot model instance.
     *
     * @param  \Illuminate\Database\Eloquent\Model  $parent
     * @param  array  $attributes
     * @param  string  $table
     * @param  bool  $exists
     * @return \Illuminate\Database\Eloquent\Relations\Pivot
     */
    public function newPivot(Model $parent, array $attributes, $table, $exists)
    {
        return new Pivot($parent, $attributes, $table, $exists);
    }

    /**
     * Get the table associated with the model.
     *
     * @return string
     */
    public function getTable()
    {
        if (isset($this->table)) {
            return $this->table;
        }

        return str_replace('\\', '', Str::snake(Str::plural(class_basename($this))));
    }

    /**
     * Set the table associated with the model.
     *
     * @param  string  $table
     * @return $this
     */
    public function setTable($table)
    {
        $this->table = $table;

        return $this;
    }

    /**
     * Get the value of the model's primary key.
     *
     * @return mixed
     */
    public function getKey()
    {
        return $this->getAttribute($this->getKeyName());
    }

    /**
     * Get the queueable identity for the entity.
     *
     * @return mixed
     */
    public function getQueueableId()
    {
        return $this->getKey();
    }

    /**
     * Get the primary key for the model.
     *
     * @return string
     */
    public function getKeyName()
    {
        return $this->primaryKey;
    }

    /**
     * Set the primary key for the model.
     *
     * @param  string  $key
     * @return $this
     */
    public function setKeyName($key)
    {
        $this->primaryKey = $key;

        return $this;
    }

    /**
     * Get the table qualified key name.
     *
     * @return string
     */
    public function getQualifiedKeyName()
    {
        return $this->getTable().'.'.$this->getKeyName();
    }

    /**
     * Get the value of the model's route key.
     *
     * @return mixed
     */
    public function getRouteKey()
    {
        return $this->getAttribute($this->getRouteKeyName());
    }

    /**
     * Get the route key for the model.
     *
     * @return string
     */
    public function getRouteKeyName()
    {
        return $this->getKeyName();
    }

    /**
     * Determine if the model uses timestamps.
     *
     * @return bool
     */
    public function usesTimestamps()
    {
        return $this->timestamps;
    }

    /**
     * Get the polymorphic relationship columns.
     *
     * @param  string  $name
     * @param  string  $type
     * @param  string  $id
     * @return array
     */
    protected function getMorphs($name, $type, $id)
    {
        $type = $type ?: $name.'_type';

        $id = $id ?: $name.'_id';

        return [$type, $id];
    }

    /**
     * Get the class name for polymorphic relations.
     *
     * @return string
     */
    public function getMorphClass()
    {
        $morphMap = Relation::morphMap();

        $class = get_class($this);

        if (! empty($morphMap) && in_array($class, $morphMap)) {
            return array_search($class, $morphMap, true);
        }

        return $this->morphClass ?: $class;
    }

    /**
     * Get the number of models to return per page.
     *
     * @return int
     */
    public function getPerPage()
    {
        return $this->perPage;
    }

    /**
     * Set the number of models to return per page.
     *
     * @param  int  $perPage
     * @return $this
     */
    public function setPerPage($perPage)
    {
        $this->perPage = $perPage;

        return $this;
    }

    /**
     * Get the default foreign key name for the model.
     *
     * @return string
     */
    public function getForeignKey()
    {
        return Str::snake(class_basename($this)).'_id';
    }

    /**
     * Get the hidden attributes for the model.
     *
     * @return array
     */
    public function getHidden()
    {
        return $this->hidden;
    }

    /**
     * Set the hidden attributes for the model.
     *
     * @param  array  $hidden
     * @return $this
     */
    public function setHidden(array $hidden)
    {
        $this->hidden = $hidden;

        return $this;
    }

    /**
     * Add hidden attributes for the model.
     *
     * @param  array|string|null  $attributes
     * @return void
     */
    public function addHidden($attributes = null)
    {
        $attributes = is_array($attributes) ? $attributes : func_get_args();

        $this->hidden = array_merge($this->hidden, $attributes);
    }

    /**
     * Make the given, typically hidden, attributes visible.
     *
     * @param  array|string  $attributes
     * @return $this
     */
    public function makeVisible($attributes)
    {
        $this->hidden = array_diff($this->hidden, (array) $attributes);

        return $this;
    }

    /**
     * Make the given, typically hidden, attributes visible.
     *
     * @param  array|string  $attributes
     * @return $this
     *
     * @deprecated since version 5.2. Use the "makeVisible" method directly.
     */
    public function withHidden($attributes)
    {
        return $this->makeVisible($attributes);
    }

    /**
     * Get the visible attributes for the model.
     *
     * @return array
     */
    public function getVisible()
    {
        return $this->visible;
    }

    /**
     * Set the visible attributes for the model.
     *
     * @param  array  $visible
     * @return $this
     */
    public function setVisible(array $visible)
    {
        $this->visible = $visible;

        return $this;
    }

    /**
     * Add visible attributes for the model.
     *
     * @param  array|string|null  $attributes
     * @return void
     */
    public function addVisible($attributes = null)
    {
        $attributes = is_array($attributes) ? $attributes : func_get_args();

        $this->visible = array_merge($this->visible, $attributes);
    }

    /**
     * Set the accessors to append to model arrays.
     *
     * @param  array  $appends
     * @return $this
     */
    public function setAppends(array $appends)
    {
        $this->appends = $appends;

        return $this;
    }

    /**
     * Get the fillable attributes for the model.
     *
     * @return array
     */
    public function getFillable()
    {
        return $this->fillable;
    }

    /**
     * Set the fillable attributes for the model.
     *
     * @param  array  $fillable
     * @return $this
     */
    public function fillable(array $fillable)
    {
        $this->fillable = $fillable;

        return $this;
    }

    /**
     * Get the guarded attributes for the model.
     *
     * @return array
     */
    public function getGuarded()
    {
        return $this->guarded;
    }

    /**
     * Set the guarded attributes for the model.
     *
     * @param  array  $guarded
     * @return $this
     */
    public function guard(array $guarded)
    {
        $this->guarded = $guarded;

        return $this;
    }

    /**
     * Disable all mass assignable restrictions.
     *
     * @param  bool  $state
     * @return void
     */
    public static function unguard($state = true)
    {
        static::$unguarded = $state;
    }

    /**
     * Enable the mass assignment restrictions.
     *
     * @return void
     */
    public static function reguard()
    {
        static::$unguarded = false;
    }

    /**
     * Determine if current state is "unguarded".
     *
     * @return bool
     */
    public static function isUnguarded()
    {
        return static::$unguarded;
    }

    /**
     * Run the given callable while being unguarded.
     *
     * @param  callable  $callback
     * @return mixed
     */
    public static function unguarded(callable $callback)
    {
        if (static::$unguarded) {
            return $callback();
        }

        static::unguard();

        $result = $callback();

        static::reguard();

        return $result;
    }

    /**
     * Determine if the given attribute may be mass assigned.
     *
     * @param  string  $key
     * @return bool
     */
    public function isFillable($key)
    {
        if (static::$unguarded) {
            return true;
        }

        // If the key is in the "fillable" array, we can of course assume that it's
        // a fillable attribute. Otherwise, we will check the guarded array when
        // we need to determine if the attribute is black-listed on the model.
        if (in_array($key, $this->getFillable())) {
            return true;
        }

        if ($this->isGuarded($key)) {
            return false;
        }

        return empty($this->getFillable()) && ! Str::startsWith($key, '_');
    }

    /**
     * Determine if the given key is guarded.
     *
     * @param  string  $key
     * @return bool
     */
    public function isGuarded($key)
    {
        return in_array($key, $this->getGuarded()) || $this->getGuarded() == ['*'];
    }

    /**
     * Determine if the model is totally guarded.
     *
     * @return bool
     */
    public function totallyGuarded()
    {
        return count($this->getFillable()) == 0 && $this->getGuarded() == ['*'];
    }

    /**
     * Remove the table name from a given key.
     *
     * @param  string  $key
     * @return string
     */
    protected function removeTableFromKey($key)
    {
        if (! Str::contains($key, '.')) {
            return $key;
        }

        return last(explode('.', $key));
    }

    /**
     * Get the relationships that are touched on save.
     *
     * @return array
     */
    public function getTouchedRelations()
    {
        return $this->touches;
    }

    /**
     * Set the relationships that are touched on save.
     *
     * @param  array  $touches
     * @return $this
     */
    public function setTouchedRelations(array $touches)
    {
        $this->touches = $touches;

        return $this;
    }

    /**
     * Get the value indicating whether the IDs are incrementing.
     *
     * @return bool
     */
    public function getIncrementing()
    {
        return $this->incrementing;
    }

    /**
     * Set whether IDs are incrementing.
     *
     * @param  bool  $value
     * @return $this
     */
    public function setIncrementing($value)
    {
        $this->incrementing = $value;

        return $this;
    }

    /**
     * Convert the model instance to JSON.
     *
     * @param  int  $options
     * @return string
     */
    public function toJson($options = 0)
    {
        return json_encode($this->jsonSerialize(), $options);
    }

    /**
     * Convert the object into something JSON serializable.
     *
     * @return array
     */
    public function jsonSerialize()
    {
        return $this->toArray();
    }

    /**
     * Convert the model instance to an array.
     *
     * @return array
     */
    public function toArray()
    {
        $attributes = $this->attributesToArray();

        return array_merge($attributes, $this->relationsToArray());
    }

    /**
     * Convert the model's attributes to an array.
     *
     * @return array
     */
    public function attributesToArray()
    {
        $attributes = $this->getArrayableAttributes();

        // If an attribute is a date, we will cast it to a string after converting it
        // to a DateTime / Carbon instance. This is so we will get some consistent
        // formatting while accessing attributes vs. arraying / JSONing a model.
        foreach ($this->getDates() as $key) {
            if (! isset($attributes[$key])) {
                continue;
            }

            $attributes[$key] = $this->serializeDate(
                $this->asDateTime($attributes[$key])
            );
        }

        $mutatedAttributes = $this->getMutatedAttributes();

        // We want to spin through all the mutated attributes for this model and call
        // the mutator for the attribute. We cache off every mutated attributes so
        // we don't have to constantly check on attributes that actually change.
        foreach ($mutatedAttributes as $key) {
            if (! array_key_exists($key, $attributes)) {
                continue;
            }

            $attributes[$key] = $this->mutateAttributeForArray(
                $key, $attributes[$key]
            );
        }

        // Next we will handle any casts that have been setup for this model and cast
        // the values to their appropriate type. If the attribute has a mutator we
        // will not perform the cast on those attributes to avoid any confusion.
        foreach ($this->getCasts() as $key => $value) {
            if (! array_key_exists($key, $attributes) ||
                in_array($key, $mutatedAttributes)) {
                continue;
            }

            $attributes[$key] = $this->castAttribute(
                $key, $attributes[$key]
            );

            if ($attributes[$key] && ($value === 'date' || $value === 'datetime')) {
                $attributes[$key] = $this->serializeDate($attributes[$key]);
            }
        }

        // Here we will grab all of the appended, calculated attributes to this model
        // as these attributes are not really in the attributes array, but are run
        // when we need to array or JSON the model for convenience to the coder.
        foreach ($this->getArrayableAppends() as $key) {
            $attributes[$key] = $this->mutateAttributeForArray($key, null);
        }

        return $attributes;
    }

    /**
     * Get an attribute array of all arrayable attributes.
     *
     * @return array
     */
    protected function getArrayableAttributes()
    {
        return $this->getArrayableItems($this->attributes);
    }

    /**
     * Get all of the appendable values that are arrayable.
     *
     * @return array
     */
    protected function getArrayableAppends()
    {
        if (! count($this->appends)) {
            return [];
        }

        return $this->getArrayableItems(
            array_combine($this->appends, $this->appends)
        );
    }

    /**
     * Get the model's relationships in array form.
     *
     * @return array
     */
    public function relationsToArray()
    {
        $attributes = [];

        foreach ($this->getArrayableRelations() as $key => $value) {
            // If the values implements the Arrayable interface we can just call this
            // toArray method on the instances which will convert both models and
            // collections to their proper array form and we'll set the values.
            if ($value instanceof Arrayable) {
                $relation = $value->toArray();
            }

            // If the value is null, we'll still go ahead and set it in this list of
            // attributes since null is used to represent empty relationships if
            // if it a has one or belongs to type relationships on the models.
            elseif (is_null($value)) {
                $relation = $value;
            }

            // If the relationships snake-casing is enabled, we will snake case this
            // key so that the relation attribute is snake cased in this returned
            // array to the developers, making this consistent with attributes.
            if (static::$snakeAttributes) {
                $key = Str::snake($key);
            }

            // If the relation value has been set, we will set it on this attributes
            // list for returning. If it was not arrayable or null, we'll not set
            // the value on the array because it is some type of invalid value.
            if (isset($relation) || is_null($value)) {
                $attributes[$key] = $relation;
            }

            unset($relation);
        }

        return $attributes;
    }

    /**
     * Get an attribute array of all arrayable relations.
     *
     * @return array
     */
    protected function getArrayableRelations()
    {
        return $this->getArrayableItems($this->relations);
    }

    /**
     * Get an attribute array of all arrayable values.
     *
     * @param  array  $values
     * @return array
     */
    protected function getArrayableItems(array $values)
    {
        if (count($this->getVisible()) > 0) {
            return array_intersect_key($values, array_flip($this->getVisible()));
        }

        return array_diff_key($values, array_flip($this->getHidden()));
    }

    /**
     * Get an attribute from the model.
     *
     * @param  string  $key
     * @return mixed
     */
    public function getAttribute($key)
    {
        if (array_key_exists($key, $this->attributes) || $this->hasGetMutator($key)) {
            return $this->getAttributeValue($key);
        }

        return $this->getRelationValue($key);
    }

    /**
     * Get a plain attribute (not a relationship).
     *
     * @param  string  $key
     * @return mixed
     */
    public function getAttributeValue($key)
    {
        $value = $this->getAttributeFromArray($key);

        // If the attribute has a get mutator, we will call that then return what
        // it returns as the value, which is useful for transforming values on
        // retrieval from the model to a form that is more useful for usage.
        if ($this->hasGetMutator($key)) {
            return $this->mutateAttribute($key, $value);
        }

        // If the attribute exists within the cast array, we will convert it to
        // an appropriate native PHP type dependant upon the associated value
        // given with the key in the pair. Dayle made this comment line up.
        if ($this->hasCast($key)) {
            $value = $this->castAttribute($key, $value);
        }

        // If the attribute is listed as a date, we will convert it to a DateTime
        // instance on retrieval, which makes it quite convenient to work with
        // date fields without having to create a mutator for each property.
        elseif (in_array($key, $this->getDates())) {
            if (! is_null($value)) {
                return $this->asDateTime($value);
            }
        }

        return $value;
    }

    /**
     * Get a relationship.
     *
     * @param  string  $key
     * @return mixed
     */
    public function getRelationValue($key)
    {
        // If the key already exists in the relationships array, it just means the
        // relationship has already been loaded, so we'll just return it out of
        // here because there is no need to query within the relations twice.
        if ($this->relationLoaded($key)) {
            return $this->relations[$key];
        }

        // If the "attribute" exists as a method on the model, we will just assume
        // it is a relationship and will load and return results from the query
        // and hydrate the relationship's value on the "relationships" array.
        if (method_exists($this, $key)) {
            return $this->getRelationshipFromMethod($key);
        }
    }

    /**
     * Get an attribute from the $attributes array.
     *
     * @param  string  $key
     * @return mixed
     */
    protected function getAttributeFromArray($key)
    {
        if (array_key_exists($key, $this->attributes)) {
            return $this->attributes[$key];
        }
    }

    /**
     * Get a relationship value from a method.
     *
     * @param  string  $method
     * @return mixed
     *
     * @throws \LogicException
     */
    protected function getRelationshipFromMethod($method)
    {
        $relations = $this->$method();

        if (! $relations instanceof Relation) {
            throw new LogicException('Relationship method must return an object of type '
                .'Illuminate\Database\Eloquent\Relations\Relation');
        }

        return $this->relations[$method] = $relations->getResults();
    }

    /**
     * Determine if a get mutator exists for an attribute.
     *
     * @param  string  $key
     * @return bool
     */
    public function hasGetMutator($key)
    {
        return method_exists($this, 'get'.Str::studly($key).'Attribute');
    }

    /**
     * Get the value of an attribute using its mutator.
     *
     * @param  string  $key
     * @param  mixed  $value
     * @return mixed
     */
    protected function mutateAttribute($key, $value)
    {
        return $this->{'get'.Str::studly($key).'Attribute'}($value);
    }

    /**
     * Get the value of an attribute using its mutator for array conversion.
     *
     * @param  string  $key
     * @param  mixed  $value
     * @return mixed
     */
    protected function mutateAttributeForArray($key, $value)
    {
        $value = $this->mutateAttribute($key, $value);

        return $value instanceof Arrayable ? $value->toArray() : $value;
    }

    /**
     * Determine whether an attribute should be cast to a native type.
     *
     * @param  string  $key
     * @param  array|string|null  $types
     * @return bool
     */
    public function hasCast($key, $types = null)
    {
        if (array_key_exists($key, $this->getCasts())) {
            return $types ? in_array($this->getCastType($key), (array) $types, true) : true;
        }

        return false;
    }

    /**
     * Get the casts array.
     *
     * @return array
     */
    public function getCasts()
    {
        if ($this->getIncrementing()) {
            return array_merge([
                $this->getKeyName() => 'int',
            ], $this->casts);
        }

        return $this->casts;
    }

    /**
     * Determine whether a value is Date / DateTime castable for inbound manipulation.
     *
     * @param  string  $key
     * @return bool
     */
    protected function isDateCastable($key)
    {
        return $this->hasCast($key, ['date', 'datetime']);
    }

    /**
     * Determine whether a value is JSON castable for inbound manipulation.
     *
     * @param  string  $key
     * @return bool
     */
    protected function isJsonCastable($key)
    {
        return $this->hasCast($key, ['array', 'json', 'object', 'collection']);
    }

    /**
     * Get the type of cast for a model attribute.
     *
     * @param  string  $key
     * @return string
     */
    protected function getCastType($key)
    {
        return trim(strtolower($this->getCasts()[$key]));
    }

    /**
     * Cast an attribute to a native PHP type.
     *
     * @param  string  $key
     * @param  mixed  $value
     * @return mixed
     */
    protected function castAttribute($key, $value)
    {
        if (is_null($value)) {
            return $value;
        }

        switch ($this->getCastType($key)) {
            case 'int':
            case 'integer':
                return (int) $value;
            case 'real':
            case 'float':
            case 'double':
                return (float) $value;
            case 'string':
                return (string) $value;
            case 'bool':
            case 'boolean':
                return (bool) $value;
            case 'object':
                return $this->fromJson($value, true);
            case 'array':
            case 'json':
                return $this->fromJson($value);
            case 'collection':
                return new BaseCollection($this->fromJson($value));
            case 'date':
            case 'datetime':
                return $this->asDateTime($value);
            case 'timestamp':
                return $this->asTimeStamp($value);
            default:
                return $value;
        }
    }

    /**
     * Set a given attribute on the model.
     *
     * @param  string  $key
     * @param  mixed  $value
     * @return $this
     */
    public function setAttribute($key, $value)
    {
        // First we will check for the presence of a mutator for the set operation
        // which simply lets the developers tweak the attribute as it is set on
        // the model, such as "json_encoding" an listing of data for storage.
        if ($this->hasSetMutator($key)) {
            $method = 'set'.Str::studly($key).'Attribute';

            return $this->{$method}($value);
        }

        // If an attribute is listed as a "date", we'll convert it from a DateTime
        // instance into a form proper for storage on the database tables using
        // the connection grammar's date format. We will auto set the values.
        elseif ($value && (in_array($key, $this->getDates()) || $this->isDateCastable($key))) {
            $value = $this->fromDateTime($value);
        }

        if ($this->isJsonCastable($key) && ! is_null($value)) {
            $value = $this->asJson($value);
        }

        $this->attributes[$key] = $value;

        return $this;
    }

    /**
     * Determine if a set mutator exists for an attribute.
     *
     * @param  string  $key
     * @return bool
     */
    public function hasSetMutator($key)
    {
        return method_exists($this, 'set'.Str::studly($key).'Attribute');
    }

    /**
     * Get the attributes that should be converted to dates.
     *
     * @return array
     */
    public function getDates()
    {
        $defaults = [static::CREATED_AT, static::UPDATED_AT];

        return $this->timestamps ? array_merge($this->dates, $defaults) : $this->dates;
    }

    /**
     * Convert a DateTime to a storable string.
     *
     * @param  \DateTime|int  $value
     * @return string
     */
    public function fromDateTime($value)
    {
        $format = $this->getDateFormat();

        $value = $this->asDateTime($value);

        return $value->format($format);
    }

    /**
     * Return a timestamp as DateTime object.
     *
     * @param  mixed  $value
     * @return \Carbon\Carbon
     */
    protected function asDateTime($value)
    {
        // If this value is already a Carbon instance, we shall just return it as is.
        // This prevents us having to reinstantiate a Carbon instance when we know
        // it already is one, which wouldn't be fulfilled by the DateTime check.
        if ($value instanceof Carbon) {
            return $value;
        }

        // If the value is already a DateTime instance, we will just skip the rest of
        // these checks since they will be a waste of time, and hinder performance
        // when checking the field. We will just return the DateTime right away.
        if ($value instanceof DateTime) {
            return Carbon::instance($value);
        }

        // If this value is an integer, we will assume it is a UNIX timestamp's value
        // and format a Carbon object from this timestamp. This allows flexibility
        // when defining your date fields as they might be UNIX timestamps here.
        if (is_numeric($value)) {
            return Carbon::createFromTimestamp($value);
        }

        // If the value is in simply year, month, day format, we will instantiate the
        // Carbon instances from that format. Again, this provides for simple date
        // fields on the database, while still supporting Carbonized conversion.
        if (preg_match('/^(\d{4})-(\d{2})-(\d{2})$/', $value)) {
            return Carbon::createFromFormat('Y-m-d', $value)->startOfDay();
        }

        // Finally, we will just assume this date is in the format used by default on
        // the database connection and use that format to create the Carbon object
        // that is returned back out to the developers after we convert it here.
        return Carbon::createFromFormat($this->getDateFormat(), $value);
    }

    /**
     * Return a timestamp as unix timestamp.
     *
     * @param  mixed  $value
     * @return int
     */
    protected function asTimeStamp($value)
    {
        return (int) $this->asDateTime($value)->timestamp;
    }

    /**
     * Prepare a date for array / JSON serialization.
     *
     * @param  \DateTime  $date
     * @return string
     */
    protected function serializeDate(DateTime $date)
    {
        return $date->format($this->getDateFormat());
    }

    /**
     * Get the format for database stored dates.
     *
     * @return string
     */
    protected function getDateFormat()
    {
        return $this->dateFormat ?: $this->getConnection()->getQueryGrammar()->getDateFormat();
    }

    /**
     * Set the date format used by the model.
     *
     * @param  string  $format
     * @return $this
     */
    public function setDateFormat($format)
    {
        $this->dateFormat = $format;

        return $this;
    }

    /**
     * Encode the given value as JSON.
     *
     * @param  mixed  $value
     * @return string
     */
    protected function asJson($value)
    {
        return json_encode($value);
    }

    /**
     * Decode the given JSON back into an array or object.
     *
     * @param  string  $value
     * @param  bool  $asObject
     * @return mixed
     */
    public function fromJson($value, $asObject = false)
    {
        return json_decode($value, ! $asObject);
    }

    /**
     * Clone the model into a new, non-existing instance.
     *
     * @param  array|null  $except
     * @return \Illuminate\Database\Eloquent\Model
     */
    public function replicate(array $except = null)
    {
        $except = $except ?: [
            $this->getKeyName(),
            $this->getCreatedAtColumn(),
            $this->getUpdatedAtColumn(),
        ];

        $attributes = Arr::except($this->attributes, $except);

        $instance = new static;

        $instance->setRawAttributes($attributes);

        return $instance->setRelations($this->relations);
    }

    /**
     * Get all of the current attributes on the model.
     *
     * @return array
     */
    public function getAttributes()
    {
        return $this->attributes;
    }

    /**
     * Set the array of model attributes. No checking is done.
     *
     * @param  array  $attributes
     * @param  bool  $sync
     * @return $this
     */
    public function setRawAttributes(array $attributes, $sync = false)
    {
        $this->attributes = $attributes;

        if ($sync) {
            $this->syncOriginal();
        }

        return $this;
    }

    /**
     * Get the model's original attribute values.
     *
     * @param  string|null  $key
     * @param  mixed  $default
     * @return array
     */
    public function getOriginal($key = null, $default = null)
    {
        return Arr::get($this->original, $key, $default);
    }

    /**
     * Sync the original attributes with the current.
     *
     * @return $this
     */
    public function syncOriginal()
    {
        $this->original = $this->attributes;

        return $this;
    }

    /**
     * Sync a single original attribute with its current value.
     *
     * @param  string  $attribute
     * @return $this
     */
    public function syncOriginalAttribute($attribute)
    {
        $this->original[$attribute] = $this->attributes[$attribute];

        return $this;
    }

    /**
     * Determine if the model or given attribute(s) have been modified.
     *
     * @param  array|string|null  $attributes
     * @return bool
     */
    public function isDirty($attributes = null)
    {
        $dirty = $this->getDirty();

        if (is_null($attributes)) {
            return count($dirty) > 0;
        }

        if (! is_array($attributes)) {
            $attributes = func_get_args();
        }

        foreach ($attributes as $attribute) {
            if (array_key_exists($attribute, $dirty)) {
                return true;
            }
        }

        return false;
    }

    /**
     * Get the attributes that have been changed since last sync.
     *
     * @return array
     */
    public function getDirty()
    {
        $dirty = [];

        foreach ($this->attributes as $key => $value) {
            if (! array_key_exists($key, $this->original)) {
                $dirty[$key] = $value;
            } elseif ($value !== $this->original[$key] &&
                                 ! $this->originalIsNumericallyEquivalent($key)) {
                $dirty[$key] = $value;
            }
        }

        return $dirty;
    }

    /**
     * Determine if the new and old values for a given key are numerically equivalent.
     *
     * @param  string  $key
     * @return bool
     */
    protected function originalIsNumericallyEquivalent($key)
    {
        $current = $this->attributes[$key];

        $original = $this->original[$key];

        return is_numeric($current) && is_numeric($original) && strcmp((string) $current, (string) $original) === 0;
    }

    /**
     * Get all the loaded relations for the instance.
     *
     * @return array
     */
    public function getRelations()
    {
        return $this->relations;
    }

    /**
     * Get a specified relationship.
     *
     * @param  string  $relation
     * @return mixed
     */
    public function getRelation($relation)
    {
        return $this->relations[$relation];
    }

    /**
     * Determine if the given relation is loaded.
     *
     * @param  string  $key
     * @return bool
     */
    public function relationLoaded($key)
    {
        return array_key_exists($key, $this->relations);
    }

    /**
     * Set the specific relationship in the model.
     *
     * @param  string  $relation
     * @param  mixed  $value
     * @return $this
     */
    public function setRelation($relation, $value)
    {
        $this->relations[$relation] = $value;

        return $this;
    }

    /**
     * Set the entire relations array on the model.
     *
     * @param  array  $relations
     * @return $this
     */
    public function setRelations(array $relations)
    {
        $this->relations = $relations;

        return $this;
    }

    /**
     * Get the database connection for the model.
     *
     * @return \Illuminate\Database\Connection
     */
    public function getConnection()
    {
        return static::resolveConnection($this->getConnectionName());
    }

    /**
     * Get the current connection name for the model.
     *
     * @return string
     */
    public function getConnectionName()
    {
        return $this->connection;
    }

    /**
     * Set the connection associated with the model.
     *
     * @param  string  $name
     * @return $this
     */
    public function setConnection($name)
    {
        $this->connection = $name;

        return $this;
    }

    /**
     * Resolve a connection instance.
     *
     * @param  string|null  $connection
     * @return \Illuminate\Database\Connection
     */
    public static function resolveConnection($connection = null)
    {
        return static::$resolver->connection($connection);
    }

    /**
     * Get the connection resolver instance.
     *
     * @return \Illuminate\Database\ConnectionResolverInterface
     */
    public static function getConnectionResolver()
    {
        return static::$resolver;
    }

    /**
     * Set the connection resolver instance.
     *
     * @param  \Illuminate\Database\ConnectionResolverInterface  $resolver
     * @return void
     */
    public static function setConnectionResolver(Resolver $resolver)
    {
        static::$resolver = $resolver;
    }

    /**
     * Unset the connection resolver for models.
     *
     * @return void
     */
    public static function unsetConnectionResolver()
    {
        static::$resolver = null;
    }

    /**
     * Get the event dispatcher instance.
     *
     * @return \Illuminate\Contracts\Events\Dispatcher
     */
    public static function getEventDispatcher()
    {
        return static::$dispatcher;
    }

    /**
     * Set the event dispatcher instance.
     *
     * @param  \Illuminate\Contracts\Events\Dispatcher  $dispatcher
     * @return void
     */
    public static function setEventDispatcher(Dispatcher $dispatcher)
    {
        static::$dispatcher = $dispatcher;
    }

    /**
     * Unset the event dispatcher for models.
     *
     * @return void
     */
    public static function unsetEventDispatcher()
    {
        static::$dispatcher = null;
    }

    /**
     * Get the mutated attributes for a given instance.
     *
     * @return array
     */
    public function getMutatedAttributes()
    {
        $class = get_class($this);

        if (! isset(static::$mutatorCache[$class])) {
            static::cacheMutatedAttributes($class);
        }

        return static::$mutatorCache[$class];
    }

    /**
     * Extract and cache all the mutated attributes of a class.
     *
     * @param  string  $class
     * @return void
     */
    public static function cacheMutatedAttributes($class)
    {
        $mutatedAttributes = [];

        // Here we will extract all of the mutated attributes so that we can quickly
        // spin through them after we export models to their array form, which we
        // need to be fast. This'll let us know the attributes that can mutate.
        if (preg_match_all('/(?<=^|;)get([^;]+?)Attribute(;|$)/', implode(';', get_class_methods($class)), $matches)) {
            foreach ($matches[1] as $match) {
                if (static::$snakeAttributes) {
                    $match = Str::snake($match);
                }

                $mutatedAttributes[] = lcfirst($match);
            }
        }

        static::$mutatorCache[$class] = $mutatedAttributes;
    }

    /**
     * Dynamically retrieve attributes on the model.
     *
     * @param  string  $key
     * @return mixed
     */
    public function __get($key)
    {
        return $this->getAttribute($key);
    }

    /**
     * Dynamically set attributes on the model.
     *
     * @param  string  $key
     * @param  mixed  $value
     * @return void
     */
    public function __set($key, $value)
    {
        $this->setAttribute($key, $value);
    }

    /**
     * Determine if the given attribute exists.
     *
     * @param  mixed  $offset
     * @return bool
     */
    public function offsetExists($offset)
    {
        return isset($this->$offset);
    }

    /**
     * Get the value for a given offset.
     *
     * @param  mixed  $offset
     * @return mixed
     */
    public function offsetGet($offset)
    {
        return $this->$offset;
    }

    /**
     * Set the value for a given offset.
     *
     * @param  mixed  $offset
     * @param  mixed  $value
     * @return void
     */
    public function offsetSet($offset, $value)
    {
        $this->$offset = $value;
    }

    /**
     * Unset the value for a given offset.
     *
     * @param  mixed  $offset
     * @return void
     */
    public function offsetUnset($offset)
    {
        unset($this->$offset);
    }

    /**
     * Determine if an attribute exists on the model.
     *
     * @param  string  $key
     * @return bool
     */
    public function __isset($key)
    {
        return (isset($this->attributes[$key]) || isset($this->relations[$key])) ||
                ($this->hasGetMutator($key) && ! is_null($this->getAttributeValue($key)));
    }

    /**
     * Unset an attribute on the model.
     *
     * @param  string  $key
     * @return void
     */
    public function __unset($key)
    {
        unset($this->attributes[$key], $this->relations[$key]);
    }

    /**
     * Handle dynamic method calls into the model.
     *
     * @param  string  $method
     * @param  array  $parameters
     * @return mixed
     */
    public function __call($method, $parameters)
    {
        if (in_array($method, ['increment', 'decrement'])) {
            return call_user_func_array([$this, $method], $parameters);
        }

        $query = $this->newQuery();

        return call_user_func_array([$query, $method], $parameters);
    }

    /**
     * Handle dynamic static method calls into the method.
     *
     * @param  string  $method
     * @param  array  $parameters
     * @return mixed
     */
    public static function __callStatic($method, $parameters)
    {
        $instance = new static;

        return call_user_func_array([$instance, $method], $parameters);
    }

    /**
     * Convert the model to its string representation.
     *
     * @return string
     */
    public function __toString()
    {
        return $this->toJson();
    }

    /**
     * When a model is being unserialized, check if it needs to be booted.
     *
     * @return void
     */
    public function __wakeup()
    {
        $this->bootIfNotBooted();
    }
}<|MERGE_RESOLUTION|>--- conflicted
+++ resolved
@@ -591,56 +591,6 @@
     }
 
     /**
-<<<<<<< HEAD
-     * Get the first record matching the attributes or create it.
-     *
-     * @param  array  $attributes
-     * @return static
-     */
-    public static function firstOrCreate(array $attributes)
-    {
-        if (! is_null($instance = (new static)->newQueryWithoutScopes()->where($attributes)->first())) {
-            return $instance;
-        }
-
-        return static::create($attributes);
-    }
-
-    /**
-     * Get the first record matching the attributes or instantiate it.
-     *
-     * @param  array  $attributes
-     * @return static
-     */
-    public static function firstOrNew(array $attributes)
-    {
-        if (! is_null($instance = (new static)->newQueryWithoutScopes()->where($attributes)->first())) {
-            return $instance;
-        }
-
-        return new static($attributes);
-    }
-
-    /**
-     * Create or update a record matching the attributes, and fill it with values.
-     *
-     * @param  array  $attributes
-     * @param  array  $values
-     * @param  array  $options
-     * @return static
-     */
-    public static function updateOrCreate(array $attributes, array $values = [], array $options = [])
-    {
-        $instance = static::firstOrNew($attributes);
-
-        $instance->fill($values)->save($options);
-
-        return $instance;
-    }
-
-    /**
-=======
->>>>>>> 33938c74
      * Begin querying the model.
      *
      * @return \Illuminate\Database\Eloquent\Builder
