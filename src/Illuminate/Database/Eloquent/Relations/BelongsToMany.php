<?php

namespace Illuminate\Database\Eloquent\Relations;

use Illuminate\Contracts\Support\Arrayable;
use Illuminate\Database\Eloquent\Builder;
use Illuminate\Database\Eloquent\Collection;
use Illuminate\Database\Eloquent\Model;
use Illuminate\Database\Eloquent\ModelNotFoundException;
use Illuminate\Support\Str;
use InvalidArgumentException;

class BelongsToMany extends Relation
{
    use Concerns\InteractsWithPivotTable;

    /**
     * The intermediate table for the relation.
     *
     * @var string
     */
    protected $table;

    /**
     * The foreign key of the parent model.
     *
     * @var string
     */
    protected $foreignPivotKey;

    /**
     * The associated key of the relation.
     *
     * @var string
     */
    protected $relatedPivotKey;

    /**
     * The key name of the parent model.
     *
     * @var string
     */
    protected $parentKey;

    /**
     * The key name of the related model.
     *
     * @var string
     */
    protected $relatedKey;

    /**
     * The "name" of the relationship.
     *
     * @var string
     */
    protected $relationName;

    /**
     * The pivot table columns to retrieve.
     *
     * @var array
     */
    protected $pivotColumns = [];

    /**
     * Any pivot table restrictions for where clauses.
     *
     * @var array
     */
    protected $pivotWheres = [];

    /**
     * Any pivot table restrictions for whereIn clauses.
     *
     * @var array
     */
    protected $pivotWhereIns = [];

    /**
     * The default values for the pivot columns.
     *
     * @var array
     */
    protected $pivotValues = [];

    /**
     * Indicates if timestamps are available on the pivot table.
     *
     * @var bool
     */
    public $withTimestamps = false;

    /**
     * The custom pivot table column for the created_at timestamp.
     *
     * @var string
     */
    protected $pivotCreatedAt;

    /**
     * The custom pivot table column for the updated_at timestamp.
     *
     * @var string
     */
    protected $pivotUpdatedAt;

    /**
     * The class name of the custom pivot model to use for the relationship.
     *
     * @var string
     */
    protected $using;

    /**
     * The name of the accessor to use for the "pivot" relationship.
     *
     * @var string
     */
    protected $accessor = 'pivot';

    /**
     * The count of self joins.
     *
     * @var int
     */
    protected static $selfJoinCount = 0;

    /**
     * Create a new belongs to many relationship instance.
     *
     * @param  \Illuminate\Database\Eloquent\Builder  $query
     * @param  \Illuminate\Database\Eloquent\Model  $parent
     * @param  string  $table
     * @param  string  $foreignPivotKey
     * @param  string  $relatedPivotKey
     * @param  string  $parentKey
     * @param  string  $relatedKey
     * @param  string  $relationName
     * @return void
     */
    public function __construct(Builder $query, Model $parent, $table, $foreignPivotKey,
                                $relatedPivotKey, $parentKey, $relatedKey, $relationName = null)
    {
        $this->parentKey = $parentKey;
        $this->relatedKey = $relatedKey;
        $this->relationName = $relationName;
        $this->relatedPivotKey = $relatedPivotKey;
        $this->foreignPivotKey = $foreignPivotKey;
        $this->table = $this->resolveTableName($table);

        parent::__construct($query, $parent);
    }

    /**
     * Attempt to resolve the intermediate table name from the given string.
     *
     * @param  string  $table
     * @return string
     */
    protected function resolveTableName($table)
    {
        if (! Str::contains($table, '\\') || ! class_exists($table)) {
            return $table;
        }

        $model = new $table;

        if (! $model instanceof Model) {
            return $table;
        }

        if ($model instanceof Pivot) {
            $this->using($table);
        }

        return $model->getTable();
    }

    /**
     * Set the base constraints on the relation query.
     *
     * @return void
     */
    public function addConstraints()
    {
        $this->performJoin();

        if (static::$constraints) {
            $this->addWhereConstraints();
        }
    }

    /**
     * Set the join clause for the relation query.
     *
     * @param  \Illuminate\Database\Eloquent\Builder|null  $query
     * @return $this
     */
    protected function performJoin($query = null)
    {
        $query = $query ?: $this->query;

        // We need to join to the intermediate table on the related model's primary
        // key column with the intermediate table's foreign key for the related
        // model instance. Then we can set the "where" for the parent models.
        $baseTable = $this->related->getTable();

        $key = $baseTable.'.'.$this->relatedKey;

        $query->join($this->table, $key, '=', $this->getQualifiedRelatedPivotKeyName());

        return $this;
    }

    /**
     * Set the where clause for the relation query.
     *
     * @return $this
     */
    protected function addWhereConstraints()
    {
        $this->query->where(
            $this->getQualifiedForeignPivotKeyName(), '=', $this->parent->{$this->parentKey}
        );

        return $this;
    }

    /**
     * Set the constraints for an eager load of the relation.
     *
     * @param  array  $models
     * @return void
     */
    public function addEagerConstraints(array $models)
    {
        $whereIn = $this->whereInMethod($this->parent, $this->parentKey);

        $this->query->{$whereIn}(
            $this->getQualifiedForeignPivotKeyName(),
            $this->getKeys($models, $this->parentKey)
        );
    }

    /**
     * Initialize the relation on a set of models.
     *
     * @param  array   $models
     * @param  string  $relation
     * @return array
     */
    public function initRelation(array $models, $relation)
    {
        foreach ($models as $model) {
            $model->setRelation($relation, $this->related->newCollection());
        }

        return $models;
    }

    /**
     * Match the eagerly loaded results to their parents.
     *
     * @param  array   $models
     * @param  \Illuminate\Database\Eloquent\Collection  $results
     * @param  string  $relation
     * @return array
     */
    public function match(array $models, Collection $results, $relation)
    {
        $dictionary = $this->buildDictionary($results);

        // Once we have an array dictionary of child objects we can easily match the
        // children back to their parent using the dictionary and the keys on the
        // the parent models. Then we will return the hydrated models back out.
        foreach ($models as $model) {
            if (isset($dictionary[$key = $model->{$this->parentKey}])) {
                $model->setRelation(
                    $relation, $this->related->newCollection($dictionary[$key])
                );
            }
        }

        return $models;
    }

    /**
     * Build model dictionary keyed by the relation's foreign key.
     *
     * @param  \Illuminate\Database\Eloquent\Collection  $results
     * @return array
     */
    protected function buildDictionary(Collection $results)
    {
        // First we will build a dictionary of child models keyed by the foreign key
        // of the relation so that we will easily and quickly match them to their
        // parents without having a possibly slow inner loops for every models.
        $dictionary = [];

        foreach ($results as $result) {
            $dictionary[$result->{$this->accessor}->{$this->foreignPivotKey}][] = $result;
        }

        return $dictionary;
    }

    /**
     * Get the class being used for pivot models.
     *
     * @return string
     */
    public function getPivotClass()
    {
        return $this->using ?? Pivot::class;
    }

    /**
     * Specify the custom pivot model to use for the relationship.
     *
     * @param  string  $class
     * @return $this
     */
    public function using($class)
    {
        $this->using = $class;

        return $this;
    }

    /**
     * Specify the custom pivot accessor to use for the relationship.
     *
     * @param  string  $accessor
     * @return $this
     */
    public function as($accessor)
    {
        $this->accessor = $accessor;

        return $this;
    }

    /**
     * Set a where clause for a pivot table column.
     *
     * @param  string  $column
     * @param  string  $operator
     * @param  mixed   $value
     * @param  string  $boolean
     * @return $this
     */
    public function wherePivot($column, $operator = null, $value = null, $boolean = 'and')
    {
        $this->pivotWheres[] = func_get_args();

        return $this->where($this->table.'.'.$column, $operator, $value, $boolean);
    }

    /**
     * Set a "where in" clause for a pivot table column.
     *
     * @param  string  $column
     * @param  mixed   $values
     * @param  string  $boolean
     * @param  bool    $not
     * @return $this
     */
    public function wherePivotIn($column, $values, $boolean = 'and', $not = false)
    {
        $this->pivotWhereIns[] = func_get_args();

        return $this->whereIn($this->table.'.'.$column, $values, $boolean, $not);
    }

    /**
     * Set an "or where" clause for a pivot table column.
     *
     * @param  string  $column
     * @param  string  $operator
     * @param  mixed   $value
     * @return $this
     */
    public function orWherePivot($column, $operator = null, $value = null)
    {
        return $this->wherePivot($column, $operator, $value, 'or');
    }

    /**
     * Set a where clause for a pivot table column.
     *
     * In addition, new pivot records will receive this value.
     *
     * @param  string|array  $column
     * @param  mixed  $value
     * @return $this
     */
    public function withPivotValue($column, $value = null)
    {
        if (is_array($column)) {
            foreach ($column as $name => $value) {
                $this->withPivotValue($name, $value);
            }

            return $this;
        }

        if (is_null($value)) {
            throw new InvalidArgumentException('The provided value may not be null.');
        }

        $this->pivotValues[] = compact('column', 'value');

        return $this->wherePivot($column, '=', $value);
    }

    /**
     * Set an "or where in" clause for a pivot table column.
     *
     * @param  string  $column
     * @param  mixed   $values
     * @return $this
     */
    public function orWherePivotIn($column, $values)
    {
        return $this->wherePivotIn($column, $values, 'or');
    }

    /**
     * Find a related model by its primary key or return new instance of the related model.
     *
     * @param  mixed  $id
     * @param  array  $columns
     * @return \Illuminate\Support\Collection|\Illuminate\Database\Eloquent\Model
     */
    public function findOrNew($id, $columns = ['*'])
    {
        if (is_null($instance = $this->find($id, $columns))) {
            $instance = $this->related->newInstance();
        }

        return $instance;
    }

    /**
     * Get the first related model record matching the attributes or instantiate it.
     *
     * @param  array  $attributes
     * @return \Illuminate\Database\Eloquent\Model
     */
    public function firstOrNew(array $attributes)
    {
        if (is_null($instance = $this->where($attributes)->first())) {
            $instance = $this->related->newInstance($attributes);
        }

        return $instance;
    }

    /**
     * Get the first related record matching the attributes or create it.
     *
     * @param  array  $attributes
     * @param  array  $joining
     * @param  bool   $touch
     * @return \Illuminate\Database\Eloquent\Model
     */
    public function firstOrCreate(array $attributes, array $joining = [], $touch = true)
    {
        if (is_null($instance = $this->where($attributes)->first())) {
            $instance = $this->create($attributes, $joining, $touch);
        }

        return $instance;
    }

    /**
     * Create or update a related record matching the attributes, and fill it with values.
     *
     * @param  array  $attributes
     * @param  array  $values
     * @param  array  $joining
     * @param  bool   $touch
     * @return \Illuminate\Database\Eloquent\Model
     */
    public function updateOrCreate(array $attributes, array $values = [], array $joining = [], $touch = true)
    {
        if (is_null($instance = $this->where($attributes)->first())) {
            return $this->create($values, $joining, $touch);
        }

        $instance->fill($values);

        $instance->save(['touch' => false]);

        return $instance;
    }

    /**
     * Find a related model by its primary key.
     *
     * @param  mixed  $id
     * @param  array  $columns
     * @return \Illuminate\Database\Eloquent\Model|\Illuminate\Database\Eloquent\Collection|null
     */
    public function find($id, $columns = ['*'])
    {
<<<<<<< HEAD
        if (is_array($id) || $id instanceof Arrayable) {
            return $this->findMany($id, $columns);
        }

        return $this->where(
            $this->getRelated()->getQualifiedKeyName(), '=', $id
=======
        return is_array($id) ? $this->findMany($id, $columns) : $this->where(
            $this->getRelated()->getQualifiedKeyName(), '=', $this->parseId($id)
>>>>>>> 204140fb
        )->first($columns);
    }

    /**
     * Find multiple related models by their primary keys.
     *
     * @param  \Illuminate\Contracts\Support\Arrayable|array  $ids
     * @param  array  $columns
     * @return \Illuminate\Database\Eloquent\Collection
     */
    public function findMany($ids, $columns = ['*'])
    {
<<<<<<< HEAD
        $ids = $ids instanceof Arrayable ? $ids->toArray() : $ids;

        if (empty($ids)) {
            return $this->getRelated()->newCollection();
        }

        return $this->whereIn(
            $this->getRelated()->getQualifiedKeyName(), $ids
=======
        return empty($ids) ? $this->getRelated()->newCollection() : $this->whereIn(
            $this->getRelated()->getQualifiedKeyName(), $this->parseIds($ids)
>>>>>>> 204140fb
        )->get($columns);
    }

    /**
     * Find a related model by its primary key or throw an exception.
     *
     * @param  mixed  $id
     * @param  array  $columns
     * @return \Illuminate\Database\Eloquent\Model|\Illuminate\Database\Eloquent\Collection
     *
     * @throws \Illuminate\Database\Eloquent\ModelNotFoundException
     */
    public function findOrFail($id, $columns = ['*'])
    {
        $result = $this->find($id, $columns);

        $id = $id instanceof Arrayable ? $id->toArray() : $id;

        if (is_array($id)) {
            if (count($result) === count(array_unique($id))) {
                return $result;
            }
        } elseif (! is_null($result)) {
            return $result;
        }

        throw (new ModelNotFoundException)->setModel(get_class($this->related), $id);
    }

    /**
     * Execute the query and get the first result.
     *
     * @param  array   $columns
     * @return mixed
     */
    public function first($columns = ['*'])
    {
        $results = $this->take(1)->get($columns);

        return count($results) > 0 ? $results->first() : null;
    }

    /**
     * Execute the query and get the first result or throw an exception.
     *
     * @param  array  $columns
     * @return \Illuminate\Database\Eloquent\Model|static
     *
     * @throws \Illuminate\Database\Eloquent\ModelNotFoundException
     */
    public function firstOrFail($columns = ['*'])
    {
        if (! is_null($model = $this->first($columns))) {
            return $model;
        }

        throw (new ModelNotFoundException)->setModel(get_class($this->related));
    }

    /**
     * Get the results of the relationship.
     *
     * @return mixed
     */
    public function getResults()
    {
        return ! is_null($this->parent->{$this->parentKey})
                ? $this->get()
                : $this->related->newCollection();
    }

    /**
     * Execute the query as a "select" statement.
     *
     * @param  array  $columns
     * @return \Illuminate\Database\Eloquent\Collection
     */
    public function get($columns = ['*'])
    {
        // First we'll add the proper select columns onto the query so it is run with
        // the proper columns. Then, we will get the results and hydrate out pivot
        // models with the result of those columns as a separate model relation.
        $builder = $this->query->applyScopes();

        $columns = $builder->getQuery()->columns ? [] : $columns;

        $models = $builder->addSelect(
            $this->shouldSelect($columns)
        )->getModels();

        $this->hydratePivotRelation($models);

        // If we actually found models we will also eager load any relationships that
        // have been specified as needing to be eager loaded. This will solve the
        // n + 1 query problem for the developer and also increase performance.
        if (count($models) > 0) {
            $models = $builder->eagerLoadRelations($models);
        }

        return $this->related->newCollection($models);
    }

    /**
     * Get the select columns for the relation query.
     *
     * @param  array  $columns
     * @return array
     */
    protected function shouldSelect(array $columns = ['*'])
    {
        if ($columns == ['*']) {
            $columns = [$this->related->getTable().'.*'];
        }

        return array_merge($columns, $this->aliasedPivotColumns());
    }

    /**
     * Get the pivot columns for the relation.
     *
     * "pivot_" is prefixed ot each column for easy removal later.
     *
     * @return array
     */
    protected function aliasedPivotColumns()
    {
        $defaults = [$this->foreignPivotKey, $this->relatedPivotKey];

        return collect(array_merge($defaults, $this->pivotColumns))->map(function ($column) {
            return $this->table.'.'.$column.' as pivot_'.$column;
        })->unique()->all();
    }

    /**
     * Get a paginator for the "select" statement.
     *
     * @param  int  $perPage
     * @param  array  $columns
     * @param  string  $pageName
     * @param  int|null  $page
     * @return \Illuminate\Contracts\Pagination\LengthAwarePaginator
     */
    public function paginate($perPage = null, $columns = ['*'], $pageName = 'page', $page = null)
    {
        $this->query->addSelect($this->shouldSelect($columns));

        return tap($this->query->paginate($perPage, $columns, $pageName, $page), function ($paginator) {
            $this->hydratePivotRelation($paginator->items());
        });
    }

    /**
     * Paginate the given query into a simple paginator.
     *
     * @param  int  $perPage
     * @param  array  $columns
     * @param  string  $pageName
     * @param  int|null  $page
     * @return \Illuminate\Contracts\Pagination\Paginator
     */
    public function simplePaginate($perPage = null, $columns = ['*'], $pageName = 'page', $page = null)
    {
        $this->query->addSelect($this->shouldSelect($columns));

        return tap($this->query->simplePaginate($perPage, $columns, $pageName, $page), function ($paginator) {
            $this->hydratePivotRelation($paginator->items());
        });
    }

    /**
     * Chunk the results of the query.
     *
     * @param  int  $count
     * @param  callable  $callback
     * @return bool
     */
    public function chunk($count, callable $callback)
    {
        $this->query->addSelect($this->shouldSelect());

        return $this->query->chunk($count, function ($results) use ($callback) {
            $this->hydratePivotRelation($results->all());

            return $callback($results);
        });
    }

    /**
     * Chunk the results of a query by comparing numeric IDs.
     *
     * @param  int  $count
     * @param  callable  $callback
     * @param  string|null  $column
     * @param  string|null  $alias
     * @return bool
     */
    public function chunkById($count, callable $callback, $column = null, $alias = null)
    {
        $this->query->addSelect($this->shouldSelect());

        $column = $column ?? $this->getRelated()->qualifyColumn(
            $this->getRelatedKeyName()
        );

        $alias = $alias ?? $this->getRelatedKeyName();

        return $this->query->chunkById($count, function ($results) use ($callback) {
            $this->hydratePivotRelation($results->all());

            return $callback($results);
        }, $column, $alias);
    }

    /**
     * Execute a callback over each item while chunking.
     *
     * @param  callable  $callback
     * @param  int  $count
     * @return bool
     */
    public function each(callable $callback, $count = 1000)
    {
        return $this->chunk($count, function ($results) use ($callback) {
            foreach ($results as $key => $value) {
                if ($callback($value, $key) === false) {
                    return false;
                }
            }
        });
    }

    /**
     * Hydrate the pivot table relationship on the models.
     *
     * @param  array  $models
     * @return void
     */
    protected function hydratePivotRelation(array $models)
    {
        // To hydrate the pivot relationship, we will just gather the pivot attributes
        // and create a new Pivot model, which is basically a dynamic model that we
        // will set the attributes, table, and connections on it so it will work.
        foreach ($models as $model) {
            $model->setRelation($this->accessor, $this->newExistingPivot(
                $this->migratePivotAttributes($model)
            ));
        }
    }

    /**
     * Get the pivot attributes from a model.
     *
     * @param  \Illuminate\Database\Eloquent\Model  $model
     * @return array
     */
    protected function migratePivotAttributes(Model $model)
    {
        $values = [];

        foreach ($model->getAttributes() as $key => $value) {
            // To get the pivots attributes we will just take any of the attributes which
            // begin with "pivot_" and add those to this arrays, as well as unsetting
            // them from the parent's models since they exist in a different table.
            if (strpos($key, 'pivot_') === 0) {
                $values[substr($key, 6)] = $value;

                unset($model->$key);
            }
        }

        return $values;
    }

    /**
     * If we're touching the parent model, touch.
     *
     * @return void
     */
    public function touchIfTouching()
    {
        if ($this->touchingParent()) {
            $this->getParent()->touch();
        }

        if ($this->getParent()->touches($this->relationName)) {
            $this->touch();
        }
    }

    /**
     * Determine if we should touch the parent on sync.
     *
     * @return bool
     */
    protected function touchingParent()
    {
        return $this->getRelated()->touches($this->guessInverseRelation());
    }

    /**
     * Attempt to guess the name of the inverse of the relation.
     *
     * @return string
     */
    protected function guessInverseRelation()
    {
        return Str::camel(Str::pluralStudly(class_basename($this->getParent())));
    }

    /**
     * Touch all of the related models for the relationship.
     *
     * E.g.: Touch all roles associated with this user.
     *
     * @return void
     */
    public function touch()
    {
        $key = $this->getRelated()->getKeyName();

        $columns = [
            $this->related->getUpdatedAtColumn() => $this->related->freshTimestampString(),
        ];

        // If we actually have IDs for the relation, we will run the query to update all
        // the related model's timestamps, to make sure these all reflect the changes
        // to the parent models. This will help us keep any caching synced up here.
        if (count($ids = $this->allRelatedIds()) > 0) {
            $this->getRelated()->newQueryWithoutRelationships()->whereIn($key, $ids)->update($columns);
        }
    }

    /**
     * Get all of the IDs for the related models.
     *
     * @return \Illuminate\Support\Collection
     */
    public function allRelatedIds()
    {
        return $this->newPivotQuery()->pluck($this->relatedPivotKey);
    }

    /**
     * Save a new model and attach it to the parent model.
     *
     * @param  \Illuminate\Database\Eloquent\Model  $model
     * @param  array  $pivotAttributes
     * @param  bool   $touch
     * @return \Illuminate\Database\Eloquent\Model
     */
    public function save(Model $model, array $pivotAttributes = [], $touch = true)
    {
        $model->save(['touch' => false]);

        $this->attach($model, $pivotAttributes, $touch);

        return $model;
    }

    /**
     * Save an array of new models and attach them to the parent model.
     *
     * @param  \Illuminate\Support\Collection|array  $models
     * @param  array  $pivotAttributes
     * @return array
     */
    public function saveMany($models, array $pivotAttributes = [])
    {
        foreach ($models as $key => $model) {
            $this->save($model, (array) ($pivotAttributes[$key] ?? []), false);
        }

        $this->touchIfTouching();

        return $models;
    }

    /**
     * Create a new instance of the related model.
     *
     * @param  array  $attributes
     * @param  array  $joining
     * @param  bool   $touch
     * @return \Illuminate\Database\Eloquent\Model
     */
    public function create(array $attributes = [], array $joining = [], $touch = true)
    {
        $instance = $this->related->newInstance($attributes);

        // Once we save the related model, we need to attach it to the base model via
        // through intermediate table so we'll use the existing "attach" method to
        // accomplish this which will insert the record and any more attributes.
        $instance->save(['touch' => false]);

        $this->attach($instance, $joining, $touch);

        return $instance;
    }

    /**
     * Create an array of new instances of the related models.
     *
     * @param  iterable  $records
     * @param  array  $joinings
     * @return array
     */
    public function createMany(iterable $records, array $joinings = [])
    {
        $instances = [];

        foreach ($records as $key => $record) {
            $instances[] = $this->create($record, (array) ($joinings[$key] ?? []), false);
        }

        $this->touchIfTouching();

        return $instances;
    }

    /**
     * Add the constraints for a relationship query.
     *
     * @param  \Illuminate\Database\Eloquent\Builder  $query
     * @param  \Illuminate\Database\Eloquent\Builder  $parentQuery
     * @param  array|mixed  $columns
     * @return \Illuminate\Database\Eloquent\Builder
     */
    public function getRelationExistenceQuery(Builder $query, Builder $parentQuery, $columns = ['*'])
    {
        if ($parentQuery->getQuery()->from == $query->getQuery()->from) {
            return $this->getRelationExistenceQueryForSelfJoin($query, $parentQuery, $columns);
        }

        $this->performJoin($query);

        return parent::getRelationExistenceQuery($query, $parentQuery, $columns);
    }

    /**
     * Add the constraints for a relationship query on the same table.
     *
     * @param  \Illuminate\Database\Eloquent\Builder  $query
     * @param  \Illuminate\Database\Eloquent\Builder  $parentQuery
     * @param  array|mixed  $columns
     * @return \Illuminate\Database\Eloquent\Builder
     */
    public function getRelationExistenceQueryForSelfJoin(Builder $query, Builder $parentQuery, $columns = ['*'])
    {
        $query->select($columns);

        $query->from($this->related->getTable().' as '.$hash = $this->getRelationCountHash());

        $this->related->setTable($hash);

        $this->performJoin($query);

        return parent::getRelationExistenceQuery($query, $parentQuery, $columns);
    }

    /**
     * Get the key for comparing against the parent key in "has" query.
     *
     * @return string
     */
    public function getExistenceCompareKey()
    {
        return $this->getQualifiedForeignPivotKeyName();
    }

    /**
     * Get a relationship join table hash.
     *
     * @return string
     */
    public function getRelationCountHash()
    {
        return 'laravel_reserved_'.static::$selfJoinCount++;
    }

    /**
     * Specify that the pivot table has creation and update timestamps.
     *
     * @param  mixed  $createdAt
     * @param  mixed  $updatedAt
     * @return $this
     */
    public function withTimestamps($createdAt = null, $updatedAt = null)
    {
        $this->withTimestamps = true;

        $this->pivotCreatedAt = $createdAt;
        $this->pivotUpdatedAt = $updatedAt;

        return $this->withPivot($this->createdAt(), $this->updatedAt());
    }

    /**
     * Get the name of the "created at" column.
     *
     * @return string
     */
    public function createdAt()
    {
        return $this->pivotCreatedAt ?: $this->parent->getCreatedAtColumn();
    }

    /**
     * Get the name of the "updated at" column.
     *
     * @return string
     */
    public function updatedAt()
    {
        return $this->pivotUpdatedAt ?: $this->parent->getUpdatedAtColumn();
    }

    /**
     * Get the foreign key for the relation.
     *
     * @return string
     */
    public function getForeignPivotKeyName()
    {
        return $this->foreignPivotKey;
    }

    /**
     * Get the fully qualified foreign key for the relation.
     *
     * @return string
     */
    public function getQualifiedForeignPivotKeyName()
    {
        return $this->table.'.'.$this->foreignPivotKey;
    }

    /**
     * Get the "related key" for the relation.
     *
     * @return string
     */
    public function getRelatedPivotKeyName()
    {
        return $this->relatedPivotKey;
    }

    /**
     * Get the fully qualified "related key" for the relation.
     *
     * @return string
     */
    public function getQualifiedRelatedPivotKeyName()
    {
        return $this->table.'.'.$this->relatedPivotKey;
    }

    /**
     * Get the parent key for the relationship.
     *
     * @return string
     */
    public function getParentKeyName()
    {
        return $this->parentKey;
    }

    /**
     * Get the fully qualified parent key name for the relation.
     *
     * @return string
     */
    public function getQualifiedParentKeyName()
    {
        return $this->parent->qualifyColumn($this->parentKey);
    }

    /**
     * Get the related key for the relationship.
     *
     * @return string
     */
    public function getRelatedKeyName()
    {
        return $this->relatedKey;
    }

    /**
     * Get the intermediate table for the relationship.
     *
     * @return string
     */
    public function getTable()
    {
        return $this->table;
    }

    /**
     * Get the relationship name for the relationship.
     *
     * @return string
     */
    public function getRelationName()
    {
        return $this->relationName;
    }

    /**
     * Get the name of the pivot accessor for this relationship.
     *
     * @return string
     */
    public function getPivotAccessor()
    {
        return $this->accessor;
    }

    /**
     * Get the pivot columns for this relationship.
     *
     * @return array
     */
    public function getPivotColumns()
    {
        return $this->pivotColumns;
    }
}<|MERGE_RESOLUTION|>--- conflicted
+++ resolved
@@ -505,17 +505,12 @@
      */
     public function find($id, $columns = ['*'])
     {
-<<<<<<< HEAD
         if (is_array($id) || $id instanceof Arrayable) {
             return $this->findMany($id, $columns);
         }
 
         return $this->where(
-            $this->getRelated()->getQualifiedKeyName(), '=', $id
-=======
-        return is_array($id) ? $this->findMany($id, $columns) : $this->where(
             $this->getRelated()->getQualifiedKeyName(), '=', $this->parseId($id)
->>>>>>> 204140fb
         )->first($columns);
     }
 
@@ -528,7 +523,6 @@
      */
     public function findMany($ids, $columns = ['*'])
     {
-<<<<<<< HEAD
         $ids = $ids instanceof Arrayable ? $ids->toArray() : $ids;
 
         if (empty($ids)) {
@@ -536,11 +530,7 @@
         }
 
         return $this->whereIn(
-            $this->getRelated()->getQualifiedKeyName(), $ids
-=======
-        return empty($ids) ? $this->getRelated()->newCollection() : $this->whereIn(
             $this->getRelated()->getQualifiedKeyName(), $this->parseIds($ids)
->>>>>>> 204140fb
         )->get($columns);
     }
 
