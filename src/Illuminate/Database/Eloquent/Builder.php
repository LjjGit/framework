<?php

namespace Illuminate\Database\Eloquent;

use BadMethodCallException;
use Closure;
use Exception;
use Illuminate\Contracts\Support\Arrayable;
use Illuminate\Database\Concerns\BuildsQueries;
use Illuminate\Database\Concerns\ExplainsQueries;
use Illuminate\Database\Eloquent\Relations\BelongsToMany;
use Illuminate\Database\Eloquent\Relations\Relation;
use Illuminate\Database\Query\Builder as QueryBuilder;
use Illuminate\Database\RecordsNotFoundException;
use Illuminate\Pagination\CursorPaginationException;
use Illuminate\Pagination\CursorPaginator;
use Illuminate\Pagination\Paginator;
use Illuminate\Support\Arr;
use Illuminate\Support\Str;
use Illuminate\Support\Traits\ForwardsCalls;
use ReflectionClass;
use ReflectionMethod;

/**
 * @property-read HigherOrderBuilderProxy $orWhere
 *
 * @mixin \Illuminate\Database\Query\Builder
 */
class Builder
{
    use Concerns\QueriesRelationships, ExplainsQueries, ForwardsCalls;
    use BuildsQueries {
        sole as baseSole;
    }

    /**
     * The base query builder instance.
     *
     * @var \Illuminate\Database\Query\Builder
     */
    protected $query;

    /**
     * The model being queried.
     *
     * @var \Illuminate\Database\Eloquent\Model
     */
    protected $model;

    /**
     * The relationships that should be eager loaded.
     *
     * @var array
     */
    protected $eagerLoad = [];

    /**
     * All of the globally registered builder macros.
     *
     * @var array
     */
    protected static $macros = [];

    /**
     * All of the locally registered builder macros.
     *
     * @var array
     */
    protected $localMacros = [];

    /**
     * A replacement for the typical delete function.
     *
     * @var \Closure
     */
    protected $onDelete;

    /**
     * The methods that should be returned from query builder.
     *
     * @var string[]
     */
    protected $passthru = [
        'average',
        'avg',
        'count',
        'dd',
        'doesntExist',
        'dump',
        'exists',
        'getBindings',
        'getConnection',
        'getGrammar',
        'insert',
        'insertGetId',
        'insertOrIgnore',
        'insertUsing',
        'max',
        'min',
        'raw',
        'sum',
        'toSql',
    ];

    /**
     * Applied global scopes.
     *
     * @var array
     */
    protected $scopes = [];

    /**
     * Removed global scopes.
     *
     * @var array
     */
    protected $removedScopes = [];

    /**
     * Create a new Eloquent query builder instance.
     *
     * @param  \Illuminate\Database\Query\Builder  $query
     * @return void
     */
    public function __construct(QueryBuilder $query)
    {
        $this->query = $query;
    }

    /**
     * Create and return an un-saved model instance.
     *
     * @param  array  $attributes
     * @return \Illuminate\Database\Eloquent\Model|static
     */
    public function make(array $attributes = [])
    {
        return $this->newModelInstance($attributes);
    }

    /**
     * Register a new global scope.
     *
     * @param  string  $identifier
     * @param  \Illuminate\Database\Eloquent\Scope|\Closure  $scope
     * @return $this
     */
    public function withGlobalScope($identifier, $scope)
    {
        $this->scopes[$identifier] = $scope;

        if (method_exists($scope, 'extend')) {
            $scope->extend($this);
        }

        return $this;
    }

    /**
     * Remove a registered global scope.
     *
     * @param  \Illuminate\Database\Eloquent\Scope|string  $scope
     * @return $this
     */
    public function withoutGlobalScope($scope)
    {
        if (! is_string($scope)) {
            $scope = get_class($scope);
        }

        unset($this->scopes[$scope]);

        $this->removedScopes[] = $scope;

        return $this;
    }

    /**
     * Remove all or passed registered global scopes.
     *
     * @param  array|null  $scopes
     * @return $this
     */
    public function withoutGlobalScopes(array $scopes = null)
    {
        if (! is_array($scopes)) {
            $scopes = array_keys($this->scopes);
        }

        foreach ($scopes as $scope) {
            $this->withoutGlobalScope($scope);
        }

        return $this;
    }

    /**
     * Get an array of global scopes that were removed from the query.
     *
     * @return array
     */
    public function removedScopes()
    {
        return $this->removedScopes;
    }

    /**
     * Add a where clause on the primary key to the query.
     *
     * @param  mixed  $id
     * @return $this
     */
    public function whereKey($id)
    {
        if ($id instanceof Model) {
            $id = $id->getKey();
        }

        if (is_array($id) || $id instanceof Arrayable) {
            $this->query->whereIn($this->model->getQualifiedKeyName(), $id);

            return $this;
        }

        if ($id !== null && $this->model->getKeyType() === 'string') {
            $id = (string) $id;
        }

        return $this->where($this->model->getQualifiedKeyName(), '=', $id);
    }

    /**
     * Add a where clause on the primary key to the query.
     *
     * @param  mixed  $id
     * @return $this
     */
    public function whereKeyNot($id)
    {
        if ($id instanceof Model) {
            $id = $id->getKey();
        }

        if (is_array($id) || $id instanceof Arrayable) {
            $this->query->whereNotIn($this->model->getQualifiedKeyName(), $id);

            return $this;
        }

        if ($id !== null && $this->model->getKeyType() === 'string') {
            $id = (string) $id;
        }

        return $this->where($this->model->getQualifiedKeyName(), '!=', $id);
    }

    /**
     * Add a basic where clause to the query.
     *
     * @param  \Closure|string|array|\Illuminate\Database\Query\Expression  $column
     * @param  mixed  $operator
     * @param  mixed  $value
     * @param  string  $boolean
     * @return $this
     */
    public function where($column, $operator = null, $value = null, $boolean = 'and')
    {
        if ($column instanceof Closure && is_null($operator)) {
            $column($query = $this->model->newQueryWithoutRelationships());

            $this->query->addNestedWhereQuery($query->getQuery(), $boolean);
        } else {
            $this->query->where(...func_get_args());
        }

        return $this;
    }

    /**
     * Add a basic where clause to the query, and return the first result.
     *
     * @param  \Closure|string|array|\Illuminate\Database\Query\Expression  $column
     * @param  mixed  $operator
     * @param  mixed  $value
     * @param  string  $boolean
     * @return \Illuminate\Database\Eloquent\Model|static
     */
    public function firstWhere($column, $operator = null, $value = null, $boolean = 'and')
    {
        return $this->where($column, $operator, $value, $boolean)->first();
    }

    /**
     * Add an "or where" clause to the query.
     *
     * @param  \Closure|array|string|\Illuminate\Database\Query\Expression  $column
     * @param  mixed  $operator
     * @param  mixed  $value
     * @return $this
     */
    public function orWhere($column, $operator = null, $value = null)
    {
        [$value, $operator] = $this->query->prepareValueAndOperator(
            $value, $operator, func_num_args() === 2
        );

        return $this->where($column, $operator, $value, 'or');
    }

    /**
     * Add an "order by" clause for a timestamp to the query.
     *
     * @param  string|\Illuminate\Database\Query\Expression  $column
     * @return $this
     */
    public function latest($column = null)
    {
        if (is_null($column)) {
            $column = $this->model->getCreatedAtColumn() ?? 'created_at';
        }

        $this->query->latest($column);

        return $this;
    }

    /**
     * Add an "order by" clause for a timestamp to the query.
     *
     * @param  string|\Illuminate\Database\Query\Expression  $column
     * @return $this
     */
    public function oldest($column = null)
    {
        if (is_null($column)) {
            $column = $this->model->getCreatedAtColumn() ?? 'created_at';
        }

        $this->query->oldest($column);

        return $this;
    }

    /**
     * Create a collection of models from plain arrays.
     *
     * @param  array  $items
     * @return \Illuminate\Database\Eloquent\Collection
     */
    public function hydrate(array $items)
    {
        $instance = $this->newModelInstance();

        return $instance->newCollection(array_map(function ($item) use ($items, $instance) {
            $model = $instance->newFromBuilder($item);

            if (count($items) > 1) {
                $model->preventsLazyLoading = Model::preventsLazyLoading();
            }

            return $model;
        }, $items));
    }

    /**
     * Create a collection of models from a raw query.
     *
     * @param  string  $query
     * @param  array  $bindings
     * @return \Illuminate\Database\Eloquent\Collection
     */
    public function fromQuery($query, $bindings = [])
    {
        return $this->hydrate(
            $this->query->getConnection()->select($query, $bindings)
        );
    }

    /**
     * Find a model by its primary key.
     *
     * @param  mixed  $id
     * @param  array  $columns
     * @return \Illuminate\Database\Eloquent\Model|\Illuminate\Database\Eloquent\Collection|static[]|static|null
     */
    public function find($id, $columns = ['*'])
    {
        if (is_array($id) || $id instanceof Arrayable) {
            return $this->findMany($id, $columns);
        }

        return $this->whereKey($id)->first($columns);
    }

    /**
     * Find multiple models by their primary keys.
     *
     * @param  \Illuminate\Contracts\Support\Arrayable|array  $ids
     * @param  array  $columns
     * @return \Illuminate\Database\Eloquent\Collection
     */
    public function findMany($ids, $columns = ['*'])
    {
        $ids = $ids instanceof Arrayable ? $ids->toArray() : $ids;

        if (empty($ids)) {
            return $this->model->newCollection();
        }

        return $this->whereKey($ids)->get($columns);
    }

    /**
     * Find a model by its primary key or throw an exception.
     *
     * @param  mixed  $id
     * @param  array  $columns
     * @return \Illuminate\Database\Eloquent\Model|\Illuminate\Database\Eloquent\Collection|static|static[]
     *
     * @throws \Illuminate\Database\Eloquent\ModelNotFoundException
     */
    public function findOrFail($id, $columns = ['*'])
    {
        $result = $this->find($id, $columns);

        $id = $id instanceof Arrayable ? $id->toArray() : $id;

        if (is_array($id)) {
            if (count($result) === count(array_unique($id))) {
                return $result;
            }
        } elseif (! is_null($result)) {
            return $result;
        }

        throw (new ModelNotFoundException)->setModel(
            get_class($this->model), $id
        );
    }

    /**
     * Find a model by its primary key or return fresh model instance.
     *
     * @param  mixed  $id
     * @param  array  $columns
     * @return \Illuminate\Database\Eloquent\Model|static
     */
    public function findOrNew($id, $columns = ['*'])
    {
        if (! is_null($model = $this->find($id, $columns))) {
            return $model;
        }

        return $this->newModelInstance();
    }

    /**
     * Get the first record matching the attributes or instantiate it.
     *
     * @param  array  $attributes
     * @param  array  $values
     * @return \Illuminate\Database\Eloquent\Model|static
     */
    public function firstOrNew(array $attributes = [], array $values = [])
    {
        if (! is_null($instance = $this->where($attributes)->first())) {
            return $instance;
        }

        return $this->newModelInstance($attributes + $values);
    }

    /**
     * Get the first record matching the attributes or create it.
     *
     * @param  array  $attributes
     * @param  array  $values
     * @return \Illuminate\Database\Eloquent\Model|static
     */
    public function firstOrCreate(array $attributes = [], array $values = [])
    {
        if (! is_null($instance = $this->where($attributes)->first())) {
            return $instance;
        }

        return tap($this->newModelInstance($attributes + $values), function ($instance) {
            $instance->save();
        });
    }

    /**
     * Create or update a record matching the attributes, and fill it with values.
     *
     * @param  array  $attributes
     * @param  array  $values
     * @return \Illuminate\Database\Eloquent\Model|static
     */
    public function updateOrCreate(array $attributes, array $values = [])
    {
        return tap($this->firstOrNew($attributes), function ($instance) use ($values) {
            $instance->fill($values)->save();
        });
    }

    /**
     * Execute the query and get the first result or throw an exception.
     *
     * @param  array  $columns
     * @return \Illuminate\Database\Eloquent\Model|static
     *
     * @throws \Illuminate\Database\Eloquent\ModelNotFoundException
     */
    public function firstOrFail($columns = ['*'])
    {
        if (! is_null($model = $this->first($columns))) {
            return $model;
        }

        throw (new ModelNotFoundException)->setModel(get_class($this->model));
    }

    /**
     * Execute the query and get the first result or call a callback.
     *
     * @param  \Closure|array  $columns
     * @param  \Closure|null  $callback
     * @return \Illuminate\Database\Eloquent\Model|static|mixed
     */
    public function firstOr($columns = ['*'], Closure $callback = null)
    {
        if ($columns instanceof Closure) {
            $callback = $columns;

            $columns = ['*'];
        }

        if (! is_null($model = $this->first($columns))) {
            return $model;
        }

        return $callback();
    }

    /**
     * Execute the query and get the first result if it's the sole matching record.
     *
     * @param  array|string  $columns
     * @return \Illuminate\Database\Eloquent\Model
     *
     * @throws \Illuminate\Database\Eloquent\ModelNotFoundException
     * @throws \Illuminate\Database\MultipleRecordsFoundException
     */
    public function sole($columns = ['*'])
    {
        try {
            return $this->baseSole($columns);
        } catch (RecordsNotFoundException $exception) {
            throw (new ModelNotFoundException)->setModel(get_class($this->model));
        }
    }

    /**
     * Get a single column's value from the first result of a query.
     *
     * @param  string|\Illuminate\Database\Query\Expression  $column
     * @return mixed
     */
    public function value($column)
    {
        if ($result = $this->first([$column])) {
            return $result->{Str::afterLast($column, '.')};
        }
    }

    /**
     * Execute the query as a "select" statement.
     *
     * @param  array|string  $columns
     * @return \Illuminate\Database\Eloquent\Collection|static[]
     */
    public function get($columns = ['*'])
    {
        $builder = $this->applyScopes();

        // If we actually found models we will also eager load any relationships that
        // have been specified as needing to be eager loaded, which will solve the
        // n+1 query issue for the developers to avoid running a lot of queries.
        if (count($models = $builder->getModels($columns)) > 0) {
            $models = $builder->eagerLoadRelations($models);
        }

        return $builder->getModel()->newCollection($models);
    }

    /**
     * Get the hydrated models without eager loading.
     *
     * @param  array|string  $columns
     * @return \Illuminate\Database\Eloquent\Model[]|static[]
     */
    public function getModels($columns = ['*'])
    {
        return $this->model->hydrate(
            $this->query->get($columns)->all()
        )->all();
    }

    /**
     * Eager load the relationships for the models.
     *
     * @param  array  $models
     * @return array
     */
    public function eagerLoadRelations(array $models)
    {
        foreach ($this->eagerLoad as $name => $constraints) {
            // For nested eager loads we'll skip loading them here and they will be set as an
            // eager load on the query to retrieve the relation so that they will be eager
            // loaded on that query, because that is where they get hydrated as models.
            if (strpos($name, '.') === false) {
                $models = $this->eagerLoadRelation($models, $name, $constraints);
            }
        }

        return $models;
    }

    /**
     * Eagerly load the relationship on a set of models.
     *
     * @param  array  $models
     * @param  string  $name
     * @param  \Closure  $constraints
     * @return array
     */
    protected function eagerLoadRelation(array $models, $name, Closure $constraints)
    {
        // First we will "back up" the existing where conditions on the query so we can
        // add our eager constraints. Then we will merge the wheres that were on the
        // query back to it in order that any where conditions might be specified.
        $relation = $this->getRelation($name);

        $relation->addEagerConstraints($models);

        $constraints($relation);

        // Once we have the results, we just match those back up to their parent models
        // using the relationship instance. Then we just return the finished arrays
        // of models which have been eagerly hydrated and are readied for return.
        return $relation->match(
            $relation->initRelation($models, $name),
            $relation->getEager(), $name
        );
    }

    /**
     * Get the relation instance for the given relation name.
     *
     * @param  string  $name
     * @return \Illuminate\Database\Eloquent\Relations\Relation
     */
    public function getRelation($name)
    {
        // We want to run a relationship query without any constrains so that we will
        // not have to remove these where clauses manually which gets really hacky
        // and error prone. We don't want constraints because we add eager ones.
        $relation = Relation::noConstraints(function () use ($name) {
            try {
                return $this->getModel()->newInstance()->$name();
            } catch (BadMethodCallException $e) {
                throw RelationNotFoundException::make($this->getModel(), $name);
            }
        });

        $nested = $this->relationsNestedUnder($name);

        // If there are nested relationships set on the query, we will put those onto
        // the query instances so that they can be handled after this relationship
        // is loaded. In this way they will all trickle down as they are loaded.
        if (count($nested) > 0) {
            $relation->getQuery()->with($nested);
        }

        return $relation;
    }

    /**
     * Get the deeply nested relations for a given top-level relation.
     *
     * @param  string  $relation
     * @return array
     */
    protected function relationsNestedUnder($relation)
    {
        $nested = [];

        // We are basically looking for any relationships that are nested deeper than
        // the given top-level relationship. We will just check for any relations
        // that start with the given top relations and adds them to our arrays.
        foreach ($this->eagerLoad as $name => $constraints) {
            if ($this->isNestedUnder($relation, $name)) {
                $nested[substr($name, strlen($relation.'.'))] = $constraints;
            }
        }

        return $nested;
    }

    /**
     * Determine if the relationship is nested.
     *
     * @param  string  $relation
     * @param  string  $name
     * @return bool
     */
    protected function isNestedUnder($relation, $name)
    {
        return Str::contains($name, '.') && Str::startsWith($name, $relation.'.');
    }

    /**
     * Get a lazy collection for the given query.
     *
     * @return \Illuminate\Support\LazyCollection
     */
    public function cursor()
    {
        return $this->applyScopes()->query->cursor()->map(function ($record) {
            return $this->newModelInstance()->newFromBuilder($record);
        });
    }

    /**
     * Add a generic "order by" clause if the query doesn't already have one.
     *
     * @return void
     */
    protected function enforceOrderBy()
    {
        if (empty($this->query->orders) && empty($this->query->unionOrders)) {
            $this->orderBy($this->model->getQualifiedKeyName(), 'asc');
        }
    }

    /**
     * Get an array with the values of a given column.
     *
     * @param  string|\Illuminate\Database\Query\Expression  $column
     * @param  string|null  $key
     * @return \Illuminate\Support\Collection
     */
    public function pluck($column, $key = null)
    {
        $results = $this->toBase()->pluck($column, $key);

        // If the model has a mutator for the requested column, we will spin through
        // the results and mutate the values so that the mutated version of these
        // columns are returned as you would expect from these Eloquent models.
        if (! $this->model->hasGetMutator($column) &&
            ! $this->model->hasCast($column) &&
            ! in_array($column, $this->model->getDates())) {
            return $results;
        }

        return $results->map(function ($value) use ($column) {
            return $this->model->newFromBuilder([$column => $value])->{$column};
        });
    }

    /**
     * Paginate the given query.
     *
     * @param  int|null  $perPage
     * @param  array  $columns
     * @param  string  $pageName
     * @param  int|null  $page
     * @return \Illuminate\Contracts\Pagination\LengthAwarePaginator
     *
     * @throws \InvalidArgumentException
     */
    public function paginate($perPage = null, $columns = ['*'], $pageName = 'page', $page = null)
    {
        $page = $page ?: Paginator::resolveCurrentPage($pageName);

        $perPage = $perPage ?: $this->model->getPerPage();

        $results = ($total = $this->toBase()->getCountForPagination())
                                    ? $this->forPage($page, $perPage)->get($columns)
                                    : $this->model->newCollection();

        return $this->paginator($results, $total, $perPage, $page, [
            'path' => Paginator::resolveCurrentPath(),
            'pageName' => $pageName,
        ]);
    }

    /**
     * Paginate the given query into a simple paginator.
     *
     * @param  int|null  $perPage
     * @param  array  $columns
     * @param  string  $pageName
     * @param  int|null  $page
     * @return \Illuminate\Contracts\Pagination\Paginator
     */
    public function simplePaginate($perPage = null, $columns = ['*'], $pageName = 'page', $page = null)
    {
        $page = $page ?: Paginator::resolveCurrentPage($pageName);

        $perPage = $perPage ?: $this->model->getPerPage();

        // Next we will set the limit and offset for this query so that when we get the
        // results we get the proper section of results. Then, we'll create the full
        // paginator instances for these results with the given page and per page.
        $this->skip(($page - 1) * $perPage)->take($perPage + 1);

        return $this->simplePaginator($this->get($columns), $perPage, $page, [
            'path' => Paginator::resolveCurrentPath(),
            'pageName' => $pageName,
        ]);
    }

    /**
     * Paginate the given query into a cursor paginator.
     *
     * @param  int|null  $perPage
     * @param  array  $columns
     * @param  string  $cursorName
     * @param  string|null  $cursor
     * @return \Illuminate\Contracts\Pagination\CursorPaginator
     * @throws \Illuminate\Pagination\CursorPaginationException
     */
    public function cursorPaginate($perPage = null, $columns = ['*'], $cursorName = 'cursor', $cursor = null)
    {
        $cursor = $cursor ?: CursorPaginator::resolveCurrentCursor($cursorName);

        $perPage = $perPage ?: $this->model->getPerPage();

        $orders = $this->ensureOrderForCursorPagination(! is_null($cursor) && $cursor->pointsToPreviousItems());

        $orderDirection = $orders->first()['direction'] ?? 'asc';

        $comparisonOperator = $orderDirection === 'asc' ? '>' : '<';

        $parameters = $orders->pluck('column')->toArray();

        if (! is_null($cursor)) {
            if (count($parameters) === 1) {
                $this->where($column = $parameters[0], $comparisonOperator, $cursor->parameter($column));
            } elseif (count($parameters) > 1) {
                $this->whereRowValues($parameters, $comparisonOperator, $cursor->parameters($parameters));
            }
        }

        $this->take($perPage + 1);

        return $this->cursorPaginator($this->get($columns), $perPage, $cursor, [
            'path' => Paginator::resolveCurrentPath(),
            'cursorName' => $cursorName,
            'parameters' => $parameters,
        ]);
    }

    /**
     * Ensure the proper order by required for cursor pagination.
     *
     * @param  bool  $shouldReverse
     * @return \Illuminate\Support\Collection
     *
     * @throws \Illuminate\Pagination\CursorPaginationException
     */
    protected function ensureOrderForCursorPagination($shouldReverse = false)
    {
        $orderDirections = collect($this->query->orders)->pluck('direction')->unique();

        if ($orderDirections->count() > 1) {
            throw new CursorPaginationException('Only a single order by direction is supported when using cursor pagination.');
        }

        if ($orderDirections->count() === 0) {
            $this->enforceOrderBy();
        }

        if ($shouldReverse) {
            $this->query->orders = collect($this->query->orders)->map(function ($order) {
                $order['direction'] = $order['direction'] === 'asc' ? 'desc' : 'asc';

                return $order;
            })->toArray();
        }

        return collect($this->query->orders);
    }

    /**
     * Save a new model and return the instance.
     *
     * @param  array  $attributes
     * @return \Illuminate\Database\Eloquent\Model|$this
     */
    public function create(array $attributes = [])
    {
        return tap($this->newModelInstance($attributes), function ($instance) {
            $instance->save();
        });
    }

    /**
     * Save a new model and return the instance. Allow mass-assignment.
     *
     * @param  array  $attributes
     * @return \Illuminate\Database\Eloquent\Model|$this
     */
    public function forceCreate(array $attributes)
    {
        return $this->model->unguarded(function () use ($attributes) {
            return $this->newModelInstance()->create($attributes);
        });
    }

    /**
     * Update records in the database.
     *
     * @param  array  $values
     * @return int
     */
    public function update(array $values)
    {
        return $this->toBase()->update($this->addUpdatedAtColumn($values));
    }

    /**
     * Insert new records or update the existing ones.
     *
     * @param  array  $values
     * @param  array|string  $uniqueBy
     * @param  array|null  $update
     * @return int
     */
    public function upsert(array $values, $uniqueBy, $update = null)
    {
        if (empty($values)) {
            return 0;
        }

        if (! is_array(reset($values))) {
            $values = [$values];
        }

        if (is_null($update)) {
            $update = array_keys(reset($values));
        }

        return $this->toBase()->upsert(
            $this->addTimestampsToUpsertValues($values),
            $uniqueBy,
            $this->addUpdatedAtToUpsertColumns($update)
        );
    }

    /**
     * Increment a column's value by a given amount.
     *
     * @param  string|\Illuminate\Database\Query\Expression  $column
     * @param  float|int  $amount
     * @param  array  $extra
     * @return int
     */
    public function increment($column, $amount = 1, array $extra = [])
    {
        return $this->toBase()->increment(
            $column, $amount, $this->addUpdatedAtColumn($extra)
        );
    }

    /**
     * Decrement a column's value by a given amount.
     *
     * @param  string|\Illuminate\Database\Query\Expression  $column
     * @param  float|int  $amount
     * @param  array  $extra
     * @return int
     */
    public function decrement($column, $amount = 1, array $extra = [])
    {
        return $this->toBase()->decrement(
            $column, $amount, $this->addUpdatedAtColumn($extra)
        );
    }

    /**
     * Add the "updated at" column to an array of values.
     *
     * @param  array  $values
     * @return array
     */
    protected function addUpdatedAtColumn(array $values)
    {
        if (! $this->model->usesTimestamps() ||
            is_null($this->model->getUpdatedAtColumn())) {
            return $values;
        }

        $column = $this->model->getUpdatedAtColumn();

        $values = array_merge(
            [$column => $this->model->freshTimestampString()],
            $values
        );

        $segments = preg_split('/\s+as\s+/i', $this->query->from);

        $qualifiedColumn = end($segments).'.'.$column;

        $values[$qualifiedColumn] = $values[$column];

        unset($values[$column]);

        return $values;
    }

    /**
     * Add timestamps to the inserted values.
     *
     * @param  array  $values
     * @return array
     */
    protected function addTimestampsToUpsertValues(array $values)
    {
        if (! $this->model->usesTimestamps()) {
            return $values;
        }

        $timestamp = $this->model->freshTimestampString();

        $columns = array_filter([
            $this->model->getCreatedAtColumn(),
            $this->model->getUpdatedAtColumn(),
        ]);

        foreach ($columns as $column) {
            foreach ($values as &$row) {
                $row = array_merge([$column => $timestamp], $row);
            }
        }

        return $values;
    }

    /**
     * Add the "updated at" column to the updated columns.
     *
     * @param  array  $update
     * @return array
     */
    protected function addUpdatedAtToUpsertColumns(array $update)
    {
        if (! $this->model->usesTimestamps()) {
            return $update;
        }

        $column = $this->model->getUpdatedAtColumn();

        if (! is_null($column) &&
            ! array_key_exists($column, $update) &&
            ! in_array($column, $update)) {
            $update[] = $column;
        }

        return $update;
    }

    /**
     * Delete records from the database.
     *
     * @return mixed
     */
    public function delete()
    {
        if (isset($this->onDelete)) {
            return call_user_func($this->onDelete, $this);
        }

        return $this->toBase()->delete();
    }

    /**
     * Run the default delete function on the builder.
     *
     * Since we do not apply scopes here, the row will actually be deleted.
     *
     * @return mixed
     */
    public function forceDelete()
    {
        return $this->query->delete();
    }

    /**
     * Register a replacement for the default delete function.
     *
     * @param  \Closure  $callback
     * @return void
     */
    public function onDelete(Closure $callback)
    {
        $this->onDelete = $callback;
    }

    /**
     * Determine if the given model has a scope.
     *
     * @param  string  $scope
     * @return bool
     */
    public function hasNamedScope($scope)
    {
        return $this->model && $this->model->hasNamedScope($scope);
    }

    /**
     * Call the given local model scopes.
     *
     * @param  array|string  $scopes
     * @return static|mixed
     */
    public function scopes($scopes)
    {
        $builder = $this;

        foreach (Arr::wrap($scopes) as $scope => $parameters) {
            // If the scope key is an integer, then the scope was passed as the value and
            // the parameter list is empty, so we will format the scope name and these
            // parameters here. Then, we'll be ready to call the scope on the model.
            if (is_int($scope)) {
                [$scope, $parameters] = [$parameters, []];
            }

            // Next we'll pass the scope callback to the callScope method which will take
            // care of grouping the "wheres" properly so the logical order doesn't get
            // messed up when adding scopes. Then we'll return back out the builder.
<<<<<<< HEAD
            $builder = $builder->callNamedScope($scope, (array) $parameters);
=======
            $builder = $builder->callScope(
                [$this->model, 'scope'.ucfirst($scope)],
                Arr::wrap($parameters)
            );
>>>>>>> cfe27531
        }

        return $builder;
    }

    /**
     * Apply the scopes to the Eloquent builder instance and return it.
     *
     * @return static
     */
    public function applyScopes()
    {
        if (! $this->scopes) {
            return $this;
        }

        $builder = clone $this;

        foreach ($this->scopes as $identifier => $scope) {
            if (! isset($builder->scopes[$identifier])) {
                continue;
            }

            $builder->callScope(function (self $builder) use ($scope) {
                // If the scope is a Closure we will just go ahead and call the scope with the
                // builder instance. The "callScope" method will properly group the clauses
                // that are added to this query so "where" clauses maintain proper logic.
                if ($scope instanceof Closure) {
                    $scope($builder);
                }

                // If the scope is a scope object, we will call the apply method on this scope
                // passing in the builder and the model instance. After we run all of these
                // scopes we will return back the builder instance to the outside caller.
                if ($scope instanceof Scope) {
                    $scope->apply($builder, $this->getModel());
                }
            });
        }

        return $builder;
    }

    /**
     * Apply the given scope on the current builder instance.
     *
     * @param  callable  $scope
     * @param  array  $parameters
     * @return mixed
     */
    protected function callScope(callable $scope, array $parameters = [])
    {
        array_unshift($parameters, $this);

        $query = $this->getQuery();

        // We will keep track of how many wheres are on the query before running the
        // scope so that we can properly group the added scope constraints in the
        // query as their own isolated nested where statement and avoid issues.
        $originalWhereCount = is_null($query->wheres)
                    ? 0 : count($query->wheres);

        $result = $scope(...array_values($parameters)) ?? $this;

        if (count((array) $query->wheres) > $originalWhereCount) {
            $this->addNewWheresWithinGroup($query, $originalWhereCount);
        }

        return $result;
    }

    /**
     * Apply the given named scope on the current builder instance.
     *
     * @param  string  $scope
     * @param  array  $parameters
     * @return mixed
     */
    protected function callNamedScope($scope, array $parameters = [])
    {
        return $this->callScope(function (...$parameters) use ($scope) {
            return $this->model->callNamedScope($scope, $parameters);
        }, $parameters);
    }

    /**
     * Nest where conditions by slicing them at the given where count.
     *
     * @param  \Illuminate\Database\Query\Builder  $query
     * @param  int  $originalWhereCount
     * @return void
     */
    protected function addNewWheresWithinGroup(QueryBuilder $query, $originalWhereCount)
    {
        // Here, we totally remove all of the where clauses since we are going to
        // rebuild them as nested queries by slicing the groups of wheres into
        // their own sections. This is to prevent any confusing logic order.
        $allWheres = $query->wheres;

        $query->wheres = [];

        $this->groupWhereSliceForScope(
            $query, array_slice($allWheres, 0, $originalWhereCount)
        );

        $this->groupWhereSliceForScope(
            $query, array_slice($allWheres, $originalWhereCount)
        );
    }

    /**
     * Slice where conditions at the given offset and add them to the query as a nested condition.
     *
     * @param  \Illuminate\Database\Query\Builder  $query
     * @param  array  $whereSlice
     * @return void
     */
    protected function groupWhereSliceForScope(QueryBuilder $query, $whereSlice)
    {
        $whereBooleans = collect($whereSlice)->pluck('boolean');

        // Here we'll check if the given subset of where clauses contains any "or"
        // booleans and in this case create a nested where expression. That way
        // we don't add any unnecessary nesting thus keeping the query clean.
        if ($whereBooleans->contains('or')) {
            $query->wheres[] = $this->createNestedWhere(
                $whereSlice, $whereBooleans->first()
            );
        } else {
            $query->wheres = array_merge($query->wheres, $whereSlice);
        }
    }

    /**
     * Create a where array with nested where conditions.
     *
     * @param  array  $whereSlice
     * @param  string  $boolean
     * @return array
     */
    protected function createNestedWhere($whereSlice, $boolean = 'and')
    {
        $whereGroup = $this->getQuery()->forNestedWhere();

        $whereGroup->wheres = $whereSlice;

        return ['type' => 'Nested', 'query' => $whereGroup, 'boolean' => $boolean];
    }

    /**
     * Set the relationships that should be eager loaded.
     *
     * @param  string|array  $relations
     * @param  string|\Closure|null  $callback
     * @return $this
     */
    public function with($relations, $callback = null)
    {
        if ($callback instanceof Closure) {
            $eagerLoad = $this->parseWithRelations([$relations => $callback]);
        } else {
            $eagerLoad = $this->parseWithRelations(is_string($relations) ? func_get_args() : $relations);
        }

        $this->eagerLoad = array_merge($this->eagerLoad, $eagerLoad);

        return $this;
    }

    /**
     * Prevent the specified relations from being eager loaded.
     *
     * @param  mixed  $relations
     * @return $this
     */
    public function without($relations)
    {
        $this->eagerLoad = array_diff_key($this->eagerLoad, array_flip(
            is_string($relations) ? func_get_args() : $relations
        ));

        return $this;
    }

    /**
     * Set the relationships that should be eager loaded while removing any previously added eager loading specifications.
     *
     * @param  mixed  $relations
     * @return $this
     */
    public function withOnly($relations)
    {
        $this->eagerLoad = [];

        return $this->with($relations);
    }

    /**
     * Create a new instance of the model being queried.
     *
     * @param  array  $attributes
     * @return \Illuminate\Database\Eloquent\Model|static
     */
    public function newModelInstance($attributes = [])
    {
        return $this->model->newInstance($attributes)->setConnection(
            $this->query->getConnection()->getName()
        );
    }

    /**
     * Parse a list of relations into individuals.
     *
     * @param  array  $relations
     * @return array
     */
    protected function parseWithRelations(array $relations)
    {
        $results = [];

        foreach ($relations as $name => $constraints) {
            // If the "name" value is a numeric key, we can assume that no constraints
            // have been specified. We will just put an empty Closure there so that
            // we can treat these all the same while we are looping through them.
            if (is_numeric($name)) {
                $name = $constraints;

                [$name, $constraints] = Str::contains($name, ':')
                            ? $this->createSelectWithConstraint($name)
                            : [$name, static function () {
                                //
                            }];
            }

            // We need to separate out any nested includes, which allows the developers
            // to load deep relationships using "dots" without stating each level of
            // the relationship with its own key in the array of eager-load names.
            $results = $this->addNestedWiths($name, $results);

            $results[$name] = $constraints;
        }

        return $results;
    }

    /**
     * Create a constraint to select the given columns for the relation.
     *
     * @param  string  $name
     * @return array
     */
    protected function createSelectWithConstraint($name)
    {
        return [explode(':', $name)[0], static function ($query) use ($name) {
            $query->select(array_map(static function ($column) use ($query) {
                if (Str::contains($column, '.')) {
                    return $column;
                }

                return $query instanceof BelongsToMany
                        ? $query->getRelated()->getTable().'.'.$column
                        : $column;
            }, explode(',', explode(':', $name)[1])));
        }];
    }

    /**
     * Parse the nested relationships in a relation.
     *
     * @param  string  $name
     * @param  array  $results
     * @return array
     */
    protected function addNestedWiths($name, $results)
    {
        $progress = [];

        // If the relation has already been set on the result array, we will not set it
        // again, since that would override any constraints that were already placed
        // on the relationships. We will only set the ones that are not specified.
        foreach (explode('.', $name) as $segment) {
            $progress[] = $segment;

            if (! isset($results[$last = implode('.', $progress)])) {
                $results[$last] = static function () {
                    //
                };
            }
        }

        return $results;
    }

    /**
     * Apply query-time casts to the model instance.
     *
     * @param  array  $casts
     * @return $this
     */
    public function withCasts($casts)
    {
        $this->model->mergeCasts($casts);

        return $this;
    }

    /**
     * Get the underlying query builder instance.
     *
     * @return \Illuminate\Database\Query\Builder
     */
    public function getQuery()
    {
        return $this->query;
    }

    /**
     * Set the underlying query builder instance.
     *
     * @param  \Illuminate\Database\Query\Builder  $query
     * @return $this
     */
    public function setQuery($query)
    {
        $this->query = $query;

        return $this;
    }

    /**
     * Get a base query builder instance.
     *
     * @return \Illuminate\Database\Query\Builder
     */
    public function toBase()
    {
        return $this->applyScopes()->getQuery();
    }

    /**
     * Get the relationships being eagerly loaded.
     *
     * @return array
     */
    public function getEagerLoads()
    {
        return $this->eagerLoad;
    }

    /**
     * Set the relationships being eagerly loaded.
     *
     * @param  array  $eagerLoad
     * @return $this
     */
    public function setEagerLoads(array $eagerLoad)
    {
        $this->eagerLoad = $eagerLoad;

        return $this;
    }

    /**
     * Get the default key name of the table.
     *
     * @return string
     */
    protected function defaultKeyName()
    {
        return $this->getModel()->getKeyName();
    }

    /**
     * Get the model instance being queried.
     *
     * @return \Illuminate\Database\Eloquent\Model|static
     */
    public function getModel()
    {
        return $this->model;
    }

    /**
     * Set a model instance for the model being queried.
     *
     * @param  \Illuminate\Database\Eloquent\Model  $model
     * @return $this
     */
    public function setModel(Model $model)
    {
        $this->model = $model;

        $this->query->from($model->getTable());

        return $this;
    }

    /**
     * Qualify the given column name by the model's table.
     *
     * @param  string|\Illuminate\Database\Query\Expression  $column
     * @return string
     */
    public function qualifyColumn($column)
    {
        return $this->model->qualifyColumn($column);
    }

    /**
     * Get the given macro by name.
     *
     * @param  string  $name
     * @return \Closure
     */
    public function getMacro($name)
    {
        return Arr::get($this->localMacros, $name);
    }

    /**
     * Checks if a macro is registered.
     *
     * @param  string  $name
     * @return bool
     */
    public function hasMacro($name)
    {
        return isset($this->localMacros[$name]);
    }

    /**
     * Get the given global macro by name.
     *
     * @param  string  $name
     * @return \Closure
     */
    public static function getGlobalMacro($name)
    {
        return Arr::get(static::$macros, $name);
    }

    /**
     * Checks if a global macro is registered.
     *
     * @param  string  $name
     * @return bool
     */
    public static function hasGlobalMacro($name)
    {
        return isset(static::$macros[$name]);
    }

    /**
     * Dynamically access builder proxies.
     *
     * @param  string  $key
     * @return mixed
     *
     * @throws \Exception
     */
    public function __get($key)
    {
        if ($key === 'orWhere') {
            return new HigherOrderBuilderProxy($this, $key);
        }

        throw new Exception("Property [{$key}] does not exist on the Eloquent builder instance.");
    }

    /**
     * Dynamically handle calls into the query instance.
     *
     * @param  string  $method
     * @param  array  $parameters
     * @return mixed
     */
    public function __call($method, $parameters)
    {
        if ($method === 'macro') {
            $this->localMacros[$parameters[0]] = $parameters[1];

            return;
        }

        if ($this->hasMacro($method)) {
            array_unshift($parameters, $this);

            return $this->localMacros[$method](...$parameters);
        }

        if (static::hasGlobalMacro($method)) {
            $callable = static::$macros[$method];

            if ($callable instanceof Closure) {
                $callable = $callable->bindTo($this, static::class);
            }

            return $callable(...$parameters);
        }

        if ($this->hasNamedScope($method)) {
            return $this->callNamedScope($method, $parameters);
        }

        if (in_array($method, $this->passthru)) {
            return $this->toBase()->{$method}(...$parameters);
        }

        $this->forwardCallTo($this->query, $method, $parameters);

        return $this;
    }

    /**
     * Dynamically handle calls into the query instance.
     *
     * @param  string  $method
     * @param  array  $parameters
     * @return mixed
     *
     * @throws \BadMethodCallException
     */
    public static function __callStatic($method, $parameters)
    {
        if ($method === 'macro') {
            static::$macros[$parameters[0]] = $parameters[1];

            return;
        }

        if ($method === 'mixin') {
            return static::registerMixin($parameters[0], $parameters[1] ?? true);
        }

        if (! static::hasGlobalMacro($method)) {
            static::throwBadMethodCallException($method);
        }

        $callable = static::$macros[$method];

        if ($callable instanceof Closure) {
            $callable = $callable->bindTo(null, static::class);
        }

        return $callable(...$parameters);
    }

    /**
     * Register the given mixin with the builder.
     *
     * @param  string  $mixin
     * @param  bool  $replace
     * @return void
     */
    protected static function registerMixin($mixin, $replace)
    {
        $methods = (new ReflectionClass($mixin))->getMethods(
                ReflectionMethod::IS_PUBLIC | ReflectionMethod::IS_PROTECTED
            );

        foreach ($methods as $method) {
            if ($replace || ! static::hasGlobalMacro($method->name)) {
                $method->setAccessible(true);

                static::macro($method->name, $method->invoke($mixin));
            }
        }
    }

    /**
     * Clone the Eloquent query builder.
     *
     * @return static
     */
    public function clone()
    {
        return clone $this;
    }

    /**
     * Force a clone of the underlying query builder when cloning.
     *
     * @return void
     */
    public function __clone()
    {
        $this->query = clone $this->query;
    }
}<|MERGE_RESOLUTION|>--- conflicted
+++ resolved
@@ -1139,14 +1139,9 @@
             // Next we'll pass the scope callback to the callScope method which will take
             // care of grouping the "wheres" properly so the logical order doesn't get
             // messed up when adding scopes. Then we'll return back out the builder.
-<<<<<<< HEAD
-            $builder = $builder->callNamedScope($scope, (array) $parameters);
-=======
-            $builder = $builder->callScope(
-                [$this->model, 'scope'.ucfirst($scope)],
-                Arr::wrap($parameters)
+            $builder = $builder->callNamedScope(
+                $scope, Arr::wrap($parameters)
             );
->>>>>>> cfe27531
         }
 
         return $builder;
