<?php

namespace Illuminate\Session\Middleware;

use Closure;
use Illuminate\Auth\AuthenticationException;
use Illuminate\Contracts\Auth\Factory as AuthFactory;

class AuthenticateSession
{
    /**
     * The authentication factory implementation.
     *
     * @var \Illuminate\Contracts\Auth\Factory
     */
    protected $auth;

    /**
     * Create a new middleware instance.
     *
     * @param  \Illuminate\Contracts\Auth\Factory  $auth
     * @return void
     */
    public function __construct(AuthFactory $auth)
    {
        $this->auth = $auth;
    }

    /**
     * Handle an incoming request.
     *
     * @param  \Illuminate\Http\Request  $request
     * @param  \Closure  $next
     * @return mixed
     */
    public function handle($request, Closure $next)
    {
        $guard = $this->guard();

        if (! $request->hasSession() || ! $request->user()) {
            return $next($request);
        }

<<<<<<< HEAD
        if ($guard->viaRemember()) {
            $passwordHash = explode('|', $request->cookies->get($guard->getRecallerName()))[2];
=======
        if ($this->auth->viaRemember()) {
            $passwordHash = explode('|', $request->cookies->get($this->auth->getRecallerName()))[2] ?? null;
>>>>>>> aa4e2691

            if (! $passwordHash || $passwordHash != $request->user()->getAuthPassword()) {
                $this->logout($request);
            }
        }

        if (! $request->session()->has('password_hash_'.$this->auth->getDefaultDriver())) {
            $this->storePasswordHashInSession($request);
        }

        if ($request->session()->get('password_hash_'.$this->auth->getDefaultDriver()) !== $request->user()->getAuthPassword()) {
            $this->logout($request);
        }

        return tap($next($request), function () use ($request) {
            $this->storePasswordHashInSession($request);
        });
    }

    /**
     * Store the user's current password hash in the session.
     *
     * @param  \Illuminate\Http\Request  $request
     * @return void
     */
    protected function storePasswordHashInSession($request)
    {
        if (! $request->user()) {
            return;
        }

        $request->session()->put([
            'password_hash_'.$this->auth->getDefaultDriver() => $request->user()->getAuthPassword(),
        ]);
    }

    /**
     * Log the user out of the application.
     *
     * @param  \Illuminate\Http\Request  $request
     * @return void
     *
     * @throws \Illuminate\Auth\AuthenticationException
     */
    protected function logout($request)
    {
        $this->guard()->logoutCurrentDevice();

        $request->session()->flush();

        throw new AuthenticationException('Unauthenticated.', [$this->auth->getDefaultDriver()]);
    }

    /**
     * Get the guard instance that should be used by the middleware.
     *
     * @return \Illuminate\Contracts\Auth\Factory|\Illuminate\Contracts\Auth\Guard
     */
    protected function guard()
    {
        return $this->auth;
    }
}<|MERGE_RESOLUTION|>--- conflicted
+++ resolved
@@ -35,19 +35,12 @@
      */
     public function handle($request, Closure $next)
     {
-        $guard = $this->guard();
-
         if (! $request->hasSession() || ! $request->user()) {
             return $next($request);
         }
 
-<<<<<<< HEAD
-        if ($guard->viaRemember()) {
-            $passwordHash = explode('|', $request->cookies->get($guard->getRecallerName()))[2];
-=======
-        if ($this->auth->viaRemember()) {
+        if ($this->guard()->viaRemember()) {
             $passwordHash = explode('|', $request->cookies->get($this->auth->getRecallerName()))[2] ?? null;
->>>>>>> aa4e2691
 
             if (! $passwordHash || $passwordHash != $request->user()->getAuthPassword()) {
                 $this->logout($request);
