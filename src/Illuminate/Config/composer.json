{
    "name": "illuminate/config",
    "description": "The Illuminate Config package.",
    "license": "MIT",
    "homepage": "https://laravel.com",
    "support": {
        "issues": "https://github.com/laravel/framework/issues",
        "source": "https://github.com/laravel/framework"
    },
    "authors": [
        {
            "name": "Taylor Otwell",
            "email": "taylor@laravel.com"
        }
    ],
    "require": {
<<<<<<< HEAD
        "php": "^7.3",
        "illuminate/collections": "^8.0",
        "illuminate/contracts": "^8.0"
=======
        "php": "^7.2.5|^8.0",
        "illuminate/contracts": "^7.0",
        "illuminate/support": "^7.0"
>>>>>>> e5603f26
    },
    "autoload": {
        "psr-4": {
            "Illuminate\\Config\\": ""
        }
    },
    "extra": {
        "branch-alias": {
            "dev-master": "8.x-dev"
        }
    },
    "config": {
        "sort-packages": true
    },
    "minimum-stability": "dev"
}<|MERGE_RESOLUTION|>--- conflicted
+++ resolved
@@ -14,15 +14,9 @@
         }
     ],
     "require": {
-<<<<<<< HEAD
-        "php": "^7.3",
+        "php": "^7.3|^8.0",
         "illuminate/collections": "^8.0",
         "illuminate/contracts": "^8.0"
-=======
-        "php": "^7.2.5|^8.0",
-        "illuminate/contracts": "^7.0",
-        "illuminate/support": "^7.0"
->>>>>>> e5603f26
     },
     "autoload": {
         "psr-4": {
