<?php

namespace Illuminate\Foundation;

use Closure;
use Illuminate\Container\Container;
use Illuminate\Contracts\Foundation\Application as ApplicationContract;
use Illuminate\Contracts\Foundation\CachesConfiguration;
use Illuminate\Contracts\Foundation\CachesRoutes;
use Illuminate\Contracts\Http\Kernel as HttpKernelContract;
use Illuminate\Events\EventServiceProvider;
use Illuminate\Filesystem\Filesystem;
use Illuminate\Foundation\Bootstrap\LoadEnvironmentVariables;
use Illuminate\Foundation\Events\LocaleUpdated;
use Illuminate\Http\Request;
use Illuminate\Log\LogServiceProvider;
use Illuminate\Routing\RoutingServiceProvider;
use Illuminate\Support\Arr;
use Illuminate\Support\Collection;
use Illuminate\Support\Env;
use Illuminate\Support\ServiceProvider;
use Illuminate\Support\Str;
use RuntimeException;
use Symfony\Component\HttpFoundation\Request as SymfonyRequest;
use Symfony\Component\HttpKernel\Exception\HttpException;
use Symfony\Component\HttpKernel\Exception\NotFoundHttpException;
use Symfony\Component\HttpKernel\HttpKernelInterface;

class Application extends Container implements ApplicationContract, CachesConfiguration, CachesRoutes, HttpKernelInterface
{
    /**
     * The Laravel framework version.
     *
     * @var string
     */
<<<<<<< HEAD
    const VERSION = '8.53.1';
=======
    const VERSION = '6.20.32';
>>>>>>> 04d4fa31

    /**
     * The base path for the Laravel installation.
     *
     * @var string
     */
    protected $basePath;

    /**
     * Indicates if the application has been bootstrapped before.
     *
     * @var bool
     */
    protected $hasBeenBootstrapped = false;

    /**
     * Indicates if the application has "booted".
     *
     * @var bool
     */
    protected $booted = false;

    /**
     * The array of booting callbacks.
     *
     * @var callable[]
     */
    protected $bootingCallbacks = [];

    /**
     * The array of booted callbacks.
     *
     * @var callable[]
     */
    protected $bootedCallbacks = [];

    /**
     * The array of terminating callbacks.
     *
     * @var callable[]
     */
    protected $terminatingCallbacks = [];

    /**
     * All of the registered service providers.
     *
     * @var \Illuminate\Support\ServiceProvider[]
     */
    protected $serviceProviders = [];

    /**
     * The names of the loaded service providers.
     *
     * @var array
     */
    protected $loadedProviders = [];

    /**
     * The deferred services and their providers.
     *
     * @var array
     */
    protected $deferredServices = [];

    /**
     * The custom application path defined by the developer.
     *
     * @var string
     */
    protected $appPath;

    /**
     * The custom database path defined by the developer.
     *
     * @var string
     */
    protected $databasePath;

    /**
     * The custom language file path defined by the developer.
     *
     * @var string
     */
    protected $langPath;

    /**
     * The custom storage path defined by the developer.
     *
     * @var string
     */
    protected $storagePath;

    /**
     * The custom environment path defined by the developer.
     *
     * @var string
     */
    protected $environmentPath;

    /**
     * The environment file to load during bootstrapping.
     *
     * @var string
     */
    protected $environmentFile = '.env';

    /**
     * Indicates if the application is running in the console.
     *
     * @var bool|null
     */
    protected $isRunningInConsole;

    /**
     * The application namespace.
     *
     * @var string
     */
    protected $namespace;

    /**
     * The prefixes of absolute cache paths for use during normalization.
     *
     * @var string[]
     */
    protected $absoluteCachePathPrefixes = ['/', '\\'];

    /**
     * Create a new Illuminate application instance.
     *
     * @param  string|null  $basePath
     * @return void
     */
    public function __construct($basePath = null)
    {
        if ($basePath) {
            $this->setBasePath($basePath);
        }

        $this->registerBaseBindings();
        $this->registerBaseServiceProviders();
        $this->registerCoreContainerAliases();
    }

    /**
     * Get the version number of the application.
     *
     * @return string
     */
    public function version()
    {
        return static::VERSION;
    }

    /**
     * Register the basic bindings into the container.
     *
     * @return void
     */
    protected function registerBaseBindings()
    {
        static::setInstance($this);

        $this->instance('app', $this);

        $this->instance(Container::class, $this);
        $this->singleton(Mix::class);

        $this->singleton(PackageManifest::class, function () {
            return new PackageManifest(
                new Filesystem, $this->basePath(), $this->getCachedPackagesPath()
            );
        });
    }

    /**
     * Register all of the base service providers.
     *
     * @return void
     */
    protected function registerBaseServiceProviders()
    {
        $this->register(new EventServiceProvider($this));
        $this->register(new LogServiceProvider($this));
        $this->register(new RoutingServiceProvider($this));
    }

    /**
     * Run the given array of bootstrap classes.
     *
     * @param  string[]  $bootstrappers
     * @return void
     */
    public function bootstrapWith(array $bootstrappers)
    {
        $this->hasBeenBootstrapped = true;

        foreach ($bootstrappers as $bootstrapper) {
            $this['events']->dispatch('bootstrapping: '.$bootstrapper, [$this]);

            $this->make($bootstrapper)->bootstrap($this);

            $this['events']->dispatch('bootstrapped: '.$bootstrapper, [$this]);
        }
    }

    /**
     * Register a callback to run after loading the environment.
     *
     * @param  \Closure  $callback
     * @return void
     */
    public function afterLoadingEnvironment(Closure $callback)
    {
        return $this->afterBootstrapping(
            LoadEnvironmentVariables::class, $callback
        );
    }

    /**
     * Register a callback to run before a bootstrapper.
     *
     * @param  string  $bootstrapper
     * @param  \Closure  $callback
     * @return void
     */
    public function beforeBootstrapping($bootstrapper, Closure $callback)
    {
        $this['events']->listen('bootstrapping: '.$bootstrapper, $callback);
    }

    /**
     * Register a callback to run after a bootstrapper.
     *
     * @param  string  $bootstrapper
     * @param  \Closure  $callback
     * @return void
     */
    public function afterBootstrapping($bootstrapper, Closure $callback)
    {
        $this['events']->listen('bootstrapped: '.$bootstrapper, $callback);
    }

    /**
     * Determine if the application has been bootstrapped before.
     *
     * @return bool
     */
    public function hasBeenBootstrapped()
    {
        return $this->hasBeenBootstrapped;
    }

    /**
     * Set the base path for the application.
     *
     * @param  string  $basePath
     * @return $this
     */
    public function setBasePath($basePath)
    {
        $this->basePath = rtrim($basePath, '\/');

        $this->bindPathsInContainer();

        return $this;
    }

    /**
     * Bind all of the application paths in the container.
     *
     * @return void
     */
    protected function bindPathsInContainer()
    {
        $this->instance('path', $this->path());
        $this->instance('path.base', $this->basePath());
        $this->instance('path.lang', $this->langPath());
        $this->instance('path.config', $this->configPath());
        $this->instance('path.public', $this->publicPath());
        $this->instance('path.storage', $this->storagePath());
        $this->instance('path.database', $this->databasePath());
        $this->instance('path.resources', $this->resourcePath());
        $this->instance('path.bootstrap', $this->bootstrapPath());
    }

    /**
     * Get the path to the application "app" directory.
     *
     * @param  string  $path
     * @return string
     */
    public function path($path = '')
    {
        $appPath = $this->appPath ?: $this->basePath.DIRECTORY_SEPARATOR.'app';

        return $appPath.($path ? DIRECTORY_SEPARATOR.$path : $path);
    }

    /**
     * Set the application directory.
     *
     * @param  string  $path
     * @return $this
     */
    public function useAppPath($path)
    {
        $this->appPath = $path;

        $this->instance('path', $path);

        return $this;
    }

    /**
     * Get the base path of the Laravel installation.
     *
     * @param  string  $path Optionally, a path to append to the base path
     * @return string
     */
    public function basePath($path = '')
    {
        return $this->basePath.($path ? DIRECTORY_SEPARATOR.$path : $path);
    }

    /**
     * Get the path to the bootstrap directory.
     *
     * @param  string  $path Optionally, a path to append to the bootstrap path
     * @return string
     */
    public function bootstrapPath($path = '')
    {
        return $this->basePath.DIRECTORY_SEPARATOR.'bootstrap'.($path ? DIRECTORY_SEPARATOR.$path : $path);
    }

    /**
     * Get the path to the application configuration files.
     *
     * @param  string  $path Optionally, a path to append to the config path
     * @return string
     */
    public function configPath($path = '')
    {
        return $this->basePath.DIRECTORY_SEPARATOR.'config'.($path ? DIRECTORY_SEPARATOR.$path : $path);
    }

    /**
     * Get the path to the database directory.
     *
     * @param  string  $path Optionally, a path to append to the database path
     * @return string
     */
    public function databasePath($path = '')
    {
        return ($this->databasePath ?: $this->basePath.DIRECTORY_SEPARATOR.'database').($path ? DIRECTORY_SEPARATOR.$path : $path);
    }

    /**
     * Set the database directory.
     *
     * @param  string  $path
     * @return $this
     */
    public function useDatabasePath($path)
    {
        $this->databasePath = $path;

        $this->instance('path.database', $path);

        return $this;
    }

    /**
     * Get the path to the language files.
     *
     * @return string
     */
    public function langPath()
    {
        if ($this->langPath) {
            return $this->langPath;
        }

        if (is_dir($path = $this->resourcePath().DIRECTORY_SEPARATOR.'lang')) {
            return $path;
        }

        return $this->basePath().DIRECTORY_SEPARATOR.'lang';
    }

    /**
     * Set the language file directory.
     *
     * @param  string  $path
     * @return $this
     */
    public function useLangPath($path)
    {
        $this->langPath = $path;

        $this->instance('path.lang', $path);

        return $this;
    }

    /**
     * Get the path to the public / web directory.
     *
     * @return string
     */
    public function publicPath()
    {
        return $this->basePath.DIRECTORY_SEPARATOR.'public';
    }

    /**
     * Get the path to the storage directory.
     *
     * @return string
     */
    public function storagePath()
    {
        return $this->storagePath ?: $this->basePath.DIRECTORY_SEPARATOR.'storage';
    }

    /**
     * Set the storage directory.
     *
     * @param  string  $path
     * @return $this
     */
    public function useStoragePath($path)
    {
        $this->storagePath = $path;

        $this->instance('path.storage', $path);

        return $this;
    }

    /**
     * Get the path to the resources directory.
     *
     * @param  string  $path
     * @return string
     */
    public function resourcePath($path = '')
    {
        return $this->basePath.DIRECTORY_SEPARATOR.'resources'.($path ? DIRECTORY_SEPARATOR.$path : $path);
    }

    /**
     * Get the path to the views directory.
     *
     * This method returns the first configured path in the array of view paths.
     *
     * @param  string  $path
     * @return string
     */
    public function viewPath($path = '')
    {
        $basePath = $this['config']->get('view.paths')[0];

        return rtrim($basePath, DIRECTORY_SEPARATOR).($path ? DIRECTORY_SEPARATOR.$path : $path);
    }

    /**
     * Get the path to the environment file directory.
     *
     * @return string
     */
    public function environmentPath()
    {
        return $this->environmentPath ?: $this->basePath;
    }

    /**
     * Set the directory for the environment file.
     *
     * @param  string  $path
     * @return $this
     */
    public function useEnvironmentPath($path)
    {
        $this->environmentPath = $path;

        return $this;
    }

    /**
     * Set the environment file to be loaded during bootstrapping.
     *
     * @param  string  $file
     * @return $this
     */
    public function loadEnvironmentFrom($file)
    {
        $this->environmentFile = $file;

        return $this;
    }

    /**
     * Get the environment file the application is using.
     *
     * @return string
     */
    public function environmentFile()
    {
        return $this->environmentFile ?: '.env';
    }

    /**
     * Get the fully qualified path to the environment file.
     *
     * @return string
     */
    public function environmentFilePath()
    {
        return $this->environmentPath().DIRECTORY_SEPARATOR.$this->environmentFile();
    }

    /**
     * Get or check the current application environment.
     *
     * @param  string|array  $environments
     * @return string|bool
     */
    public function environment(...$environments)
    {
        if (count($environments) > 0) {
            $patterns = is_array($environments[0]) ? $environments[0] : $environments;

            return Str::is($patterns, $this['env']);
        }

        return $this['env'];
    }

    /**
     * Determine if the application is in the local environment.
     *
     * @return bool
     */
    public function isLocal()
    {
        return $this['env'] === 'local';
    }

    /**
     * Determine if the application is in the production environment.
     *
     * @return bool
     */
    public function isProduction()
    {
        return $this['env'] === 'production';
    }

    /**
     * Detect the application's current environment.
     *
     * @param  \Closure  $callback
     * @return string
     */
    public function detectEnvironment(Closure $callback)
    {
        $args = $_SERVER['argv'] ?? null;

        return $this['env'] = (new EnvironmentDetector)->detect($callback, $args);
    }

    /**
     * Determine if the application is running in the console.
     *
     * @return bool
     */
    public function runningInConsole()
    {
        if ($this->isRunningInConsole === null) {
            $this->isRunningInConsole = Env::get('APP_RUNNING_IN_CONSOLE') ?? (\PHP_SAPI === 'cli' || \PHP_SAPI === 'phpdbg');
        }

        return $this->isRunningInConsole;
    }

    /**
     * Determine if the application is running unit tests.
     *
     * @return bool
     */
    public function runningUnitTests()
    {
        return $this['env'] === 'testing';
    }

    /**
     * Register all of the configured providers.
     *
     * @return void
     */
    public function registerConfiguredProviders()
    {
        $providers = Collection::make($this->make('config')->get('app.providers'))
                        ->partition(function ($provider) {
                            return strpos($provider, 'Illuminate\\') === 0;
                        });

        $providers->splice(1, 0, [$this->make(PackageManifest::class)->providers()]);

        (new ProviderRepository($this, new Filesystem, $this->getCachedServicesPath()))
                    ->load($providers->collapse()->toArray());
    }

    /**
     * Register a service provider with the application.
     *
     * @param  \Illuminate\Support\ServiceProvider|string  $provider
     * @param  bool  $force
     * @return \Illuminate\Support\ServiceProvider
     */
    public function register($provider, $force = false)
    {
        if (($registered = $this->getProvider($provider)) && ! $force) {
            return $registered;
        }

        // If the given "provider" is a string, we will resolve it, passing in the
        // application instance automatically for the developer. This is simply
        // a more convenient way of specifying your service provider classes.
        if (is_string($provider)) {
            $provider = $this->resolveProvider($provider);
        }

        $provider->register();

        // If there are bindings / singletons set as properties on the provider we
        // will spin through them and register them with the application, which
        // serves as a convenience layer while registering a lot of bindings.
        if (property_exists($provider, 'bindings')) {
            foreach ($provider->bindings as $key => $value) {
                $this->bind($key, $value);
            }
        }

        if (property_exists($provider, 'singletons')) {
            foreach ($provider->singletons as $key => $value) {
                $this->singleton($key, $value);
            }
        }

        $this->markAsRegistered($provider);

        // If the application has already booted, we will call this boot method on
        // the provider class so it has an opportunity to do its boot logic and
        // will be ready for any usage by this developer's application logic.
        if ($this->isBooted()) {
            $this->bootProvider($provider);
        }

        return $provider;
    }

    /**
     * Get the registered service provider instance if it exists.
     *
     * @param  \Illuminate\Support\ServiceProvider|string  $provider
     * @return \Illuminate\Support\ServiceProvider|null
     */
    public function getProvider($provider)
    {
        return array_values($this->getProviders($provider))[0] ?? null;
    }

    /**
     * Get the registered service provider instances if any exist.
     *
     * @param  \Illuminate\Support\ServiceProvider|string  $provider
     * @return array
     */
    public function getProviders($provider)
    {
        $name = is_string($provider) ? $provider : get_class($provider);

        return Arr::where($this->serviceProviders, function ($value) use ($name) {
            return $value instanceof $name;
        });
    }

    /**
     * Resolve a service provider instance from the class name.
     *
     * @param  string  $provider
     * @return \Illuminate\Support\ServiceProvider
     */
    public function resolveProvider($provider)
    {
        return new $provider($this);
    }

    /**
     * Mark the given provider as registered.
     *
     * @param  \Illuminate\Support\ServiceProvider  $provider
     * @return void
     */
    protected function markAsRegistered($provider)
    {
        $this->serviceProviders[] = $provider;

        $this->loadedProviders[get_class($provider)] = true;
    }

    /**
     * Load and boot all of the remaining deferred providers.
     *
     * @return void
     */
    public function loadDeferredProviders()
    {
        // We will simply spin through each of the deferred providers and register each
        // one and boot them if the application has booted. This should make each of
        // the remaining services available to this application for immediate use.
        foreach ($this->deferredServices as $service => $provider) {
            $this->loadDeferredProvider($service);
        }

        $this->deferredServices = [];
    }

    /**
     * Load the provider for a deferred service.
     *
     * @param  string  $service
     * @return void
     */
    public function loadDeferredProvider($service)
    {
        if (! $this->isDeferredService($service)) {
            return;
        }

        $provider = $this->deferredServices[$service];

        // If the service provider has not already been loaded and registered we can
        // register it with the application and remove the service from this list
        // of deferred services, since it will already be loaded on subsequent.
        if (! isset($this->loadedProviders[$provider])) {
            $this->registerDeferredProvider($provider, $service);
        }
    }

    /**
     * Register a deferred provider and service.
     *
     * @param  string  $provider
     * @param  string|null  $service
     * @return void
     */
    public function registerDeferredProvider($provider, $service = null)
    {
        // Once the provider that provides the deferred service has been registered we
        // will remove it from our local list of the deferred services with related
        // providers so that this container does not try to resolve it out again.
        if ($service) {
            unset($this->deferredServices[$service]);
        }

        $this->register($instance = new $provider($this));

        if (! $this->isBooted()) {
            $this->booting(function () use ($instance) {
                $this->bootProvider($instance);
            });
        }
    }

    /**
     * Resolve the given type from the container.
     *
     * @param  string  $abstract
     * @param  array  $parameters
     * @return mixed
     */
    public function make($abstract, array $parameters = [])
    {
        $this->loadDeferredProviderIfNeeded($abstract = $this->getAlias($abstract));

        return parent::make($abstract, $parameters);
    }

    /**
     * Resolve the given type from the container.
     *
     * @param  string  $abstract
     * @param  array  $parameters
     * @param  bool  $raiseEvents
     * @return mixed
     */
    protected function resolve($abstract, $parameters = [], $raiseEvents = true)
    {
        $this->loadDeferredProviderIfNeeded($abstract = $this->getAlias($abstract));

        return parent::resolve($abstract, $parameters, $raiseEvents);
    }

    /**
     * Load the deferred provider if the given type is a deferred service and the instance has not been loaded.
     *
     * @param  string  $abstract
     * @return void
     */
    protected function loadDeferredProviderIfNeeded($abstract)
    {
        if ($this->isDeferredService($abstract) && ! isset($this->instances[$abstract])) {
            $this->loadDeferredProvider($abstract);
        }
    }

    /**
     * Determine if the given abstract type has been bound.
     *
     * @param  string  $abstract
     * @return bool
     */
    public function bound($abstract)
    {
        return $this->isDeferredService($abstract) || parent::bound($abstract);
    }

    /**
     * Determine if the application has booted.
     *
     * @return bool
     */
    public function isBooted()
    {
        return $this->booted;
    }

    /**
     * Boot the application's service providers.
     *
     * @return void
     */
    public function boot()
    {
        if ($this->isBooted()) {
            return;
        }

        // Once the application has booted we will also fire some "booted" callbacks
        // for any listeners that need to do work after this initial booting gets
        // finished. This is useful when ordering the boot-up processes we run.
        $this->fireAppCallbacks($this->bootingCallbacks);

        array_walk($this->serviceProviders, function ($p) {
            $this->bootProvider($p);
        });

        $this->booted = true;

        $this->fireAppCallbacks($this->bootedCallbacks);
    }

    /**
     * Boot the given service provider.
     *
     * @param  \Illuminate\Support\ServiceProvider  $provider
     * @return void
     */
    protected function bootProvider(ServiceProvider $provider)
    {
        $provider->callBootingCallbacks();

        if (method_exists($provider, 'boot')) {
            $this->call([$provider, 'boot']);
        }

        $provider->callBootedCallbacks();
    }

    /**
     * Register a new boot listener.
     *
     * @param  callable  $callback
     * @return void
     */
    public function booting($callback)
    {
        $this->bootingCallbacks[] = $callback;
    }

    /**
     * Register a new "booted" listener.
     *
     * @param  callable  $callback
     * @return void
     */
    public function booted($callback)
    {
        $this->bootedCallbacks[] = $callback;

        if ($this->isBooted()) {
            $this->fireAppCallbacks([$callback]);
        }
    }

    /**
     * Call the booting callbacks for the application.
     *
     * @param  callable[]  $callbacks
     * @return void
     */
    protected function fireAppCallbacks(array $callbacks)
    {
        foreach ($callbacks as $callback) {
            $callback($this);
        }
    }

    /**
     * {@inheritdoc}
     */
    public function handle(SymfonyRequest $request, int $type = self::MASTER_REQUEST, bool $catch = true)
    {
        return $this[HttpKernelContract::class]->handle(Request::createFromBase($request));
    }

    /**
     * Determine if middleware has been disabled for the application.
     *
     * @return bool
     */
    public function shouldSkipMiddleware()
    {
        return $this->bound('middleware.disable') &&
               $this->make('middleware.disable') === true;
    }

    /**
     * Get the path to the cached services.php file.
     *
     * @return string
     */
    public function getCachedServicesPath()
    {
        return $this->normalizeCachePath('APP_SERVICES_CACHE', 'cache/services.php');
    }

    /**
     * Get the path to the cached packages.php file.
     *
     * @return string
     */
    public function getCachedPackagesPath()
    {
        return $this->normalizeCachePath('APP_PACKAGES_CACHE', 'cache/packages.php');
    }

    /**
     * Determine if the application configuration is cached.
     *
     * @return bool
     */
    public function configurationIsCached()
    {
        return is_file($this->getCachedConfigPath());
    }

    /**
     * Get the path to the configuration cache file.
     *
     * @return string
     */
    public function getCachedConfigPath()
    {
        return $this->normalizeCachePath('APP_CONFIG_CACHE', 'cache/config.php');
    }

    /**
     * Determine if the application routes are cached.
     *
     * @return bool
     */
    public function routesAreCached()
    {
        return $this['files']->exists($this->getCachedRoutesPath());
    }

    /**
     * Get the path to the routes cache file.
     *
     * @return string
     */
    public function getCachedRoutesPath()
    {
        return $this->normalizeCachePath('APP_ROUTES_CACHE', 'cache/routes-v7.php');
    }

    /**
     * Determine if the application events are cached.
     *
     * @return bool
     */
    public function eventsAreCached()
    {
        return $this['files']->exists($this->getCachedEventsPath());
    }

    /**
     * Get the path to the events cache file.
     *
     * @return string
     */
    public function getCachedEventsPath()
    {
        return $this->normalizeCachePath('APP_EVENTS_CACHE', 'cache/events.php');
    }

    /**
     * Normalize a relative or absolute path to a cache file.
     *
     * @param  string  $key
     * @param  string  $default
     * @return string
     */
    protected function normalizeCachePath($key, $default)
    {
        if (is_null($env = Env::get($key))) {
            return $this->bootstrapPath($default);
        }

        return Str::startsWith($env, $this->absoluteCachePathPrefixes)
                ? $env
                : $this->basePath($env);
    }

    /**
     * Add new prefix to list of absolute path prefixes.
     *
     * @param  string  $prefix
     * @return $this
     */
    public function addAbsoluteCachePathPrefix($prefix)
    {
        $this->absoluteCachePathPrefixes[] = $prefix;

        return $this;
    }

    /**
     * Determine if the application is currently down for maintenance.
     *
     * @return bool
     */
    public function isDownForMaintenance()
    {
        return file_exists($this->storagePath().'/framework/down');
    }

    /**
     * Throw an HttpException with the given data.
     *
     * @param  int  $code
     * @param  string  $message
     * @param  array  $headers
     * @return void
     *
     * @throws \Symfony\Component\HttpKernel\Exception\HttpException
     * @throws \Symfony\Component\HttpKernel\Exception\NotFoundHttpException
     */
    public function abort($code, $message = '', array $headers = [])
    {
        if ($code == 404) {
            throw new NotFoundHttpException($message);
        }

        throw new HttpException($code, $message, null, $headers);
    }

    /**
     * Register a terminating callback with the application.
     *
     * @param  callable|string  $callback
     * @return $this
     */
    public function terminating($callback)
    {
        $this->terminatingCallbacks[] = $callback;

        return $this;
    }

    /**
     * Terminate the application.
     *
     * @return void
     */
    public function terminate()
    {
        foreach ($this->terminatingCallbacks as $terminating) {
            $this->call($terminating);
        }
    }

    /**
     * Get the service providers that have been loaded.
     *
     * @return array
     */
    public function getLoadedProviders()
    {
        return $this->loadedProviders;
    }

    /**
     * Determine if the given service provider is loaded.
     *
     * @param  string  $provider
     * @return bool
     */
    public function providerIsLoaded(string $provider)
    {
        return isset($this->loadedProviders[$provider]);
    }

    /**
     * Get the application's deferred services.
     *
     * @return array
     */
    public function getDeferredServices()
    {
        return $this->deferredServices;
    }

    /**
     * Set the application's deferred services.
     *
     * @param  array  $services
     * @return void
     */
    public function setDeferredServices(array $services)
    {
        $this->deferredServices = $services;
    }

    /**
     * Add an array of services to the application's deferred services.
     *
     * @param  array  $services
     * @return void
     */
    public function addDeferredServices(array $services)
    {
        $this->deferredServices = array_merge($this->deferredServices, $services);
    }

    /**
     * Determine if the given service is a deferred service.
     *
     * @param  string  $service
     * @return bool
     */
    public function isDeferredService($service)
    {
        return isset($this->deferredServices[$service]);
    }

    /**
     * Configure the real-time facade namespace.
     *
     * @param  string  $namespace
     * @return void
     */
    public function provideFacades($namespace)
    {
        AliasLoader::setFacadeNamespace($namespace);
    }

    /**
     * Get the current application locale.
     *
     * @return string
     */
    public function getLocale()
    {
        return $this['config']->get('app.locale');
    }

    /**
     * Get the current application locale.
     *
     * @return string
     */
    public function currentLocale()
    {
        return $this->getLocale();
    }

    /**
     * Get the current application fallback locale.
     *
     * @return string
     */
    public function getFallbackLocale()
    {
        return $this['config']->get('app.fallback_locale');
    }

    /**
     * Set the current application locale.
     *
     * @param  string  $locale
     * @return void
     */
    public function setLocale($locale)
    {
        $this['config']->set('app.locale', $locale);

        $this['translator']->setLocale($locale);

        $this['events']->dispatch(new LocaleUpdated($locale));
    }

    /**
     * Set the current application fallback locale.
     *
     * @param  string  $fallbackLocale
     * @return void
     */
    public function setFallbackLocale($fallbackLocale)
    {
        $this['config']->set('app.fallback_locale', $fallbackLocale);

        $this['translator']->setFallback($fallbackLocale);
    }

    /**
     * Determine if the application locale is the given locale.
     *
     * @param  string  $locale
     * @return bool
     */
    public function isLocale($locale)
    {
        return $this->getLocale() == $locale;
    }

    /**
     * Register the core class aliases in the container.
     *
     * @return void
     */
    public function registerCoreContainerAliases()
    {
        foreach ([
            'app' => [self::class, \Illuminate\Contracts\Container\Container::class, \Illuminate\Contracts\Foundation\Application::class, \Psr\Container\ContainerInterface::class],
            'auth' => [\Illuminate\Auth\AuthManager::class, \Illuminate\Contracts\Auth\Factory::class],
            'auth.driver' => [\Illuminate\Contracts\Auth\Guard::class],
            'blade.compiler' => [\Illuminate\View\Compilers\BladeCompiler::class],
            'cache' => [\Illuminate\Cache\CacheManager::class, \Illuminate\Contracts\Cache\Factory::class],
            'cache.store' => [\Illuminate\Cache\Repository::class, \Illuminate\Contracts\Cache\Repository::class, \Psr\SimpleCache\CacheInterface::class],
            'cache.psr6' => [\Symfony\Component\Cache\Adapter\Psr16Adapter::class, \Symfony\Component\Cache\Adapter\AdapterInterface::class, \Psr\Cache\CacheItemPoolInterface::class],
            'config' => [\Illuminate\Config\Repository::class, \Illuminate\Contracts\Config\Repository::class],
            'cookie' => [\Illuminate\Cookie\CookieJar::class, \Illuminate\Contracts\Cookie\Factory::class, \Illuminate\Contracts\Cookie\QueueingFactory::class],
            'db' => [\Illuminate\Database\DatabaseManager::class, \Illuminate\Database\ConnectionResolverInterface::class],
            'db.connection' => [\Illuminate\Database\Connection::class, \Illuminate\Database\ConnectionInterface::class],
            'encrypter' => [\Illuminate\Encryption\Encrypter::class, \Illuminate\Contracts\Encryption\Encrypter::class, \Illuminate\Contracts\Encryption\StringEncrypter::class],
            'events' => [\Illuminate\Events\Dispatcher::class, \Illuminate\Contracts\Events\Dispatcher::class],
            'files' => [\Illuminate\Filesystem\Filesystem::class],
            'filesystem' => [\Illuminate\Filesystem\FilesystemManager::class, \Illuminate\Contracts\Filesystem\Factory::class],
            'filesystem.disk' => [\Illuminate\Contracts\Filesystem\Filesystem::class],
            'filesystem.cloud' => [\Illuminate\Contracts\Filesystem\Cloud::class],
            'hash' => [\Illuminate\Hashing\HashManager::class],
            'hash.driver' => [\Illuminate\Contracts\Hashing\Hasher::class],
            'translator' => [\Illuminate\Translation\Translator::class, \Illuminate\Contracts\Translation\Translator::class],
            'log' => [\Illuminate\Log\LogManager::class, \Psr\Log\LoggerInterface::class],
            'mail.manager' => [\Illuminate\Mail\MailManager::class, \Illuminate\Contracts\Mail\Factory::class],
            'mailer' => [\Illuminate\Mail\Mailer::class, \Illuminate\Contracts\Mail\Mailer::class, \Illuminate\Contracts\Mail\MailQueue::class],
            'auth.password' => [\Illuminate\Auth\Passwords\PasswordBrokerManager::class, \Illuminate\Contracts\Auth\PasswordBrokerFactory::class],
            'auth.password.broker' => [\Illuminate\Auth\Passwords\PasswordBroker::class, \Illuminate\Contracts\Auth\PasswordBroker::class],
            'queue' => [\Illuminate\Queue\QueueManager::class, \Illuminate\Contracts\Queue\Factory::class, \Illuminate\Contracts\Queue\Monitor::class],
            'queue.connection' => [\Illuminate\Contracts\Queue\Queue::class],
            'queue.failer' => [\Illuminate\Queue\Failed\FailedJobProviderInterface::class],
            'redirect' => [\Illuminate\Routing\Redirector::class],
            'redis' => [\Illuminate\Redis\RedisManager::class, \Illuminate\Contracts\Redis\Factory::class],
            'redis.connection' => [\Illuminate\Redis\Connections\Connection::class, \Illuminate\Contracts\Redis\Connection::class],
            'request' => [\Illuminate\Http\Request::class, \Symfony\Component\HttpFoundation\Request::class],
            'router' => [\Illuminate\Routing\Router::class, \Illuminate\Contracts\Routing\Registrar::class, \Illuminate\Contracts\Routing\BindingRegistrar::class],
            'session' => [\Illuminate\Session\SessionManager::class],
            'session.store' => [\Illuminate\Session\Store::class, \Illuminate\Contracts\Session\Session::class],
            'url' => [\Illuminate\Routing\UrlGenerator::class, \Illuminate\Contracts\Routing\UrlGenerator::class],
            'validator' => [\Illuminate\Validation\Factory::class, \Illuminate\Contracts\Validation\Factory::class],
            'view' => [\Illuminate\View\Factory::class, \Illuminate\Contracts\View\Factory::class],
        ] as $key => $aliases) {
            foreach ($aliases as $alias) {
                $this->alias($key, $alias);
            }
        }
    }

    /**
     * Flush the container of all bindings and resolved instances.
     *
     * @return void
     */
    public function flush()
    {
        parent::flush();

        $this->buildStack = [];
        $this->loadedProviders = [];
        $this->bootedCallbacks = [];
        $this->bootingCallbacks = [];
        $this->deferredServices = [];
        $this->reboundCallbacks = [];
        $this->serviceProviders = [];
        $this->resolvingCallbacks = [];
        $this->terminatingCallbacks = [];
        $this->beforeResolvingCallbacks = [];
        $this->afterResolvingCallbacks = [];
        $this->globalBeforeResolvingCallbacks = [];
        $this->globalResolvingCallbacks = [];
        $this->globalAfterResolvingCallbacks = [];
    }

    /**
     * Get the application namespace.
     *
     * @return string
     *
     * @throws \RuntimeException
     */
    public function getNamespace()
    {
        if (! is_null($this->namespace)) {
            return $this->namespace;
        }

        $composer = json_decode(file_get_contents($this->basePath('composer.json')), true);

        foreach ((array) data_get($composer, 'autoload.psr-4') as $namespace => $path) {
            foreach ((array) $path as $pathChoice) {
                if (realpath($this->path()) === realpath($this->basePath($pathChoice))) {
                    return $this->namespace = $namespace;
                }
            }
        }

        throw new RuntimeException('Unable to detect application namespace.');
    }
}<|MERGE_RESOLUTION|>--- conflicted
+++ resolved
@@ -33,11 +33,7 @@
      *
      * @var string
      */
-<<<<<<< HEAD
-    const VERSION = '8.53.1';
-=======
-    const VERSION = '6.20.32';
->>>>>>> 04d4fa31
+    const VERSION = '8.54.0';
 
     /**
      * The base path for the Laravel installation.
