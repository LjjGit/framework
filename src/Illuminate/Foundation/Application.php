--- conflicted
+++ resolved
@@ -33,11 +33,7 @@
      *
      * @var string
      */
-<<<<<<< HEAD
-    const VERSION = '8.49.1';
-=======
-    const VERSION = '6.20.30';
->>>>>>> a6402599
+    const VERSION = '8.49.2';
 
     /**
      * The base path for the Laravel installation.
