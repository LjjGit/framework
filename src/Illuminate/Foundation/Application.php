<?php

namespace Illuminate\Foundation;

use Closure;
use RuntimeException;
use Illuminate\Support\Arr;
use Illuminate\Support\Str;
use Illuminate\Http\Request;
use Illuminate\Container\Container;
use Illuminate\Filesystem\Filesystem;
use Illuminate\Support\ServiceProvider;
use Illuminate\Events\EventServiceProvider;
use Illuminate\Routing\RoutingServiceProvider;
use Symfony\Component\HttpKernel\HttpKernelInterface;
use Symfony\Component\HttpKernel\Exception\HttpException;
use Symfony\Component\HttpFoundation\Request as SymfonyRequest;
use Symfony\Component\HttpKernel\Exception\NotFoundHttpException;
use Illuminate\Contracts\Foundation\Application as ApplicationContract;

class Application extends Container implements ApplicationContract, HttpKernelInterface
{
    /**
     * The Laravel framework version.
     *
     * @var string
     */
<<<<<<< HEAD
    const VERSION = '5.2.12';
=======
    const VERSION = '5.1.29 (LTS)';
>>>>>>> 7e7ba568

    /**
     * The base path for the Laravel installation.
     *
     * @var string
     */
    protected $basePath;

    /**
     * Indicates if the application has been bootstrapped before.
     *
     * @var bool
     */
    protected $hasBeenBootstrapped = false;

    /**
     * Indicates if the application has "booted".
     *
     * @var bool
     */
    protected $booted = false;

    /**
     * The array of booting callbacks.
     *
     * @var array
     */
    protected $bootingCallbacks = [];

    /**
     * The array of booted callbacks.
     *
     * @var array
     */
    protected $bootedCallbacks = [];

    /**
     * The array of terminating callbacks.
     *
     * @var array
     */
    protected $terminatingCallbacks = [];

    /**
     * All of the registered service providers.
     *
     * @var array
     */
    protected $serviceProviders = [];

    /**
     * The names of the loaded service providers.
     *
     * @var array
     */
    protected $loadedProviders = [];

    /**
     * The deferred services and their providers.
     *
     * @var array
     */
    protected $deferredServices = [];

    /**
     * A custom callback used to configure Monolog.
     *
     * @var callable|null
     */
    protected $monologConfigurator;

    /**
     * The custom database path defined by the developer.
     *
     * @var string
     */
    protected $databasePath;

    /**
     * The custom storage path defined by the developer.
     *
     * @var string
     */
    protected $storagePath;

    /**
     * The custom environment path defined by the developer.
     *
     * @var string
     */
    protected $environmentPath;

    /**
     * The environment file to load during bootstrapping.
     *
     * @var string
     */
    protected $environmentFile = '.env';

    /**
     * The application namespace.
     *
     * @var string
     */
    protected $namespace = null;

    /**
     * Create a new Illuminate application instance.
     *
     * @param  string|null  $basePath
     * @return void
     */
    public function __construct($basePath = null)
    {
        $this->registerBaseBindings();

        $this->registerBaseServiceProviders();

        $this->registerCoreContainerAliases();

        if ($basePath) {
            $this->setBasePath($basePath);
        }
    }

    /**
     * Get the version number of the application.
     *
     * @return string
     */
    public function version()
    {
        return static::VERSION;
    }

    /**
     * Register the basic bindings into the container.
     *
     * @return void
     */
    protected function registerBaseBindings()
    {
        static::setInstance($this);

        $this->instance('app', $this);

        $this->instance('Illuminate\Container\Container', $this);
    }

    /**
     * Register all of the base service providers.
     *
     * @return void
     */
    protected function registerBaseServiceProviders()
    {
        $this->register(new EventServiceProvider($this));

        $this->register(new RoutingServiceProvider($this));
    }

    /**
     * Run the given array of bootstrap classes.
     *
     * @param  array  $bootstrappers
     * @return void
     */
    public function bootstrapWith(array $bootstrappers)
    {
        $this->hasBeenBootstrapped = true;

        foreach ($bootstrappers as $bootstrapper) {
            $this['events']->fire('bootstrapping: '.$bootstrapper, [$this]);

            $this->make($bootstrapper)->bootstrap($this);

            $this['events']->fire('bootstrapped: '.$bootstrapper, [$this]);
        }
    }

    /**
     * Register a callback to run after loading the environment.
     *
     * @param  \Closure  $callback
     * @return void
     */
    public function afterLoadingEnvironment(Closure $callback)
    {
        return $this->afterBootstrapping(
            'Illuminate\Foundation\Bootstrap\DetectEnvironment', $callback
        );
    }

    /**
     * Register a callback to run before a bootstrapper.
     *
     * @param  string  $bootstrapper
     * @param  Closure  $callback
     * @return void
     */
    public function beforeBootstrapping($bootstrapper, Closure $callback)
    {
        $this['events']->listen('bootstrapping: '.$bootstrapper, $callback);
    }

    /**
     * Register a callback to run after a bootstrapper.
     *
     * @param  string  $bootstrapper
     * @param  Closure  $callback
     * @return void
     */
    public function afterBootstrapping($bootstrapper, Closure $callback)
    {
        $this['events']->listen('bootstrapped: '.$bootstrapper, $callback);
    }

    /**
     * Determine if the application has been bootstrapped before.
     *
     * @return bool
     */
    public function hasBeenBootstrapped()
    {
        return $this->hasBeenBootstrapped;
    }

    /**
     * Set the base path for the application.
     *
     * @param  string  $basePath
     * @return $this
     */
    public function setBasePath($basePath)
    {
        $this->basePath = rtrim($basePath, '\/');

        $this->bindPathsInContainer();

        return $this;
    }

    /**
     * Bind all of the application paths in the container.
     *
     * @return void
     */
    protected function bindPathsInContainer()
    {
        $this->instance('path', $this->path());

        foreach (['base', 'config', 'database', 'lang', 'public', 'storage'] as $path) {
            $this->instance('path.'.$path, $this->{$path.'Path'}());
        }
    }

    /**
     * Get the path to the application "app" directory.
     *
     * @return string
     */
    public function path()
    {
        return $this->basePath.DIRECTORY_SEPARATOR.'app';
    }

    /**
     * Get the base path of the Laravel installation.
     *
     * @return string
     */
    public function basePath()
    {
        return $this->basePath;
    }

    /**
     * Get the path to the application configuration files.
     *
     * @return string
     */
    public function configPath()
    {
        return $this->basePath.DIRECTORY_SEPARATOR.'config';
    }

    /**
     * Get the path to the database directory.
     *
     * @return string
     */
    public function databasePath()
    {
        return $this->databasePath ?: $this->basePath.DIRECTORY_SEPARATOR.'database';
    }

    /**
     * Set the database directory.
     *
     * @param  string  $path
     * @return $this
     */
    public function useDatabasePath($path)
    {
        $this->databasePath = $path;

        $this->instance('path.database', $path);

        return $this;
    }

    /**
     * Get the path to the language files.
     *
     * @return string
     */
    public function langPath()
    {
        return $this->basePath.DIRECTORY_SEPARATOR.'resources'.DIRECTORY_SEPARATOR.'lang';
    }

    /**
     * Get the path to the public / web directory.
     *
     * @return string
     */
    public function publicPath()
    {
        return $this->basePath.DIRECTORY_SEPARATOR.'public';
    }

    /**
     * Get the path to the storage directory.
     *
     * @return string
     */
    public function storagePath()
    {
        return $this->storagePath ?: $this->basePath.DIRECTORY_SEPARATOR.'storage';
    }

    /**
     * Set the storage directory.
     *
     * @param  string  $path
     * @return $this
     */
    public function useStoragePath($path)
    {
        $this->storagePath = $path;

        $this->instance('path.storage', $path);

        return $this;
    }

    /**
     * Get the path to the environment file directory.
     *
     * @return string
     */
    public function environmentPath()
    {
        return $this->environmentPath ?: $this->basePath;
    }

    /**
     * Set the directory for the environment file.
     *
     * @param  string  $path
     * @return $this
     */
    public function useEnvironmentPath($path)
    {
        $this->environmentPath = $path;

        return $this;
    }

    /**
     * Set the environment file to be loaded during bootstrapping.
     *
     * @param  string  $file
     * @return $this
     */
    public function loadEnvironmentFrom($file)
    {
        $this->environmentFile = $file;

        return $this;
    }

    /**
     * Get the environment file the application is using.
     *
     * @return string
     */
    public function environmentFile()
    {
        return $this->environmentFile ?: '.env';
    }

    /**
     * Get or check the current application environment.
     *
     * @param  mixed
     * @return string
     */
    public function environment()
    {
        if (func_num_args() > 0) {
            $patterns = is_array(func_get_arg(0)) ? func_get_arg(0) : func_get_args();

            foreach ($patterns as $pattern) {
                if (Str::is($pattern, $this['env'])) {
                    return true;
                }
            }

            return false;
        }

        return $this['env'];
    }

    /**
     * Determine if application is in local environment.
     *
     * @return bool
     */
    public function isLocal()
    {
        return $this['env'] == 'local';
    }

    /**
     * Detect the application's current environment.
     *
     * @param  \Closure  $callback
     * @return string
     */
    public function detectEnvironment(Closure $callback)
    {
        $args = isset($_SERVER['argv']) ? $_SERVER['argv'] : null;

        return $this['env'] = (new EnvironmentDetector())->detect($callback, $args);
    }

    /**
     * Determine if we are running in the console.
     *
     * @return bool
     */
    public function runningInConsole()
    {
        return php_sapi_name() == 'cli';
    }

    /**
     * Determine if we are running unit tests.
     *
     * @return bool
     */
    public function runningUnitTests()
    {
        return $this['env'] == 'testing';
    }

    /**
     * Register all of the configured providers.
     *
     * @return void
     */
    public function registerConfiguredProviders()
    {
        $manifestPath = $this->getCachedServicesPath();

        (new ProviderRepository($this, new Filesystem, $manifestPath))
                    ->load($this->config['app.providers']);
    }

    /**
     * Register a service provider with the application.
     *
     * @param  \Illuminate\Support\ServiceProvider|string  $provider
     * @param  array  $options
     * @param  bool   $force
     * @return \Illuminate\Support\ServiceProvider
     */
    public function register($provider, $options = [], $force = false)
    {
        if (($registered = $this->getProvider($provider)) && ! $force) {
            return $registered;
        }

        // If the given "provider" is a string, we will resolve it, passing in the
        // application instance automatically for the developer. This is simply
        // a more convenient way of specifying your service provider classes.
        if (is_string($provider)) {
            $provider = $this->resolveProviderClass($provider);
        }

        $provider->register();

        // Once we have registered the service we will iterate through the options
        // and set each of them on the application so they will be available on
        // the actual loading of the service objects and for developer usage.
        foreach ($options as $key => $value) {
            $this[$key] = $value;
        }

        $this->markAsRegistered($provider);

        // If the application has already booted, we will call this boot method on
        // the provider class so it has an opportunity to do its boot logic and
        // will be ready for any usage by the developer's application logics.
        if ($this->booted) {
            $this->bootProvider($provider);
        }

        return $provider;
    }

    /**
     * Get the registered service provider instance if it exists.
     *
     * @param  \Illuminate\Support\ServiceProvider|string  $provider
     * @return \Illuminate\Support\ServiceProvider|null
     */
    public function getProvider($provider)
    {
        $name = is_string($provider) ? $provider : get_class($provider);

        return Arr::first($this->serviceProviders, function ($key, $value) use ($name) {
            return $value instanceof $name;
        });
    }

    /**
     * Resolve a service provider instance from the class name.
     *
     * @param  string  $provider
     * @return \Illuminate\Support\ServiceProvider
     */
    public function resolveProviderClass($provider)
    {
        return new $provider($this);
    }

    /**
     * Mark the given provider as registered.
     *
     * @param  \Illuminate\Support\ServiceProvider  $provider
     * @return void
     */
    protected function markAsRegistered($provider)
    {
        $this['events']->fire($class = get_class($provider), [$provider]);

        $this->serviceProviders[] = $provider;

        $this->loadedProviders[$class] = true;
    }

    /**
     * Load and boot all of the remaining deferred providers.
     *
     * @return void
     */
    public function loadDeferredProviders()
    {
        // We will simply spin through each of the deferred providers and register each
        // one and boot them if the application has booted. This should make each of
        // the remaining services available to this application for immediate use.
        foreach ($this->deferredServices as $service => $provider) {
            $this->loadDeferredProvider($service);
        }

        $this->deferredServices = [];
    }

    /**
     * Load the provider for a deferred service.
     *
     * @param  string  $service
     * @return void
     */
    public function loadDeferredProvider($service)
    {
        if (! isset($this->deferredServices[$service])) {
            return;
        }

        $provider = $this->deferredServices[$service];

        // If the service provider has not already been loaded and registered we can
        // register it with the application and remove the service from this list
        // of deferred services, since it will already be loaded on subsequent.
        if (! isset($this->loadedProviders[$provider])) {
            $this->registerDeferredProvider($provider, $service);
        }
    }

    /**
     * Register a deferred provider and service.
     *
     * @param  string  $provider
     * @param  string  $service
     * @return void
     */
    public function registerDeferredProvider($provider, $service = null)
    {
        // Once the provider that provides the deferred service has been registered we
        // will remove it from our local list of the deferred services with related
        // providers so that this container does not try to resolve it out again.
        if ($service) {
            unset($this->deferredServices[$service]);
        }

        $this->register($instance = new $provider($this));

        if (! $this->booted) {
            $this->booting(function () use ($instance) {
                $this->bootProvider($instance);
            });
        }
    }

    /**
     * Resolve the given type from the container.
     *
     * (Overriding Container::make)
     *
     * @param  string  $abstract
     * @param  array   $parameters
     * @return mixed
     */
    public function make($abstract, array $parameters = [])
    {
        $abstract = $this->getAlias($abstract);

        if (isset($this->deferredServices[$abstract])) {
            $this->loadDeferredProvider($abstract);
        }

        return parent::make($abstract, $parameters);
    }

    /**
     * Determine if the given abstract type has been bound.
     *
     * (Overriding Container::bound)
     *
     * @param  string  $abstract
     * @return bool
     */
    public function bound($abstract)
    {
        return isset($this->deferredServices[$abstract]) || parent::bound($abstract);
    }

    /**
     * Determine if the application has booted.
     *
     * @return bool
     */
    public function isBooted()
    {
        return $this->booted;
    }

    /**
     * Boot the application's service providers.
     *
     * @return void
     */
    public function boot()
    {
        if ($this->booted) {
            return;
        }

        // Once the application has booted we will also fire some "booted" callbacks
        // for any listeners that need to do work after this initial booting gets
        // finished. This is useful when ordering the boot-up processes we run.
        $this->fireAppCallbacks($this->bootingCallbacks);

        array_walk($this->serviceProviders, function ($p) {
            $this->bootProvider($p);
        });

        $this->booted = true;

        $this->fireAppCallbacks($this->bootedCallbacks);
    }

    /**
     * Boot the given service provider.
     *
     * @param  \Illuminate\Support\ServiceProvider  $provider
     * @return mixed
     */
    protected function bootProvider(ServiceProvider $provider)
    {
        if (method_exists($provider, 'boot')) {
            return $this->call([$provider, 'boot']);
        }
    }

    /**
     * Register a new boot listener.
     *
     * @param  mixed  $callback
     * @return void
     */
    public function booting($callback)
    {
        $this->bootingCallbacks[] = $callback;
    }

    /**
     * Register a new "booted" listener.
     *
     * @param  mixed  $callback
     * @return void
     */
    public function booted($callback)
    {
        $this->bootedCallbacks[] = $callback;

        if ($this->isBooted()) {
            $this->fireAppCallbacks([$callback]);
        }
    }

    /**
     * Call the booting callbacks for the application.
     *
     * @param  array  $callbacks
     * @return void
     */
    protected function fireAppCallbacks(array $callbacks)
    {
        foreach ($callbacks as $callback) {
            call_user_func($callback, $this);
        }
    }

    /**
     * {@inheritdoc}
     */
    public function handle(SymfonyRequest $request, $type = self::MASTER_REQUEST, $catch = true)
    {
        return $this['Illuminate\Contracts\Http\Kernel']->handle(Request::createFromBase($request));
    }

    /**
     * Determine if middleware has been disabled for the application.
     *
     * @return bool
     */
    public function shouldSkipMiddleware()
    {
        return $this->bound('middleware.disable') &&
               $this->make('middleware.disable') === true;
    }

    /**
     * Determine if the application configuration is cached.
     *
     * @return bool
     */
    public function configurationIsCached()
    {
        return file_exists($this->getCachedConfigPath());
    }

    /**
     * Get the path to the configuration cache file.
     *
     * @return string
     */
    public function getCachedConfigPath()
    {
        return $this->basePath().'/bootstrap/cache/config.php';
    }

    /**
     * Determine if the application routes are cached.
     *
     * @return bool
     */
    public function routesAreCached()
    {
        return $this['files']->exists($this->getCachedRoutesPath());
    }

    /**
     * Get the path to the routes cache file.
     *
     * @return string
     */
    public function getCachedRoutesPath()
    {
        return $this->basePath().'/bootstrap/cache/routes.php';
    }

    /**
     * Get the path to the cached "compiled.php" file.
     *
     * @return string
     */
    public function getCachedCompilePath()
    {
        return $this->basePath().'/bootstrap/cache/compiled.php';
    }

    /**
     * Get the path to the cached services.php file.
     *
     * @return string
     */
    public function getCachedServicesPath()
    {
        return $this->basePath().'/bootstrap/cache/services.php';
    }

    /**
     * Determine if the application is currently down for maintenance.
     *
     * @return bool
     */
    public function isDownForMaintenance()
    {
        return file_exists($this->storagePath().'/framework/down');
    }

    /**
     * Throw an HttpException with the given data.
     *
     * @param  int     $code
     * @param  string  $message
     * @param  array   $headers
     * @return void
     *
     * @throws \Symfony\Component\HttpKernel\Exception\HttpException
     */
    public function abort($code, $message = '', array $headers = [])
    {
        if ($code == 404) {
            throw new NotFoundHttpException($message);
        }

        throw new HttpException($code, $message, null, $headers);
    }

    /**
     * Register a terminating callback with the application.
     *
     * @param  \Closure  $callback
     * @return $this
     */
    public function terminating(Closure $callback)
    {
        $this->terminatingCallbacks[] = $callback;

        return $this;
    }

    /**
     * Terminate the application.
     *
     * @return void
     */
    public function terminate()
    {
        foreach ($this->terminatingCallbacks as $terminating) {
            $this->call($terminating);
        }
    }

    /**
     * Get the service providers that have been loaded.
     *
     * @return array
     */
    public function getLoadedProviders()
    {
        return $this->loadedProviders;
    }

    /**
     * Get the application's deferred services.
     *
     * @return array
     */
    public function getDeferredServices()
    {
        return $this->deferredServices;
    }

    /**
     * Set the application's deferred services.
     *
     * @param  array  $services
     * @return void
     */
    public function setDeferredServices(array $services)
    {
        $this->deferredServices = $services;
    }

    /**
     * Add an array of services to the application's deferred services.
     *
     * @param  array  $services
     * @return void
     */
    public function addDeferredServices(array $services)
    {
        $this->deferredServices = array_merge($this->deferredServices, $services);
    }

    /**
     * Determine if the given service is a deferred service.
     *
     * @param  string  $service
     * @return bool
     */
    public function isDeferredService($service)
    {
        return isset($this->deferredServices[$service]);
    }

    /**
     * Define a callback to be used to configure Monolog.
     *
     * @param  callable  $callback
     * @return $this
     */
    public function configureMonologUsing(callable $callback)
    {
        $this->monologConfigurator = $callback;

        return $this;
    }

    /**
     * Determine if the application has a custom Monolog configurator.
     *
     * @return bool
     */
    public function hasMonologConfigurator()
    {
        return ! is_null($this->monologConfigurator);
    }

    /**
     * Get the custom Monolog configurator for the application.
     *
     * @return callable
     */
    public function getMonologConfigurator()
    {
        return $this->monologConfigurator;
    }

    /**
     * Get the current application locale.
     *
     * @return string
     */
    public function getLocale()
    {
        return $this['config']->get('app.locale');
    }

    /**
     * Set the current application locale.
     *
     * @param  string  $locale
     * @return void
     */
    public function setLocale($locale)
    {
        $this['config']->set('app.locale', $locale);

        $this['translator']->setLocale($locale);

        $this['events']->fire('locale.changed', [$locale]);
    }

    /**
     * Register the core class aliases in the container.
     *
     * @return void
     */
    public function registerCoreContainerAliases()
    {
        $aliases = [
            'app'                  => ['Illuminate\Foundation\Application', 'Illuminate\Contracts\Container\Container', 'Illuminate\Contracts\Foundation\Application'],
            'auth'                 => ['Illuminate\Auth\AuthManager', 'Illuminate\Contracts\Auth\Factory'],
            'auth.driver'          => ['Illuminate\Contracts\Auth\Guard'],
            'blade.compiler'       => ['Illuminate\View\Compilers\BladeCompiler'],
            'cache'                => ['Illuminate\Cache\CacheManager', 'Illuminate\Contracts\Cache\Factory'],
            'cache.store'          => ['Illuminate\Cache\Repository', 'Illuminate\Contracts\Cache\Repository'],
            'config'               => ['Illuminate\Config\Repository', 'Illuminate\Contracts\Config\Repository'],
            'cookie'               => ['Illuminate\Cookie\CookieJar', 'Illuminate\Contracts\Cookie\Factory', 'Illuminate\Contracts\Cookie\QueueingFactory'],
            'encrypter'            => ['Illuminate\Encryption\Encrypter', 'Illuminate\Contracts\Encryption\Encrypter'],
            'db'                   => ['Illuminate\Database\DatabaseManager'],
            'db.connection'        => ['Illuminate\Database\Connection', 'Illuminate\Database\ConnectionInterface'],
            'events'               => ['Illuminate\Events\Dispatcher', 'Illuminate\Contracts\Events\Dispatcher'],
            'files'                => ['Illuminate\Filesystem\Filesystem'],
            'filesystem'           => ['Illuminate\Filesystem\FilesystemManager', 'Illuminate\Contracts\Filesystem\Factory'],
            'filesystem.disk'      => ['Illuminate\Contracts\Filesystem\Filesystem'],
            'filesystem.cloud'     => ['Illuminate\Contracts\Filesystem\Cloud'],
            'hash'                 => ['Illuminate\Contracts\Hashing\Hasher'],
            'translator'           => ['Illuminate\Translation\Translator', 'Symfony\Component\Translation\TranslatorInterface'],
            'log'                  => ['Illuminate\Log\Writer', 'Illuminate\Contracts\Logging\Log', 'Psr\Log\LoggerInterface'],
            'mailer'               => ['Illuminate\Mail\Mailer', 'Illuminate\Contracts\Mail\Mailer', 'Illuminate\Contracts\Mail\MailQueue'],
            'auth.password'        => ['Illuminate\Auth\Passwords\PasswordBrokerManager', 'Illuminate\Contracts\Auth\PasswordBrokerFactory'],
            'auth.password.broker' => ['Illuminate\Auth\Passwords\PasswordBroker', 'Illuminate\Contracts\Auth\PasswordBroker'],
            'queue'                => ['Illuminate\Queue\QueueManager', 'Illuminate\Contracts\Queue\Factory', 'Illuminate\Contracts\Queue\Monitor'],
            'queue.connection'     => ['Illuminate\Contracts\Queue\Queue'],
            'redirect'             => ['Illuminate\Routing\Redirector'],
            'redis'                => ['Illuminate\Redis\Database', 'Illuminate\Contracts\Redis\Database'],
            'request'              => ['Illuminate\Http\Request', 'Symfony\Component\HttpFoundation\Request'],
            'router'               => ['Illuminate\Routing\Router', 'Illuminate\Contracts\Routing\Registrar'],
            'session'              => ['Illuminate\Session\SessionManager'],
            'session.store'        => ['Illuminate\Session\Store', 'Symfony\Component\HttpFoundation\Session\SessionInterface'],
            'url'                  => ['Illuminate\Routing\UrlGenerator', 'Illuminate\Contracts\Routing\UrlGenerator'],
            'validator'            => ['Illuminate\Validation\Factory', 'Illuminate\Contracts\Validation\Factory'],
            'view'                 => ['Illuminate\View\Factory', 'Illuminate\Contracts\View\Factory'],
        ];

        foreach ($aliases as $key => $aliases) {
            foreach ($aliases as $alias) {
                $this->alias($key, $alias);
            }
        }
    }

    /**
     * Flush the container of all bindings and resolved instances.
     *
     * @return void
     */
    public function flush()
    {
        parent::flush();

        $this->loadedProviders = [];
    }

    /**
     * Get the used kernel object.
     *
     * @return \Illuminate\Contracts\Console\Kernel|\Illuminate\Contracts\Http\Kernel
     */
    protected function getKernel()
    {
        $kernelContract = $this->runningInConsole()
                    ? 'Illuminate\Contracts\Console\Kernel'
                    : 'Illuminate\Contracts\Http\Kernel';

        return $this->make($kernelContract);
    }

    /**
     * Get the application namespace.
     *
     * @return string
     *
     * @throws \RuntimeException
     */
    public function getNamespace()
    {
        if (! is_null($this->namespace)) {
            return $this->namespace;
        }

        $composer = json_decode(file_get_contents(base_path('composer.json')), true);

        foreach ((array) data_get($composer, 'autoload.psr-4') as $namespace => $path) {
            foreach ((array) $path as $pathChoice) {
                if (realpath(app_path()) == realpath(base_path().'/'.$pathChoice)) {
                    return $this->namespace = $namespace;
                }
            }
        }

        throw new RuntimeException('Unable to detect application namespace.');
    }
}<|MERGE_RESOLUTION|>--- conflicted
+++ resolved
@@ -25,11 +25,7 @@
      *
      * @var string
      */
-<<<<<<< HEAD
-    const VERSION = '5.2.12';
-=======
-    const VERSION = '5.1.29 (LTS)';
->>>>>>> 7e7ba568
+    const VERSION = '5.2.13';
 
     /**
      * The base path for the Laravel installation.
