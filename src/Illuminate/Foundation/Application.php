<?php

namespace Illuminate\Foundation;

use Closure;
use Illuminate\Container\Container;
use Illuminate\Contracts\Foundation\Application as ApplicationContract;
use Illuminate\Contracts\Foundation\CachesConfiguration;
use Illuminate\Contracts\Foundation\CachesRoutes;
use Illuminate\Contracts\Foundation\MaintenanceMode as MaintenanceModeContract;
use Illuminate\Contracts\Http\Kernel as HttpKernelContract;
use Illuminate\Events\EventServiceProvider;
use Illuminate\Filesystem\Filesystem;
use Illuminate\Foundation\Bootstrap\LoadEnvironmentVariables;
use Illuminate\Foundation\Events\LocaleUpdated;
use Illuminate\Http\Request;
use Illuminate\Log\LogServiceProvider;
use Illuminate\Routing\RoutingServiceProvider;
use Illuminate\Support\Arr;
use Illuminate\Support\Collection;
use Illuminate\Support\Env;
use Illuminate\Support\ServiceProvider;
use Illuminate\Support\Str;
use Illuminate\Support\Traits\Macroable;
use RuntimeException;
use Symfony\Component\HttpFoundation\Request as SymfonyRequest;
use Symfony\Component\HttpFoundation\Response as SymfonyResponse;
use Symfony\Component\HttpKernel\Exception\HttpException;
use Symfony\Component\HttpKernel\Exception\NotFoundHttpException;
use Symfony\Component\HttpKernel\HttpKernelInterface;

class Application extends Container implements ApplicationContract, CachesConfiguration, CachesRoutes, HttpKernelInterface
{
    use Macroable;

    /**
     * The Laravel framework version.
     *
     * @var string
     */
<<<<<<< HEAD
    const VERSION = '10.17.1';
=======
    const VERSION = '9.52.15';
>>>>>>> e3350e87

    /**
     * The base path for the Laravel installation.
     *
     * @var string
     */
    protected $basePath;

    /**
     * Indicates if the application has been bootstrapped before.
     *
     * @var bool
     */
    protected $hasBeenBootstrapped = false;

    /**
     * Indicates if the application has "booted".
     *
     * @var bool
     */
    protected $booted = false;

    /**
     * The array of booting callbacks.
     *
     * @var callable[]
     */
    protected $bootingCallbacks = [];

    /**
     * The array of booted callbacks.
     *
     * @var callable[]
     */
    protected $bootedCallbacks = [];

    /**
     * The array of terminating callbacks.
     *
     * @var callable[]
     */
    protected $terminatingCallbacks = [];

    /**
     * All of the registered service providers.
     *
     * @var \Illuminate\Support\ServiceProvider[]
     */
    protected $serviceProviders = [];

    /**
     * The names of the loaded service providers.
     *
     * @var array
     */
    protected $loadedProviders = [];

    /**
     * The deferred services and their providers.
     *
     * @var array
     */
    protected $deferredServices = [];

    /**
     * The custom bootstrap path defined by the developer.
     *
     * @var string
     */
    protected $bootstrapPath;

    /**
     * The custom application path defined by the developer.
     *
     * @var string
     */
    protected $appPath;

    /**
     * The custom configuration path defined by the developer.
     *
     * @var string
     */
    protected $configPath;

    /**
     * The custom database path defined by the developer.
     *
     * @var string
     */
    protected $databasePath;

    /**
     * The custom language file path defined by the developer.
     *
     * @var string
     */
    protected $langPath;

    /**
     * The custom public / web path defined by the developer.
     *
     * @var string
     */
    protected $publicPath;

    /**
     * The custom storage path defined by the developer.
     *
     * @var string
     */
    protected $storagePath;

    /**
     * The custom environment path defined by the developer.
     *
     * @var string
     */
    protected $environmentPath;

    /**
     * The environment file to load during bootstrapping.
     *
     * @var string
     */
    protected $environmentFile = '.env';

    /**
     * Indicates if the application is running in the console.
     *
     * @var bool|null
     */
    protected $isRunningInConsole;

    /**
     * The application namespace.
     *
     * @var string
     */
    protected $namespace;

    /**
     * The prefixes of absolute cache paths for use during normalization.
     *
     * @var string[]
     */
    protected $absoluteCachePathPrefixes = ['/', '\\'];

    /**
     * Create a new Illuminate application instance.
     *
     * @param  string|null  $basePath
     * @return void
     */
    public function __construct($basePath = null)
    {
        if ($basePath) {
            $this->setBasePath($basePath);
        }

        $this->registerBaseBindings();
        $this->registerBaseServiceProviders();
        $this->registerCoreContainerAliases();
    }

    /**
     * Get the version number of the application.
     *
     * @return string
     */
    public function version()
    {
        return static::VERSION;
    }

    /**
     * Register the basic bindings into the container.
     *
     * @return void
     */
    protected function registerBaseBindings()
    {
        static::setInstance($this);

        $this->instance('app', $this);

        $this->instance(Container::class, $this);
        $this->singleton(Mix::class);

        $this->singleton(PackageManifest::class, fn () => new PackageManifest(
            new Filesystem, $this->basePath(), $this->getCachedPackagesPath()
        ));
    }

    /**
     * Register all of the base service providers.
     *
     * @return void
     */
    protected function registerBaseServiceProviders()
    {
        $this->register(new EventServiceProvider($this));
        $this->register(new LogServiceProvider($this));
        $this->register(new RoutingServiceProvider($this));
    }

    /**
     * Run the given array of bootstrap classes.
     *
     * @param  string[]  $bootstrappers
     * @return void
     */
    public function bootstrapWith(array $bootstrappers)
    {
        $this->hasBeenBootstrapped = true;

        foreach ($bootstrappers as $bootstrapper) {
            $this['events']->dispatch('bootstrapping: '.$bootstrapper, [$this]);

            $this->make($bootstrapper)->bootstrap($this);

            $this['events']->dispatch('bootstrapped: '.$bootstrapper, [$this]);
        }
    }

    /**
     * Register a callback to run after loading the environment.
     *
     * @param  \Closure  $callback
     * @return void
     */
    public function afterLoadingEnvironment(Closure $callback)
    {
        $this->afterBootstrapping(
            LoadEnvironmentVariables::class, $callback
        );
    }

    /**
     * Register a callback to run before a bootstrapper.
     *
     * @param  string  $bootstrapper
     * @param  \Closure  $callback
     * @return void
     */
    public function beforeBootstrapping($bootstrapper, Closure $callback)
    {
        $this['events']->listen('bootstrapping: '.$bootstrapper, $callback);
    }

    /**
     * Register a callback to run after a bootstrapper.
     *
     * @param  string  $bootstrapper
     * @param  \Closure  $callback
     * @return void
     */
    public function afterBootstrapping($bootstrapper, Closure $callback)
    {
        $this['events']->listen('bootstrapped: '.$bootstrapper, $callback);
    }

    /**
     * Determine if the application has been bootstrapped before.
     *
     * @return bool
     */
    public function hasBeenBootstrapped()
    {
        return $this->hasBeenBootstrapped;
    }

    /**
     * Set the base path for the application.
     *
     * @param  string  $basePath
     * @return $this
     */
    public function setBasePath($basePath)
    {
        $this->basePath = rtrim($basePath, '\/');

        $this->bindPathsInContainer();

        return $this;
    }

    /**
     * Bind all of the application paths in the container.
     *
     * @return void
     */
    protected function bindPathsInContainer()
    {
        $this->instance('path', $this->path());
        $this->instance('path.base', $this->basePath());
        $this->instance('path.config', $this->configPath());
        $this->instance('path.database', $this->databasePath());
        $this->instance('path.public', $this->publicPath());
        $this->instance('path.resources', $this->resourcePath());
        $this->instance('path.storage', $this->storagePath());

        $this->useBootstrapPath(value(function () {
            return is_dir($directory = $this->basePath('.laravel'))
                        ? $directory
                        : $this->basePath('bootstrap');
        }));

        $this->useLangPath(value(function () {
            return is_dir($directory = $this->resourcePath('lang'))
                        ? $directory
                        : $this->basePath('lang');
        }));
    }

    /**
     * Get the path to the application "app" directory.
     *
     * @param  string  $path
     * @return string
     */
    public function path($path = '')
    {
        return $this->joinPaths($this->appPath ?: $this->basePath('app'), $path);
    }

    /**
     * Set the application directory.
     *
     * @param  string  $path
     * @return $this
     */
    public function useAppPath($path)
    {
        $this->appPath = $path;

        $this->instance('path', $path);

        return $this;
    }

    /**
     * Get the base path of the Laravel installation.
     *
     * @param  string  $path
     * @return string
     */
    public function basePath($path = '')
    {
        return $this->joinPaths($this->basePath, $path);
    }

    /**
     * Get the path to the bootstrap directory.
     *
     * @param  string  $path
     * @return string
     */
    public function bootstrapPath($path = '')
    {
        return $this->joinPaths($this->bootstrapPath, $path);
    }

    /**
     * Set the bootstrap file directory.
     *
     * @param  string  $path
     * @return $this
     */
    public function useBootstrapPath($path)
    {
        $this->bootstrapPath = $path;

        $this->instance('path.bootstrap', $path);

        return $this;
    }

    /**
     * Get the path to the application configuration files.
     *
     * @param  string  $path
     * @return string
     */
    public function configPath($path = '')
    {
        return $this->joinPaths($this->configPath ?: $this->basePath('config'), $path);
    }

    /**
     * Set the configuration directory.
     *
     * @param  string  $path
     * @return $this
     */
    public function useConfigPath($path)
    {
        $this->configPath = $path;

        $this->instance('path.config', $path);

        return $this;
    }

    /**
     * Get the path to the database directory.
     *
     * @param  string  $path
     * @return string
     */
    public function databasePath($path = '')
    {
        return $this->joinPaths($this->databasePath ?: $this->basePath('database'), $path);
    }

    /**
     * Set the database directory.
     *
     * @param  string  $path
     * @return $this
     */
    public function useDatabasePath($path)
    {
        $this->databasePath = $path;

        $this->instance('path.database', $path);

        return $this;
    }

    /**
     * Get the path to the language files.
     *
     * @param  string  $path
     * @return string
     */
    public function langPath($path = '')
    {
        return $this->joinPaths($this->langPath, $path);
    }

    /**
     * Set the language file directory.
     *
     * @param  string  $path
     * @return $this
     */
    public function useLangPath($path)
    {
        $this->langPath = $path;

        $this->instance('path.lang', $path);

        return $this;
    }

    /**
     * Get the path to the public / web directory.
     *
     * @param  string  $path
     * @return string
     */
    public function publicPath($path = '')
    {
        return $this->joinPaths($this->publicPath ?: $this->basePath('public'), $path);
    }

    /**
     * Set the public / web directory.
     *
     * @param  string  $path
     * @return $this
     */
    public function usePublicPath($path)
    {
        $this->publicPath = $path;

        $this->instance('path.public', $path);

        return $this;
    }

    /**
     * Get the path to the storage directory.
     *
     * @param  string  $path
     * @return string
     */
    public function storagePath($path = '')
    {
        return $this->joinPaths($this->storagePath ?: $this->basePath('storage'), $path);
    }

    /**
     * Set the storage directory.
     *
     * @param  string  $path
     * @return $this
     */
    public function useStoragePath($path)
    {
        $this->storagePath = $path;

        $this->instance('path.storage', $path);

        return $this;
    }

    /**
     * Get the path to the resources directory.
     *
     * @param  string  $path
     * @return string
     */
    public function resourcePath($path = '')
    {
        return $this->joinPaths($this->basePath('resources'), $path);
    }

    /**
     * Get the path to the views directory.
     *
     * This method returns the first configured path in the array of view paths.
     *
     * @param  string  $path
     * @return string
     */
    public function viewPath($path = '')
    {
        $viewPath = rtrim($this['config']->get('view.paths')[0], DIRECTORY_SEPARATOR);

        return $this->joinPaths($viewPath, $path);
    }

    /**
     * Join the given paths together.
     *
     * @param  string  $basePath
     * @param  string  $path
     * @return string
     */
    public function joinPaths($basePath, $path = '')
    {
        return $basePath.($path != '' ? DIRECTORY_SEPARATOR.ltrim($path, DIRECTORY_SEPARATOR) : '');
    }

    /**
     * Get the path to the environment file directory.
     *
     * @return string
     */
    public function environmentPath()
    {
        return $this->environmentPath ?: $this->basePath;
    }

    /**
     * Set the directory for the environment file.
     *
     * @param  string  $path
     * @return $this
     */
    public function useEnvironmentPath($path)
    {
        $this->environmentPath = $path;

        return $this;
    }

    /**
     * Set the environment file to be loaded during bootstrapping.
     *
     * @param  string  $file
     * @return $this
     */
    public function loadEnvironmentFrom($file)
    {
        $this->environmentFile = $file;

        return $this;
    }

    /**
     * Get the environment file the application is using.
     *
     * @return string
     */
    public function environmentFile()
    {
        return $this->environmentFile ?: '.env';
    }

    /**
     * Get the fully qualified path to the environment file.
     *
     * @return string
     */
    public function environmentFilePath()
    {
        return $this->environmentPath().DIRECTORY_SEPARATOR.$this->environmentFile();
    }

    /**
     * Get or check the current application environment.
     *
     * @param  string|array  ...$environments
     * @return string|bool
     */
    public function environment(...$environments)
    {
        if (count($environments) > 0) {
            $patterns = is_array($environments[0]) ? $environments[0] : $environments;

            return Str::is($patterns, $this['env']);
        }

        return $this['env'];
    }

    /**
     * Determine if the application is in the local environment.
     *
     * @return bool
     */
    public function isLocal()
    {
        return $this['env'] === 'local';
    }

    /**
     * Determine if the application is in the production environment.
     *
     * @return bool
     */
    public function isProduction()
    {
        return $this['env'] === 'production';
    }

    /**
     * Detect the application's current environment.
     *
     * @param  \Closure  $callback
     * @return string
     */
    public function detectEnvironment(Closure $callback)
    {
        $args = $_SERVER['argv'] ?? null;

        return $this['env'] = (new EnvironmentDetector)->detect($callback, $args);
    }

    /**
     * Determine if the application is running in the console.
     *
     * @return bool
     */
    public function runningInConsole()
    {
        if ($this->isRunningInConsole === null) {
            $this->isRunningInConsole = Env::get('APP_RUNNING_IN_CONSOLE') ?? (\PHP_SAPI === 'cli' || \PHP_SAPI === 'phpdbg');
        }

        return $this->isRunningInConsole;
    }

    /**
     * Determine if the application is running unit tests.
     *
     * @return bool
     */
    public function runningUnitTests()
    {
        return $this->bound('env') && $this['env'] === 'testing';
    }

    /**
     * Determine if the application is running with debug mode enabled.
     *
     * @return bool
     */
    public function hasDebugModeEnabled()
    {
        return (bool) $this['config']->get('app.debug');
    }

    /**
     * Register all of the configured providers.
     *
     * @return void
     */
    public function registerConfiguredProviders()
    {
        $providers = Collection::make($this->make('config')->get('app.providers'))
                        ->partition(fn ($provider) => str_starts_with($provider, 'Illuminate\\'));

        $providers->splice(1, 0, [$this->make(PackageManifest::class)->providers()]);

        (new ProviderRepository($this, new Filesystem, $this->getCachedServicesPath()))
                    ->load($providers->collapse()->toArray());
    }

    /**
     * Register a service provider with the application.
     *
     * @param  \Illuminate\Support\ServiceProvider|string  $provider
     * @param  bool  $force
     * @return \Illuminate\Support\ServiceProvider
     */
    public function register($provider, $force = false)
    {
        if (($registered = $this->getProvider($provider)) && ! $force) {
            return $registered;
        }

        // If the given "provider" is a string, we will resolve it, passing in the
        // application instance automatically for the developer. This is simply
        // a more convenient way of specifying your service provider classes.
        if (is_string($provider)) {
            $provider = $this->resolveProvider($provider);
        }

        $provider->register();

        // If there are bindings / singletons set as properties on the provider we
        // will spin through them and register them with the application, which
        // serves as a convenience layer while registering a lot of bindings.
        if (property_exists($provider, 'bindings')) {
            foreach ($provider->bindings as $key => $value) {
                $this->bind($key, $value);
            }
        }

        if (property_exists($provider, 'singletons')) {
            foreach ($provider->singletons as $key => $value) {
                $key = is_int($key) ? $value : $key;

                $this->singleton($key, $value);
            }
        }

        $this->markAsRegistered($provider);

        // If the application has already booted, we will call this boot method on
        // the provider class so it has an opportunity to do its boot logic and
        // will be ready for any usage by this developer's application logic.
        if ($this->isBooted()) {
            $this->bootProvider($provider);
        }

        return $provider;
    }

    /**
     * Get the registered service provider instance if it exists.
     *
     * @param  \Illuminate\Support\ServiceProvider|string  $provider
     * @return \Illuminate\Support\ServiceProvider|null
     */
    public function getProvider($provider)
    {
        return array_values($this->getProviders($provider))[0] ?? null;
    }

    /**
     * Get the registered service provider instances if any exist.
     *
     * @param  \Illuminate\Support\ServiceProvider|string  $provider
     * @return array
     */
    public function getProviders($provider)
    {
        $name = is_string($provider) ? $provider : get_class($provider);

        return Arr::where($this->serviceProviders, fn ($value) => $value instanceof $name);
    }

    /**
     * Resolve a service provider instance from the class name.
     *
     * @param  string  $provider
     * @return \Illuminate\Support\ServiceProvider
     */
    public function resolveProvider($provider)
    {
        return new $provider($this);
    }

    /**
     * Mark the given provider as registered.
     *
     * @param  \Illuminate\Support\ServiceProvider  $provider
     * @return void
     */
    protected function markAsRegistered($provider)
    {
        $this->serviceProviders[] = $provider;

        $this->loadedProviders[get_class($provider)] = true;
    }

    /**
     * Load and boot all of the remaining deferred providers.
     *
     * @return void
     */
    public function loadDeferredProviders()
    {
        // We will simply spin through each of the deferred providers and register each
        // one and boot them if the application has booted. This should make each of
        // the remaining services available to this application for immediate use.
        foreach ($this->deferredServices as $service => $provider) {
            $this->loadDeferredProvider($service);
        }

        $this->deferredServices = [];
    }

    /**
     * Load the provider for a deferred service.
     *
     * @param  string  $service
     * @return void
     */
    public function loadDeferredProvider($service)
    {
        if (! $this->isDeferredService($service)) {
            return;
        }

        $provider = $this->deferredServices[$service];

        // If the service provider has not already been loaded and registered we can
        // register it with the application and remove the service from this list
        // of deferred services, since it will already be loaded on subsequent.
        if (! isset($this->loadedProviders[$provider])) {
            $this->registerDeferredProvider($provider, $service);
        }
    }

    /**
     * Register a deferred provider and service.
     *
     * @param  string  $provider
     * @param  string|null  $service
     * @return void
     */
    public function registerDeferredProvider($provider, $service = null)
    {
        // Once the provider that provides the deferred service has been registered we
        // will remove it from our local list of the deferred services with related
        // providers so that this container does not try to resolve it out again.
        if ($service) {
            unset($this->deferredServices[$service]);
        }

        $this->register($instance = new $provider($this));

        if (! $this->isBooted()) {
            $this->booting(function () use ($instance) {
                $this->bootProvider($instance);
            });
        }
    }

    /**
     * Resolve the given type from the container.
     *
     * @param  string  $abstract
     * @param  array  $parameters
     * @return mixed
     */
    public function make($abstract, array $parameters = [])
    {
        $this->loadDeferredProviderIfNeeded($abstract = $this->getAlias($abstract));

        return parent::make($abstract, $parameters);
    }

    /**
     * Resolve the given type from the container.
     *
     * @param  string  $abstract
     * @param  array  $parameters
     * @param  bool  $raiseEvents
     * @return mixed
     */
    protected function resolve($abstract, $parameters = [], $raiseEvents = true)
    {
        $this->loadDeferredProviderIfNeeded($abstract = $this->getAlias($abstract));

        return parent::resolve($abstract, $parameters, $raiseEvents);
    }

    /**
     * Load the deferred provider if the given type is a deferred service and the instance has not been loaded.
     *
     * @param  string  $abstract
     * @return void
     */
    protected function loadDeferredProviderIfNeeded($abstract)
    {
        if ($this->isDeferredService($abstract) && ! isset($this->instances[$abstract])) {
            $this->loadDeferredProvider($abstract);
        }
    }

    /**
     * Determine if the given abstract type has been bound.
     *
     * @param  string  $abstract
     * @return bool
     */
    public function bound($abstract)
    {
        return $this->isDeferredService($abstract) || parent::bound($abstract);
    }

    /**
     * Determine if the application has booted.
     *
     * @return bool
     */
    public function isBooted()
    {
        return $this->booted;
    }

    /**
     * Boot the application's service providers.
     *
     * @return void
     */
    public function boot()
    {
        if ($this->isBooted()) {
            return;
        }

        // Once the application has booted we will also fire some "booted" callbacks
        // for any listeners that need to do work after this initial booting gets
        // finished. This is useful when ordering the boot-up processes we run.
        $this->fireAppCallbacks($this->bootingCallbacks);

        array_walk($this->serviceProviders, function ($p) {
            $this->bootProvider($p);
        });

        $this->booted = true;

        $this->fireAppCallbacks($this->bootedCallbacks);
    }

    /**
     * Boot the given service provider.
     *
     * @param  \Illuminate\Support\ServiceProvider  $provider
     * @return void
     */
    protected function bootProvider(ServiceProvider $provider)
    {
        $provider->callBootingCallbacks();

        if (method_exists($provider, 'boot')) {
            $this->call([$provider, 'boot']);
        }

        $provider->callBootedCallbacks();
    }

    /**
     * Register a new boot listener.
     *
     * @param  callable  $callback
     * @return void
     */
    public function booting($callback)
    {
        $this->bootingCallbacks[] = $callback;
    }

    /**
     * Register a new "booted" listener.
     *
     * @param  callable  $callback
     * @return void
     */
    public function booted($callback)
    {
        $this->bootedCallbacks[] = $callback;

        if ($this->isBooted()) {
            $callback($this);
        }
    }

    /**
     * Call the booting callbacks for the application.
     *
     * @param  callable[]  $callbacks
     * @return void
     */
    protected function fireAppCallbacks(array &$callbacks)
    {
        $index = 0;

        while ($index < count($callbacks)) {
            $callbacks[$index]($this);

            $index++;
        }
    }

    /**
     * {@inheritdoc}
     *
     * @return \Symfony\Component\HttpFoundation\Response
     */
    public function handle(SymfonyRequest $request, int $type = self::MAIN_REQUEST, bool $catch = true): SymfonyResponse
    {
        return $this[HttpKernelContract::class]->handle(Request::createFromBase($request));
    }

    /**
     * Determine if middleware has been disabled for the application.
     *
     * @return bool
     */
    public function shouldSkipMiddleware()
    {
        return $this->bound('middleware.disable') &&
               $this->make('middleware.disable') === true;
    }

    /**
     * Get the path to the cached services.php file.
     *
     * @return string
     */
    public function getCachedServicesPath()
    {
        return $this->normalizeCachePath('APP_SERVICES_CACHE', 'cache/services.php');
    }

    /**
     * Get the path to the cached packages.php file.
     *
     * @return string
     */
    public function getCachedPackagesPath()
    {
        return $this->normalizeCachePath('APP_PACKAGES_CACHE', 'cache/packages.php');
    }

    /**
     * Determine if the application configuration is cached.
     *
     * @return bool
     */
    public function configurationIsCached()
    {
        return is_file($this->getCachedConfigPath());
    }

    /**
     * Get the path to the configuration cache file.
     *
     * @return string
     */
    public function getCachedConfigPath()
    {
        return $this->normalizeCachePath('APP_CONFIG_CACHE', 'cache/config.php');
    }

    /**
     * Determine if the application routes are cached.
     *
     * @return bool
     */
    public function routesAreCached()
    {
        return $this['files']->exists($this->getCachedRoutesPath());
    }

    /**
     * Get the path to the routes cache file.
     *
     * @return string
     */
    public function getCachedRoutesPath()
    {
        return $this->normalizeCachePath('APP_ROUTES_CACHE', 'cache/routes-v7.php');
    }

    /**
     * Determine if the application events are cached.
     *
     * @return bool
     */
    public function eventsAreCached()
    {
        return $this['files']->exists($this->getCachedEventsPath());
    }

    /**
     * Get the path to the events cache file.
     *
     * @return string
     */
    public function getCachedEventsPath()
    {
        return $this->normalizeCachePath('APP_EVENTS_CACHE', 'cache/events.php');
    }

    /**
     * Normalize a relative or absolute path to a cache file.
     *
     * @param  string  $key
     * @param  string  $default
     * @return string
     */
    protected function normalizeCachePath($key, $default)
    {
        if (is_null($env = Env::get($key))) {
            return $this->bootstrapPath($default);
        }

        return Str::startsWith($env, $this->absoluteCachePathPrefixes)
                ? $env
                : $this->basePath($env);
    }

    /**
     * Add new prefix to list of absolute path prefixes.
     *
     * @param  string  $prefix
     * @return $this
     */
    public function addAbsoluteCachePathPrefix($prefix)
    {
        $this->absoluteCachePathPrefixes[] = $prefix;

        return $this;
    }

    /**
     * Get an instance of the maintenance mode manager implementation.
     *
     * @return \Illuminate\Contracts\Foundation\MaintenanceMode
     */
    public function maintenanceMode()
    {
        return $this->make(MaintenanceModeContract::class);
    }

    /**
     * Determine if the application is currently down for maintenance.
     *
     * @return bool
     */
    public function isDownForMaintenance()
    {
        return $this->maintenanceMode()->active();
    }

    /**
     * Throw an HttpException with the given data.
     *
     * @param  int  $code
     * @param  string  $message
     * @param  array  $headers
     * @return never
     *
     * @throws \Symfony\Component\HttpKernel\Exception\HttpException
     * @throws \Symfony\Component\HttpKernel\Exception\NotFoundHttpException
     */
    public function abort($code, $message = '', array $headers = [])
    {
        if ($code == 404) {
            throw new NotFoundHttpException($message, null, 0, $headers);
        }

        throw new HttpException($code, $message, null, $headers);
    }

    /**
     * Register a terminating callback with the application.
     *
     * @param  callable|string  $callback
     * @return $this
     */
    public function terminating($callback)
    {
        $this->terminatingCallbacks[] = $callback;

        return $this;
    }

    /**
     * Terminate the application.
     *
     * @return void
     */
    public function terminate()
    {
        $index = 0;

        while ($index < count($this->terminatingCallbacks)) {
            $this->call($this->terminatingCallbacks[$index]);

            $index++;
        }
    }

    /**
     * Get the service providers that have been loaded.
     *
     * @return array
     */
    public function getLoadedProviders()
    {
        return $this->loadedProviders;
    }

    /**
     * Determine if the given service provider is loaded.
     *
     * @param  string  $provider
     * @return bool
     */
    public function providerIsLoaded(string $provider)
    {
        return isset($this->loadedProviders[$provider]);
    }

    /**
     * Get the application's deferred services.
     *
     * @return array
     */
    public function getDeferredServices()
    {
        return $this->deferredServices;
    }

    /**
     * Set the application's deferred services.
     *
     * @param  array  $services
     * @return void
     */
    public function setDeferredServices(array $services)
    {
        $this->deferredServices = $services;
    }

    /**
     * Add an array of services to the application's deferred services.
     *
     * @param  array  $services
     * @return void
     */
    public function addDeferredServices(array $services)
    {
        $this->deferredServices = array_merge($this->deferredServices, $services);
    }

    /**
     * Determine if the given service is a deferred service.
     *
     * @param  string  $service
     * @return bool
     */
    public function isDeferredService($service)
    {
        return isset($this->deferredServices[$service]);
    }

    /**
     * Configure the real-time facade namespace.
     *
     * @param  string  $namespace
     * @return void
     */
    public function provideFacades($namespace)
    {
        AliasLoader::setFacadeNamespace($namespace);
    }

    /**
     * Get the current application locale.
     *
     * @return string
     */
    public function getLocale()
    {
        return $this['config']->get('app.locale');
    }

    /**
     * Get the current application locale.
     *
     * @return string
     */
    public function currentLocale()
    {
        return $this->getLocale();
    }

    /**
     * Get the current application fallback locale.
     *
     * @return string
     */
    public function getFallbackLocale()
    {
        return $this['config']->get('app.fallback_locale');
    }

    /**
     * Set the current application locale.
     *
     * @param  string  $locale
     * @return void
     */
    public function setLocale($locale)
    {
        $this['config']->set('app.locale', $locale);

        $this['translator']->setLocale($locale);

        $this['events']->dispatch(new LocaleUpdated($locale));
    }

    /**
     * Set the current application fallback locale.
     *
     * @param  string  $fallbackLocale
     * @return void
     */
    public function setFallbackLocale($fallbackLocale)
    {
        $this['config']->set('app.fallback_locale', $fallbackLocale);

        $this['translator']->setFallback($fallbackLocale);
    }

    /**
     * Determine if the application locale is the given locale.
     *
     * @param  string  $locale
     * @return bool
     */
    public function isLocale($locale)
    {
        return $this->getLocale() == $locale;
    }

    /**
     * Register the core class aliases in the container.
     *
     * @return void
     */
    public function registerCoreContainerAliases()
    {
        foreach ([
            'app' => [self::class, \Illuminate\Contracts\Container\Container::class, \Illuminate\Contracts\Foundation\Application::class, \Psr\Container\ContainerInterface::class],
            'auth' => [\Illuminate\Auth\AuthManager::class, \Illuminate\Contracts\Auth\Factory::class],
            'auth.driver' => [\Illuminate\Contracts\Auth\Guard::class],
            'blade.compiler' => [\Illuminate\View\Compilers\BladeCompiler::class],
            'cache' => [\Illuminate\Cache\CacheManager::class, \Illuminate\Contracts\Cache\Factory::class],
            'cache.store' => [\Illuminate\Cache\Repository::class, \Illuminate\Contracts\Cache\Repository::class, \Psr\SimpleCache\CacheInterface::class],
            'cache.psr6' => [\Symfony\Component\Cache\Adapter\Psr16Adapter::class, \Symfony\Component\Cache\Adapter\AdapterInterface::class, \Psr\Cache\CacheItemPoolInterface::class],
            'config' => [\Illuminate\Config\Repository::class, \Illuminate\Contracts\Config\Repository::class],
            'cookie' => [\Illuminate\Cookie\CookieJar::class, \Illuminate\Contracts\Cookie\Factory::class, \Illuminate\Contracts\Cookie\QueueingFactory::class],
            'db' => [\Illuminate\Database\DatabaseManager::class, \Illuminate\Database\ConnectionResolverInterface::class],
            'db.connection' => [\Illuminate\Database\Connection::class, \Illuminate\Database\ConnectionInterface::class],
            'db.schema' => [\Illuminate\Database\Schema\Builder::class],
            'encrypter' => [\Illuminate\Encryption\Encrypter::class, \Illuminate\Contracts\Encryption\Encrypter::class, \Illuminate\Contracts\Encryption\StringEncrypter::class],
            'events' => [\Illuminate\Events\Dispatcher::class, \Illuminate\Contracts\Events\Dispatcher::class],
            'files' => [\Illuminate\Filesystem\Filesystem::class],
            'filesystem' => [\Illuminate\Filesystem\FilesystemManager::class, \Illuminate\Contracts\Filesystem\Factory::class],
            'filesystem.disk' => [\Illuminate\Contracts\Filesystem\Filesystem::class],
            'filesystem.cloud' => [\Illuminate\Contracts\Filesystem\Cloud::class],
            'hash' => [\Illuminate\Hashing\HashManager::class],
            'hash.driver' => [\Illuminate\Contracts\Hashing\Hasher::class],
            'translator' => [\Illuminate\Translation\Translator::class, \Illuminate\Contracts\Translation\Translator::class],
            'log' => [\Illuminate\Log\LogManager::class, \Psr\Log\LoggerInterface::class],
            'mail.manager' => [\Illuminate\Mail\MailManager::class, \Illuminate\Contracts\Mail\Factory::class],
            'mailer' => [\Illuminate\Mail\Mailer::class, \Illuminate\Contracts\Mail\Mailer::class, \Illuminate\Contracts\Mail\MailQueue::class],
            'auth.password' => [\Illuminate\Auth\Passwords\PasswordBrokerManager::class, \Illuminate\Contracts\Auth\PasswordBrokerFactory::class],
            'auth.password.broker' => [\Illuminate\Auth\Passwords\PasswordBroker::class, \Illuminate\Contracts\Auth\PasswordBroker::class],
            'queue' => [\Illuminate\Queue\QueueManager::class, \Illuminate\Contracts\Queue\Factory::class, \Illuminate\Contracts\Queue\Monitor::class],
            'queue.connection' => [\Illuminate\Contracts\Queue\Queue::class],
            'queue.failer' => [\Illuminate\Queue\Failed\FailedJobProviderInterface::class],
            'redirect' => [\Illuminate\Routing\Redirector::class],
            'redis' => [\Illuminate\Redis\RedisManager::class, \Illuminate\Contracts\Redis\Factory::class],
            'redis.connection' => [\Illuminate\Redis\Connections\Connection::class, \Illuminate\Contracts\Redis\Connection::class],
            'request' => [\Illuminate\Http\Request::class, \Symfony\Component\HttpFoundation\Request::class],
            'router' => [\Illuminate\Routing\Router::class, \Illuminate\Contracts\Routing\Registrar::class, \Illuminate\Contracts\Routing\BindingRegistrar::class],
            'session' => [\Illuminate\Session\SessionManager::class],
            'session.store' => [\Illuminate\Session\Store::class, \Illuminate\Contracts\Session\Session::class],
            'url' => [\Illuminate\Routing\UrlGenerator::class, \Illuminate\Contracts\Routing\UrlGenerator::class],
            'validator' => [\Illuminate\Validation\Factory::class, \Illuminate\Contracts\Validation\Factory::class],
            'view' => [\Illuminate\View\Factory::class, \Illuminate\Contracts\View\Factory::class],
        ] as $key => $aliases) {
            foreach ($aliases as $alias) {
                $this->alias($key, $alias);
            }
        }
    }

    /**
     * Flush the container of all bindings and resolved instances.
     *
     * @return void
     */
    public function flush()
    {
        parent::flush();

        $this->buildStack = [];
        $this->loadedProviders = [];
        $this->bootedCallbacks = [];
        $this->bootingCallbacks = [];
        $this->deferredServices = [];
        $this->reboundCallbacks = [];
        $this->serviceProviders = [];
        $this->resolvingCallbacks = [];
        $this->terminatingCallbacks = [];
        $this->beforeResolvingCallbacks = [];
        $this->afterResolvingCallbacks = [];
        $this->globalBeforeResolvingCallbacks = [];
        $this->globalResolvingCallbacks = [];
        $this->globalAfterResolvingCallbacks = [];
    }

    /**
     * Get the application namespace.
     *
     * @return string
     *
     * @throws \RuntimeException
     */
    public function getNamespace()
    {
        if (! is_null($this->namespace)) {
            return $this->namespace;
        }

        $composer = json_decode(file_get_contents($this->basePath('composer.json')), true);

        foreach ((array) data_get($composer, 'autoload.psr-4') as $namespace => $path) {
            foreach ((array) $path as $pathChoice) {
                if (realpath($this->path()) === realpath($this->basePath($pathChoice))) {
                    return $this->namespace = $namespace;
                }
            }
        }

        throw new RuntimeException('Unable to detect application namespace.');
    }
}<|MERGE_RESOLUTION|>--- conflicted
+++ resolved
@@ -38,11 +38,7 @@
      *
      * @var string
      */
-<<<<<<< HEAD
-    const VERSION = '10.17.1';
-=======
-    const VERSION = '9.52.15';
->>>>>>> e3350e87
+    const VERSION = '10.18.0';
 
     /**
      * The base path for the Laravel installation.
