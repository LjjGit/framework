--- conflicted
+++ resolved
@@ -33,11 +33,7 @@
      *
      * @var string
      */
-<<<<<<< HEAD
-    const VERSION = '8.17.2';
-=======
-    const VERSION = '6.20.7';
->>>>>>> bdc79701
+    const VERSION = '8.18.0';
 
     /**
      * The base path for the Laravel installation.
