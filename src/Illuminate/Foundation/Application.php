<?php

namespace Illuminate\Foundation;

use Closure;
use Illuminate\Container\Container;
use Illuminate\Contracts\Foundation\Application as ApplicationContract;
use Illuminate\Contracts\Foundation\CachesConfiguration;
use Illuminate\Contracts\Foundation\CachesRoutes;
use Illuminate\Contracts\Http\Kernel as HttpKernelContract;
use Illuminate\Events\EventServiceProvider;
use Illuminate\Filesystem\Filesystem;
use Illuminate\Foundation\Bootstrap\LoadEnvironmentVariables;
use Illuminate\Foundation\Events\LocaleUpdated;
use Illuminate\Http\Request;
use Illuminate\Log\LogServiceProvider;
use Illuminate\Routing\RoutingServiceProvider;
use Illuminate\Support\Arr;
use Illuminate\Support\Collection;
use Illuminate\Support\Env;
use Illuminate\Support\ServiceProvider;
use Illuminate\Support\Str;
use RuntimeException;
use Symfony\Component\HttpFoundation\Request as SymfonyRequest;
use Symfony\Component\HttpKernel\Exception\HttpException;
use Symfony\Component\HttpKernel\Exception\NotFoundHttpException;
use Symfony\Component\HttpKernel\HttpKernelInterface;

class Application extends Container implements ApplicationContract, CachesConfiguration, CachesRoutes, HttpKernelInterface
{
    /**
     * The Laravel framework version.
     *
     * @var string
     */
<<<<<<< HEAD
    const VERSION = '8.x-dev';
=======
    const VERSION = '7.21.0';
>>>>>>> 16094037

    /**
     * The base path for the Laravel installation.
     *
     * @var string
     */
    protected $basePath;

    /**
     * Indicates if the application has been bootstrapped before.
     *
     * @var bool
     */
    protected $hasBeenBootstrapped = false;

    /**
     * Indicates if the application has "booted".
     *
     * @var bool
     */
    protected $booted = false;

    /**
     * The array of booting callbacks.
     *
     * @var callable[]
     */
    protected $bootingCallbacks = [];

    /**
     * The array of booted callbacks.
     *
     * @var callable[]
     */
    protected $bootedCallbacks = [];

    /**
     * The array of terminating callbacks.
     *
     * @var callable[]
     */
    protected $terminatingCallbacks = [];

    /**
     * All of the registered service providers.
     *
     * @var \Illuminate\Support\ServiceProvider[]
     */
    protected $serviceProviders = [];

    /**
     * The names of the loaded service providers.
     *
     * @var array
     */
    protected $loadedProviders = [];

    /**
     * The deferred services and their providers.
     *
     * @var array
     */
    protected $deferredServices = [];

    /**
     * The custom application path defined by the developer.
     *
     * @var string
     */
    protected $appPath;

    /**
     * The custom database path defined by the developer.
     *
     * @var string
     */
    protected $databasePath;

    /**
     * The custom storage path defined by the developer.
     *
     * @var string
     */
    protected $storagePath;

    /**
     * The custom environment path defined by the developer.
     *
     * @var string
     */
    protected $environmentPath;

    /**
     * The environment file to load during bootstrapping.
     *
     * @var string
     */
    protected $environmentFile = '.env';

    /**
     * Indicates if the application is running in the console.
     *
     * @var bool|null
     */
    protected $isRunningInConsole;

    /**
     * The application namespace.
     *
     * @var string
     */
    protected $namespace;

    /**
     * The prefixes of absolute cache paths for use during normalization.
     *
     * @var array
     */
    protected $absoluteCachePathPrefixes = ['/', '\\'];

    /**
     * Create a new Illuminate application instance.
     *
     * @param  string|null  $basePath
     * @return void
     */
    public function __construct($basePath = null)
    {
        if ($basePath) {
            $this->setBasePath($basePath);
        }

        $this->registerBaseBindings();
        $this->registerBaseServiceProviders();
        $this->registerCoreContainerAliases();
    }

    /**
     * Get the version number of the application.
     *
     * @return string
     */
    public function version()
    {
        return static::VERSION;
    }

    /**
     * Register the basic bindings into the container.
     *
     * @return void
     */
    protected function registerBaseBindings()
    {
        static::setInstance($this);

        $this->instance('app', $this);

        $this->instance(Container::class, $this);
        $this->singleton(Mix::class);

        $this->singleton(PackageManifest::class, function () {
            return new PackageManifest(
                new Filesystem, $this->basePath(), $this->getCachedPackagesPath()
            );
        });
    }

    /**
     * Register all of the base service providers.
     *
     * @return void
     */
    protected function registerBaseServiceProviders()
    {
        $this->register(new EventServiceProvider($this));
        $this->register(new LogServiceProvider($this));
        $this->register(new RoutingServiceProvider($this));
    }

    /**
     * Run the given array of bootstrap classes.
     *
     * @param  string[]  $bootstrappers
     * @return void
     */
    public function bootstrapWith(array $bootstrappers)
    {
        $this->hasBeenBootstrapped = true;

        foreach ($bootstrappers as $bootstrapper) {
            $this['events']->dispatch('bootstrapping: '.$bootstrapper, [$this]);

            $this->make($bootstrapper)->bootstrap($this);

            $this['events']->dispatch('bootstrapped: '.$bootstrapper, [$this]);
        }
    }

    /**
     * Register a callback to run after loading the environment.
     *
     * @param  \Closure  $callback
     * @return void
     */
    public function afterLoadingEnvironment(Closure $callback)
    {
        return $this->afterBootstrapping(
            LoadEnvironmentVariables::class, $callback
        );
    }

    /**
     * Register a callback to run before a bootstrapper.
     *
     * @param  string  $bootstrapper
     * @param  \Closure  $callback
     * @return void
     */
    public function beforeBootstrapping($bootstrapper, Closure $callback)
    {
        $this['events']->listen('bootstrapping: '.$bootstrapper, $callback);
    }

    /**
     * Register a callback to run after a bootstrapper.
     *
     * @param  string  $bootstrapper
     * @param  \Closure  $callback
     * @return void
     */
    public function afterBootstrapping($bootstrapper, Closure $callback)
    {
        $this['events']->listen('bootstrapped: '.$bootstrapper, $callback);
    }

    /**
     * Determine if the application has been bootstrapped before.
     *
     * @return bool
     */
    public function hasBeenBootstrapped()
    {
        return $this->hasBeenBootstrapped;
    }

    /**
     * Set the base path for the application.
     *
     * @param  string  $basePath
     * @return $this
     */
    public function setBasePath($basePath)
    {
        $this->basePath = rtrim($basePath, '\/');

        $this->bindPathsInContainer();

        return $this;
    }

    /**
     * Bind all of the application paths in the container.
     *
     * @return void
     */
    protected function bindPathsInContainer()
    {
        $this->instance('path', $this->path());
        $this->instance('path.base', $this->basePath());
        $this->instance('path.lang', $this->langPath());
        $this->instance('path.config', $this->configPath());
        $this->instance('path.public', $this->publicPath());
        $this->instance('path.storage', $this->storagePath());
        $this->instance('path.database', $this->databasePath());
        $this->instance('path.resources', $this->resourcePath());
        $this->instance('path.bootstrap', $this->bootstrapPath());
    }

    /**
     * Get the path to the application "app" directory.
     *
     * @param  string  $path
     * @return string
     */
    public function path($path = '')
    {
        $appPath = $this->appPath ?: $this->basePath.DIRECTORY_SEPARATOR.'app';

        return $appPath.($path ? DIRECTORY_SEPARATOR.$path : $path);
    }

    /**
     * Set the application directory.
     *
     * @param  string  $path
     * @return $this
     */
    public function useAppPath($path)
    {
        $this->appPath = $path;

        $this->instance('path', $path);

        return $this;
    }

    /**
     * Get the base path of the Laravel installation.
     *
     * @param  string  $path Optionally, a path to append to the base path
     * @return string
     */
    public function basePath($path = '')
    {
        return $this->basePath.($path ? DIRECTORY_SEPARATOR.$path : $path);
    }

    /**
     * Get the path to the bootstrap directory.
     *
     * @param  string  $path Optionally, a path to append to the bootstrap path
     * @return string
     */
    public function bootstrapPath($path = '')
    {
        return $this->basePath.DIRECTORY_SEPARATOR.'bootstrap'.($path ? DIRECTORY_SEPARATOR.$path : $path);
    }

    /**
     * Get the path to the application configuration files.
     *
     * @param  string  $path Optionally, a path to append to the config path
     * @return string
     */
    public function configPath($path = '')
    {
        return $this->basePath.DIRECTORY_SEPARATOR.'config'.($path ? DIRECTORY_SEPARATOR.$path : $path);
    }

    /**
     * Get the path to the database directory.
     *
     * @param  string  $path Optionally, a path to append to the database path
     * @return string
     */
    public function databasePath($path = '')
    {
        return ($this->databasePath ?: $this->basePath.DIRECTORY_SEPARATOR.'database').($path ? DIRECTORY_SEPARATOR.$path : $path);
    }

    /**
     * Set the database directory.
     *
     * @param  string  $path
     * @return $this
     */
    public function useDatabasePath($path)
    {
        $this->databasePath = $path;

        $this->instance('path.database', $path);

        return $this;
    }

    /**
     * Get the path to the language files.
     *
     * @return string
     */
    public function langPath()
    {
        return $this->resourcePath().DIRECTORY_SEPARATOR.'lang';
    }

    /**
     * Get the path to the public / web directory.
     *
     * @return string
     */
    public function publicPath()
    {
        return $this->basePath.DIRECTORY_SEPARATOR.'public';
    }

    /**
     * Get the path to the storage directory.
     *
     * @return string
     */
    public function storagePath()
    {
        return $this->storagePath ?: $this->basePath.DIRECTORY_SEPARATOR.'storage';
    }

    /**
     * Set the storage directory.
     *
     * @param  string  $path
     * @return $this
     */
    public function useStoragePath($path)
    {
        $this->storagePath = $path;

        $this->instance('path.storage', $path);

        return $this;
    }

    /**
     * Get the path to the resources directory.
     *
     * @param  string  $path
     * @return string
     */
    public function resourcePath($path = '')
    {
        return $this->basePath.DIRECTORY_SEPARATOR.'resources'.($path ? DIRECTORY_SEPARATOR.$path : $path);
    }

    /**
     * Get the path to the environment file directory.
     *
     * @return string
     */
    public function environmentPath()
    {
        return $this->environmentPath ?: $this->basePath;
    }

    /**
     * Set the directory for the environment file.
     *
     * @param  string  $path
     * @return $this
     */
    public function useEnvironmentPath($path)
    {
        $this->environmentPath = $path;

        return $this;
    }

    /**
     * Set the environment file to be loaded during bootstrapping.
     *
     * @param  string  $file
     * @return $this
     */
    public function loadEnvironmentFrom($file)
    {
        $this->environmentFile = $file;

        return $this;
    }

    /**
     * Get the environment file the application is using.
     *
     * @return string
     */
    public function environmentFile()
    {
        return $this->environmentFile ?: '.env';
    }

    /**
     * Get the fully qualified path to the environment file.
     *
     * @return string
     */
    public function environmentFilePath()
    {
        return $this->environmentPath().DIRECTORY_SEPARATOR.$this->environmentFile();
    }

    /**
     * Get or check the current application environment.
     *
     * @param  string|array  $environments
     * @return string|bool
     */
    public function environment(...$environments)
    {
        if (count($environments) > 0) {
            $patterns = is_array($environments[0]) ? $environments[0] : $environments;

            return Str::is($patterns, $this['env']);
        }

        return $this['env'];
    }

    /**
     * Determine if application is in local environment.
     *
     * @return bool
     */
    public function isLocal()
    {
        return $this['env'] === 'local';
    }

    /**
     * Determine if application is in production environment.
     *
     * @return bool
     */
    public function isProduction()
    {
        return $this['env'] === 'production';
    }

    /**
     * Detect the application's current environment.
     *
     * @param  \Closure  $callback
     * @return string
     */
    public function detectEnvironment(Closure $callback)
    {
        $args = $_SERVER['argv'] ?? null;

        return $this['env'] = (new EnvironmentDetector)->detect($callback, $args);
    }

    /**
     * Determine if the application is running in the console.
     *
     * @return bool
     */
    public function runningInConsole()
    {
        if ($this->isRunningInConsole === null) {
            $this->isRunningInConsole = Env::get('APP_RUNNING_IN_CONSOLE') ?? (\PHP_SAPI === 'cli' || \PHP_SAPI === 'phpdbg');
        }

        return $this->isRunningInConsole;
    }

    /**
     * Determine if the application is running unit tests.
     *
     * @return bool
     */
    public function runningUnitTests()
    {
        return $this['env'] === 'testing';
    }

    /**
     * Register all of the configured providers.
     *
     * @return void
     */
    public function registerConfiguredProviders()
    {
        $providers = Collection::make($this->config['app.providers'])
                        ->partition(function ($provider) {
                            return strpos($provider, 'Illuminate\\') === 0;
                        });

        $providers->splice(1, 0, [$this->make(PackageManifest::class)->providers()]);

        (new ProviderRepository($this, new Filesystem, $this->getCachedServicesPath()))
                    ->load($providers->collapse()->toArray());
    }

    /**
     * Register a service provider with the application.
     *
     * @param  \Illuminate\Support\ServiceProvider|string  $provider
     * @param  bool  $force
     * @return \Illuminate\Support\ServiceProvider
     */
    public function register($provider, $force = false)
    {
        if (($registered = $this->getProvider($provider)) && ! $force) {
            return $registered;
        }

        // If the given "provider" is a string, we will resolve it, passing in the
        // application instance automatically for the developer. This is simply
        // a more convenient way of specifying your service provider classes.
        if (is_string($provider)) {
            $provider = $this->resolveProvider($provider);
        }

        $provider->register();

        // If there are bindings / singletons set as properties on the provider we
        // will spin through them and register them with the application, which
        // serves as a convenience layer while registering a lot of bindings.
        if (property_exists($provider, 'bindings')) {
            foreach ($provider->bindings as $key => $value) {
                $this->bind($key, $value);
            }
        }

        if (property_exists($provider, 'singletons')) {
            foreach ($provider->singletons as $key => $value) {
                $this->singleton($key, $value);
            }
        }

        $this->markAsRegistered($provider);

        // If the application has already booted, we will call this boot method on
        // the provider class so it has an opportunity to do its boot logic and
        // will be ready for any usage by this developer's application logic.
        if ($this->isBooted()) {
            $this->bootProvider($provider);
        }

        return $provider;
    }

    /**
     * Get the registered service provider instance if it exists.
     *
     * @param  \Illuminate\Support\ServiceProvider|string  $provider
     * @return \Illuminate\Support\ServiceProvider|null
     */
    public function getProvider($provider)
    {
        return array_values($this->getProviders($provider))[0] ?? null;
    }

    /**
     * Get the registered service provider instances if any exist.
     *
     * @param  \Illuminate\Support\ServiceProvider|string  $provider
     * @return array
     */
    public function getProviders($provider)
    {
        $name = is_string($provider) ? $provider : get_class($provider);

        return Arr::where($this->serviceProviders, function ($value) use ($name) {
            return $value instanceof $name;
        });
    }

    /**
     * Resolve a service provider instance from the class name.
     *
     * @param  string  $provider
     * @return \Illuminate\Support\ServiceProvider
     */
    public function resolveProvider($provider)
    {
        return new $provider($this);
    }

    /**
     * Mark the given provider as registered.
     *
     * @param  \Illuminate\Support\ServiceProvider  $provider
     * @return void
     */
    protected function markAsRegistered($provider)
    {
        $this->serviceProviders[] = $provider;

        $this->loadedProviders[get_class($provider)] = true;
    }

    /**
     * Load and boot all of the remaining deferred providers.
     *
     * @return void
     */
    public function loadDeferredProviders()
    {
        // We will simply spin through each of the deferred providers and register each
        // one and boot them if the application has booted. This should make each of
        // the remaining services available to this application for immediate use.
        foreach ($this->deferredServices as $service => $provider) {
            $this->loadDeferredProvider($service);
        }

        $this->deferredServices = [];
    }

    /**
     * Load the provider for a deferred service.
     *
     * @param  string  $service
     * @return void
     */
    public function loadDeferredProvider($service)
    {
        if (! $this->isDeferredService($service)) {
            return;
        }

        $provider = $this->deferredServices[$service];

        // If the service provider has not already been loaded and registered we can
        // register it with the application and remove the service from this list
        // of deferred services, since it will already be loaded on subsequent.
        if (! isset($this->loadedProviders[$provider])) {
            $this->registerDeferredProvider($provider, $service);
        }
    }

    /**
     * Register a deferred provider and service.
     *
     * @param  string  $provider
     * @param  string|null  $service
     * @return void
     */
    public function registerDeferredProvider($provider, $service = null)
    {
        // Once the provider that provides the deferred service has been registered we
        // will remove it from our local list of the deferred services with related
        // providers so that this container does not try to resolve it out again.
        if ($service) {
            unset($this->deferredServices[$service]);
        }

        $this->register($instance = new $provider($this));

        if (! $this->isBooted()) {
            $this->booting(function () use ($instance) {
                $this->bootProvider($instance);
            });
        }
    }

    /**
     * Resolve the given type from the container.
     *
     * @param  string  $abstract
     * @param  array  $parameters
     * @return mixed
     */
    public function make($abstract, array $parameters = [])
    {
        $this->loadDeferredProviderIfNeeded($abstract = $this->getAlias($abstract));

        return parent::make($abstract, $parameters);
    }

    /**
     * Resolve the given type from the container.
     *
     * @param  string  $abstract
     * @param  array  $parameters
     * @param  bool  $raiseEvents
     * @return mixed
     */
    protected function resolve($abstract, $parameters = [], $raiseEvents = true)
    {
        $this->loadDeferredProviderIfNeeded($abstract = $this->getAlias($abstract));

        return parent::resolve($abstract, $parameters, $raiseEvents);
    }

    /**
     * Load the deferred provider if the given type is a deferred service and the instance has not been loaded.
     *
     * @param  string  $abstract
     * @return void
     */
    protected function loadDeferredProviderIfNeeded($abstract)
    {
        if ($this->isDeferredService($abstract) && ! isset($this->instances[$abstract])) {
            $this->loadDeferredProvider($abstract);
        }
    }

    /**
     * Determine if the given abstract type has been bound.
     *
     * @param  string  $abstract
     * @return bool
     */
    public function bound($abstract)
    {
        return $this->isDeferredService($abstract) || parent::bound($abstract);
    }

    /**
     * Determine if the application has booted.
     *
     * @return bool
     */
    public function isBooted()
    {
        return $this->booted;
    }

    /**
     * Boot the application's service providers.
     *
     * @return void
     */
    public function boot()
    {
        if ($this->isBooted()) {
            return;
        }

        // Once the application has booted we will also fire some "booted" callbacks
        // for any listeners that need to do work after this initial booting gets
        // finished. This is useful when ordering the boot-up processes we run.
        $this->fireAppCallbacks($this->bootingCallbacks);

        array_walk($this->serviceProviders, function ($p) {
            $this->bootProvider($p);
        });

        $this->booted = true;

        $this->fireAppCallbacks($this->bootedCallbacks);
    }

    /**
     * Boot the given service provider.
     *
     * @param  \Illuminate\Support\ServiceProvider  $provider
     * @return void
     */
    protected function bootProvider(ServiceProvider $provider)
    {
        $provider->callBootingCallbacks();

        if (method_exists($provider, 'boot')) {
            $this->call([$provider, 'boot']);
        }

        $provider->callBootedCallbacks();
    }

    /**
     * Register a new boot listener.
     *
     * @param  callable  $callback
     * @return void
     */
    public function booting($callback)
    {
        $this->bootingCallbacks[] = $callback;
    }

    /**
     * Register a new "booted" listener.
     *
     * @param  callable  $callback
     * @return void
     */
    public function booted($callback)
    {
        $this->bootedCallbacks[] = $callback;

        if ($this->isBooted()) {
            $this->fireAppCallbacks([$callback]);
        }
    }

    /**
     * Call the booting callbacks for the application.
     *
     * @param  callable[]  $callbacks
     * @return void
     */
    protected function fireAppCallbacks(array $callbacks)
    {
        foreach ($callbacks as $callback) {
            $callback($this);
        }
    }

    /**
     * {@inheritdoc}
     */
    public function handle(SymfonyRequest $request, int $type = self::MASTER_REQUEST, bool $catch = true)
    {
        return $this[HttpKernelContract::class]->handle(Request::createFromBase($request));
    }

    /**
     * Determine if middleware has been disabled for the application.
     *
     * @return bool
     */
    public function shouldSkipMiddleware()
    {
        return $this->bound('middleware.disable') &&
               $this->make('middleware.disable') === true;
    }

    /**
     * Get the path to the cached services.php file.
     *
     * @return string
     */
    public function getCachedServicesPath()
    {
        return $this->normalizeCachePath('APP_SERVICES_CACHE', 'cache/services.php');
    }

    /**
     * Get the path to the cached packages.php file.
     *
     * @return string
     */
    public function getCachedPackagesPath()
    {
        return $this->normalizeCachePath('APP_PACKAGES_CACHE', 'cache/packages.php');
    }

    /**
     * Determine if the application configuration is cached.
     *
     * @return bool
     */
    public function configurationIsCached()
    {
        return is_file($this->getCachedConfigPath());
    }

    /**
     * Get the path to the configuration cache file.
     *
     * @return string
     */
    public function getCachedConfigPath()
    {
        return $this->normalizeCachePath('APP_CONFIG_CACHE', 'cache/config.php');
    }

    /**
     * Determine if the application routes are cached.
     *
     * @return bool
     */
    public function routesAreCached()
    {
        return $this['files']->exists($this->getCachedRoutesPath());
    }

    /**
     * Get the path to the routes cache file.
     *
     * @return string
     */
    public function getCachedRoutesPath()
    {
        return $this->normalizeCachePath('APP_ROUTES_CACHE', 'cache/routes-v7.php');
    }

    /**
     * Determine if the application events are cached.
     *
     * @return bool
     */
    public function eventsAreCached()
    {
        return $this['files']->exists($this->getCachedEventsPath());
    }

    /**
     * Get the path to the events cache file.
     *
     * @return string
     */
    public function getCachedEventsPath()
    {
        return $this->normalizeCachePath('APP_EVENTS_CACHE', 'cache/events.php');
    }

    /**
     * Normalize a relative or absolute path to a cache file.
     *
     * @param  string  $key
     * @param  string  $default
     * @return string
     */
    protected function normalizeCachePath($key, $default)
    {
        if (is_null($env = Env::get($key))) {
            return $this->bootstrapPath($default);
        }

        return Str::startsWith($env, $this->absoluteCachePathPrefixes)
                ? $env
                : $this->basePath($env);
    }

    /**
     * Add new prefix to list of absolute path prefixes.
     *
     * @param  string  $prefix
     * @return $this
     */
    public function addAbsoluteCachePathPrefix($prefix)
    {
        $this->absoluteCachePathPrefixes[] = $prefix;

        return $this;
    }

    /**
     * Determine if the application is currently down for maintenance.
     *
     * @return bool
     */
    public function isDownForMaintenance()
    {
        return is_file($this->storagePath().'/framework/down');
    }

    /**
     * Throw an HttpException with the given data.
     *
     * @param  int  $code
     * @param  string  $message
     * @param  array  $headers
     * @return void
     *
     * @throws \Symfony\Component\HttpKernel\Exception\HttpException
     * @throws \Symfony\Component\HttpKernel\Exception\NotFoundHttpException
     */
    public function abort($code, $message = '', array $headers = [])
    {
        if ($code == 404) {
            throw new NotFoundHttpException($message);
        }

        throw new HttpException($code, $message, null, $headers);
    }

    /**
     * Register a terminating callback with the application.
     *
     * @param  callable|string  $callback
     * @return $this
     */
    public function terminating($callback)
    {
        $this->terminatingCallbacks[] = $callback;

        return $this;
    }

    /**
     * Terminate the application.
     *
     * @return void
     */
    public function terminate()
    {
        foreach ($this->terminatingCallbacks as $terminating) {
            $this->call($terminating);
        }
    }

    /**
     * Get the service providers that have been loaded.
     *
     * @return array
     */
    public function getLoadedProviders()
    {
        return $this->loadedProviders;
    }

    /**
     * Determine if the given service provider is loaded.
     *
     * @param  string  $provider
     * @return bool
     */
    public function providerIsLoaded(string $provider)
    {
        return isset($this->loadedProviders[$provider]);
    }

    /**
     * Get the application's deferred services.
     *
     * @return array
     */
    public function getDeferredServices()
    {
        return $this->deferredServices;
    }

    /**
     * Set the application's deferred services.
     *
     * @param  array  $services
     * @return void
     */
    public function setDeferredServices(array $services)
    {
        $this->deferredServices = $services;
    }

    /**
     * Add an array of services to the application's deferred services.
     *
     * @param  array  $services
     * @return void
     */
    public function addDeferredServices(array $services)
    {
        $this->deferredServices = array_merge($this->deferredServices, $services);
    }

    /**
     * Determine if the given service is a deferred service.
     *
     * @param  string  $service
     * @return bool
     */
    public function isDeferredService($service)
    {
        return isset($this->deferredServices[$service]);
    }

    /**
     * Configure the real-time facade namespace.
     *
     * @param  string  $namespace
     * @return void
     */
    public function provideFacades($namespace)
    {
        AliasLoader::setFacadeNamespace($namespace);
    }

    /**
     * Get the current application locale.
     *
     * @return string
     */
    public function getLocale()
    {
        return $this['config']->get('app.locale');
    }

    /**
     * Get the current application fallback locale.
     *
     * @return string
     */
    public function getFallbackLocale()
    {
        return $this['config']->get('app.fallback_locale');
    }

    /**
     * Set the current application locale.
     *
     * @param  string  $locale
     * @return void
     */
    public function setLocale($locale)
    {
        $this['config']->set('app.locale', $locale);

        $this['translator']->setLocale($locale);

        $this['events']->dispatch(new LocaleUpdated($locale));
    }

    /**
     * Set the current application fallback locale.
     *
     * @param  string  $fallbackLocale
     * @return void
     */
    public function setFallbackLocale($fallbackLocale)
    {
        $this['config']->set('app.fallback_locale', $fallbackLocale);

        $this['translator']->setFallback($fallbackLocale);
    }

    /**
     * Determine if application locale is the given locale.
     *
     * @param  string  $locale
     * @return bool
     */
    public function isLocale($locale)
    {
        return $this->getLocale() == $locale;
    }

    /**
     * Register the core class aliases in the container.
     *
     * @return void
     */
    public function registerCoreContainerAliases()
    {
        foreach ([
            'app'                  => [self::class, \Illuminate\Contracts\Container\Container::class, \Illuminate\Contracts\Foundation\Application::class, \Psr\Container\ContainerInterface::class],
            'auth'                 => [\Illuminate\Auth\AuthManager::class, \Illuminate\Contracts\Auth\Factory::class],
            'auth.driver'          => [\Illuminate\Contracts\Auth\Guard::class],
            'blade.compiler'       => [\Illuminate\View\Compilers\BladeCompiler::class],
            'cache'                => [\Illuminate\Cache\CacheManager::class, \Illuminate\Contracts\Cache\Factory::class],
            'cache.store'          => [\Illuminate\Cache\Repository::class, \Illuminate\Contracts\Cache\Repository::class, \Psr\SimpleCache\CacheInterface::class],
            'cache.psr6'           => [\Symfony\Component\Cache\Adapter\Psr16Adapter::class, \Symfony\Component\Cache\Adapter\AdapterInterface::class, \Psr\Cache\CacheItemPoolInterface::class],
            'config'               => [\Illuminate\Config\Repository::class, \Illuminate\Contracts\Config\Repository::class],
            'cookie'               => [\Illuminate\Cookie\CookieJar::class, \Illuminate\Contracts\Cookie\Factory::class, \Illuminate\Contracts\Cookie\QueueingFactory::class],
            'encrypter'            => [\Illuminate\Encryption\Encrypter::class, \Illuminate\Contracts\Encryption\Encrypter::class],
            'db'                   => [\Illuminate\Database\DatabaseManager::class, \Illuminate\Database\ConnectionResolverInterface::class],
            'db.connection'        => [\Illuminate\Database\Connection::class, \Illuminate\Database\ConnectionInterface::class],
            'events'               => [\Illuminate\Events\Dispatcher::class, \Illuminate\Contracts\Events\Dispatcher::class],
            'files'                => [\Illuminate\Filesystem\Filesystem::class],
            'filesystem'           => [\Illuminate\Filesystem\FilesystemManager::class, \Illuminate\Contracts\Filesystem\Factory::class],
            'filesystem.disk'      => [\Illuminate\Contracts\Filesystem\Filesystem::class],
            'filesystem.cloud'     => [\Illuminate\Contracts\Filesystem\Cloud::class],
            'hash'                 => [\Illuminate\Hashing\HashManager::class],
            'hash.driver'          => [\Illuminate\Contracts\Hashing\Hasher::class],
            'translator'           => [\Illuminate\Translation\Translator::class, \Illuminate\Contracts\Translation\Translator::class],
            'log'                  => [\Illuminate\Log\LogManager::class, \Psr\Log\LoggerInterface::class],
            'mail.manager'         => [\Illuminate\Mail\MailManager::class, \Illuminate\Contracts\Mail\Factory::class],
            'mailer'               => [\Illuminate\Mail\Mailer::class, \Illuminate\Contracts\Mail\Mailer::class, \Illuminate\Contracts\Mail\MailQueue::class],
            'auth.password'        => [\Illuminate\Auth\Passwords\PasswordBrokerManager::class, \Illuminate\Contracts\Auth\PasswordBrokerFactory::class],
            'auth.password.broker' => [\Illuminate\Auth\Passwords\PasswordBroker::class, \Illuminate\Contracts\Auth\PasswordBroker::class],
            'queue'                => [\Illuminate\Queue\QueueManager::class, \Illuminate\Contracts\Queue\Factory::class, \Illuminate\Contracts\Queue\Monitor::class],
            'queue.connection'     => [\Illuminate\Contracts\Queue\Queue::class],
            'queue.failer'         => [\Illuminate\Queue\Failed\FailedJobProviderInterface::class],
            'redirect'             => [\Illuminate\Routing\Redirector::class],
            'redis'                => [\Illuminate\Redis\RedisManager::class, \Illuminate\Contracts\Redis\Factory::class],
            'redis.connection'     => [\Illuminate\Redis\Connections\Connection::class, \Illuminate\Contracts\Redis\Connection::class],
            'request'              => [\Illuminate\Http\Request::class, \Symfony\Component\HttpFoundation\Request::class],
            'router'               => [\Illuminate\Routing\Router::class, \Illuminate\Contracts\Routing\Registrar::class, \Illuminate\Contracts\Routing\BindingRegistrar::class],
            'session'              => [\Illuminate\Session\SessionManager::class],
            'session.store'        => [\Illuminate\Session\Store::class, \Illuminate\Contracts\Session\Session::class],
            'url'                  => [\Illuminate\Routing\UrlGenerator::class, \Illuminate\Contracts\Routing\UrlGenerator::class],
            'validator'            => [\Illuminate\Validation\Factory::class, \Illuminate\Contracts\Validation\Factory::class],
            'view'                 => [\Illuminate\View\Factory::class, \Illuminate\Contracts\View\Factory::class],
        ] as $key => $aliases) {
            foreach ($aliases as $alias) {
                $this->alias($key, $alias);
            }
        }
    }

    /**
     * Flush the container of all bindings and resolved instances.
     *
     * @return void
     */
    public function flush()
    {
        parent::flush();

        $this->buildStack = [];
        $this->loadedProviders = [];
        $this->bootedCallbacks = [];
        $this->bootingCallbacks = [];
        $this->deferredServices = [];
        $this->reboundCallbacks = [];
        $this->serviceProviders = [];
        $this->resolvingCallbacks = [];
        $this->terminatingCallbacks = [];
        $this->afterResolvingCallbacks = [];
        $this->globalResolvingCallbacks = [];
    }

    /**
     * Get the application namespace.
     *
     * @return string
     *
     * @throws \RuntimeException
     */
    public function getNamespace()
    {
        if (! is_null($this->namespace)) {
            return $this->namespace;
        }

        $composer = json_decode(file_get_contents($this->basePath('composer.json')), true);

        foreach ((array) data_get($composer, 'autoload.psr-4') as $namespace => $path) {
            foreach ((array) $path as $pathChoice) {
                if (realpath($this->path()) === realpath($this->basePath($pathChoice))) {
                    return $this->namespace = $namespace;
                }
            }
        }

        throw new RuntimeException('Unable to detect application namespace.');
    }
}<|MERGE_RESOLUTION|>--- conflicted
+++ resolved
@@ -33,11 +33,7 @@
      *
      * @var string
      */
-<<<<<<< HEAD
     const VERSION = '8.x-dev';
-=======
-    const VERSION = '7.21.0';
->>>>>>> 16094037
 
     /**
      * The base path for the Laravel installation.
