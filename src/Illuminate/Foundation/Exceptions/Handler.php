<?php

namespace Illuminate\Foundation\Exceptions;

use Exception;
use Psr\Log\LoggerInterface;
use Illuminate\Http\Response;
use Illuminate\Auth\AuthenticationException;
use Illuminate\Validation\ValidationException;
use Illuminate\Auth\Access\AuthorizationException;
use Illuminate\Http\Exception\HttpResponseException;
use Symfony\Component\Debug\Exception\FlattenException;
use Illuminate\Database\Eloquent\ModelNotFoundException;
use Symfony\Component\HttpKernel\Exception\HttpException;
use Symfony\Component\Console\Application as ConsoleApplication;
use Symfony\Component\HttpFoundation\Response as SymfonyResponse;
use Symfony\Component\HttpKernel\Exception\NotFoundHttpException;
use Symfony\Component\Debug\ExceptionHandler as SymfonyExceptionHandler;
use Illuminate\Contracts\Debug\ExceptionHandler as ExceptionHandlerContract;

class Handler implements ExceptionHandlerContract
{
    /**
     * The log implementation.
     *
     * @var \Psr\Log\LoggerInterface
     */
    protected $log;

    /**
     * A list of the exception types that should not be reported.
     *
     * @var array
     */
    protected $dontReport = [];

    /**
     * Create a new exception handler instance.
     *
     * @param  \Psr\Log\LoggerInterface  $log
     * @return void
     */
    public function __construct(LoggerInterface $log)
    {
        $this->log = $log;
    }

    /**
     * Report or log an exception.
     *
     * @param  \Exception  $e
     * @return void
     */
    public function report(Exception $e)
    {
        if ($this->shouldReport($e)) {
            $this->log->error($e);
        }
    }

    /**
     * Determine if the exception should be reported.
     *
     * @param  \Exception  $e
     * @return bool
     */
    public function shouldReport(Exception $e)
    {
        return ! $this->shouldntReport($e);
    }

    /**
     * Determine if the exception is in the "do not report" list.
     *
     * @param  \Exception  $e
     * @return bool
     */
    protected function shouldntReport(Exception $e)
    {
        $dontReport = array_merge($this->dontReport, [HttpResponseException::class]);

        foreach ($dontReport as $type) {
            if ($e instanceof $type) {
                return true;
            }
        }

        return false;
    }

    /**
     * Render an exception into a response.
     *
     * @param  \Illuminate\Http\Request  $request
     * @param  \Exception  $e
     * @return \Symfony\Component\HttpFoundation\Response
     */
    public function render($request, Exception $e)
    {
        if ($e instanceof HttpResponseException) {
            return $e->getResponse();
        } elseif ($e instanceof ModelNotFoundException) {
            $e = new NotFoundHttpException($e->getMessage(), $e);
        } elseif ($e instanceof AuthenticationException) {
            return $this->unauthenticated($request, $e);
        } elseif ($e instanceof AuthorizationException) {
            $e = new HttpException(403, $e->getMessage());
        } elseif ($e instanceof ValidationException) {
            return $this->convertValidationExceptionToResponse($e, $request);
        }

        if ($this->isHttpException($e)) {
            return $this->toIlluminateResponse($this->renderHttpException($e), $e);
        } else {
            return $this->toIlluminateResponse($this->convertExceptionToResponse($e), $e);
        }
    }

    /**
     * Map exception into an illuminate response.
     *
     * @param  \Symfony\Component\HttpFoundation\Response  $response
     * @param  \Exception  $e
     * @return \Illuminate\Http\Response
     */
    protected function toIlluminateResponse($response, Exception $e)
    {
        $response = new Response($response->getContent(), $response->getStatusCode(), $response->headers->all());

        $response->exception = $e;

        return $response;
    }

    /**
     * Render an exception to the console.
     *
     * @param  \Symfony\Component\Console\Output\OutputInterface  $output
     * @param  \Exception  $e
     * @return void
     */
    public function renderForConsole($output, Exception $e)
    {
        (new ConsoleApplication)->renderException($e, $output);
    }

    /**
     * Render the given HttpException.
     *
     * @param  \Symfony\Component\HttpKernel\Exception\HttpException  $e
     * @return \Symfony\Component\HttpFoundation\Response
     */
    protected function renderHttpException(HttpException $e)
    {
        $status = $e->getStatusCode();

        if (view()->exists("errors.{$status}")) {
            return response()->view("errors.{$status}", ['exception' => $e], $status, $e->getHeaders());
        } else {
            return $this->convertExceptionToResponse($e);
        }
    }

    /**
     * Create a response object from the given validation exception.
     *
     * @param  \Illuminate\Validation\ValidationException  $e
     * @param  \Illuminate\Http\Request  $request
     * @return \Symfony\Component\HttpFoundation\Response
     */
    protected function convertValidationExceptionToResponse(ValidationException $e, $request)
    {
        if ($e->response) {
            return $e->response;
        }

        $errors = $e->validator->errors()->getMessages();

        if (($request->ajax() && ! $request->pjax()) || $request->wantsJson()) {
            return response()->json($errors, 422);
        }

        return redirect()->back()->withInput($request->input())->withErrors($errors);
    }

    /**
<<<<<<< HEAD
     * Create a Symfony response for the given exception.
=======
     * Convert an authentication exception into an unauthenticated response.
     *
     * @param  \Illuminate\Http\Request  $request
     * @param  \Illuminate\Auth\AuthenticationException  $e
     * @return \Symfony\Component\HttpFoundation\Response
     */
    protected function unauthenticated($request, AuthenticationException $e)
    {
        if ($request->ajax() || $request->wantsJson()) {
            return response('Unauthorized.', 401);
        } else {
            return redirect()->guest('login');
        }
    }

    /**
     * Get the html response content.
>>>>>>> e70ea009
     *
     * @param  \Exception  $e
     * @return \Symfony\Component\HttpFoundation\Response
     */
    protected function convertExceptionToResponse(Exception $e)
    {
        $e = FlattenException::create($e);

        $handler = new SymfonyExceptionHandler(config('app.debug'));

        return SymfonyResponse::create($handler->getHtml($e), $e->getStatusCode(), $e->getHeaders());
    }

    /**
     * Determine if the given exception is an HTTP exception.
     *
     * @param  \Exception  $e
     * @return bool
     */
    protected function isHttpException(Exception $e)
    {
        return $e instanceof HttpException;
    }
}<|MERGE_RESOLUTION|>--- conflicted
+++ resolved
@@ -184,9 +184,6 @@
     }
 
     /**
-<<<<<<< HEAD
-     * Create a Symfony response for the given exception.
-=======
      * Convert an authentication exception into an unauthenticated response.
      *
      * @param  \Illuminate\Http\Request  $request
@@ -203,8 +200,7 @@
     }
 
     /**
-     * Get the html response content.
->>>>>>> e70ea009
+     * Create a Symfony response for the given exception.
      *
      * @param  \Exception  $e
      * @return \Symfony\Component\HttpFoundation\Response
