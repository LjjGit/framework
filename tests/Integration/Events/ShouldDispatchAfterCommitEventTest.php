<?php

namespace Illuminate\Tests\Integration\Events;

use Illuminate\Contracts\Events\ShouldDispatchAfterCommit;
use Illuminate\Support\Facades\DB;
use Illuminate\Support\Facades\Event;
use Orchestra\Testbench\TestCase;

class ShouldDispatchAfterCommitEventTest extends TestCase
{
    protected function tearDown(): void
    {
        TransactionUnawareTestEvent::$ran = false;
        ShouldDispatchAfterCommitTestEvent::$ran = false;
        AnotherShouldDispatchAfterCommitTestEvent::$ran = false;

<<<<<<< HEAD
        m::close();

=======
>>>>>>> a2d70b5a
        parent::tearDown();
    }

    public function testEventIsDispatchedIfThereIsNoTransaction()
    {
        Event::listen(ShouldDispatchAfterCommitTestEvent::class, ShouldDispatchAfterCommitListener::class);

        Event::dispatch(new ShouldDispatchAfterCommitTestEvent);

        $this->assertTrue(ShouldDispatchAfterCommitTestEvent::$ran);
    }

    public function testEventIsNotDispatchedIfTransactionFails()
    {
        Event::listen(ShouldDispatchAfterCommitTestEvent::class, ShouldDispatchAfterCommitListener::class);

        try {
            DB::transaction(function () {
                Event::dispatch(new ShouldDispatchAfterCommitTestEvent);

                throw new \Exception;
            });
        } catch (\Exception) {
        }

        $this->assertFalse(ShouldDispatchAfterCommitTestEvent::$ran);
    }

    public function testEventIsDispatchedIfTransactionSucceeds()
    {
        Event::listen(ShouldDispatchAfterCommitTestEvent::class, ShouldDispatchAfterCommitListener::class);

        DB::transaction(function () {
            Event::dispatch(new ShouldDispatchAfterCommitTestEvent);
        });

        $this->assertTrue(ShouldDispatchAfterCommitTestEvent::$ran);
    }

    public function testItHandlesNestedTransactions()
    {
        // We are going to dispatch 2 different events in 2 different transactions.
        // The parent transaction will succeed, but the nested transaction is going to fail and be rolled back.
        // We want to ensure the event dispatched on the child transaction does not get published, since it failed,
        // however, the event dispatched on the parent transaction should still be dispatched as usual.
        Event::listen(ShouldDispatchAfterCommitTestEvent::class, ShouldDispatchAfterCommitListener::class);
        Event::listen(AnotherShouldDispatchAfterCommitTestEvent::class, AnotherShouldDispatchAfterCommitListener::class);

        DB::transaction(function () {
            try {
                DB::transaction(function () {
                    // This event should not be dispatched since the transaction is going to fail.
                    Event::dispatch(new ShouldDispatchAfterCommitTestEvent);
                    throw new \Exception;
                });
            } catch (\Exception) {
            }

            // This event should be dispatched, as the parent transaction does not fail.
            Event::dispatch(new AnotherShouldDispatchAfterCommitTestEvent);
        });

        $this->assertFalse(ShouldDispatchAfterCommitTestEvent::$ran);
        $this->assertTrue(AnotherShouldDispatchAfterCommitTestEvent::$ran);
    }

    public function testItOnlyDispatchesNestedTransactionsEventsAfterTheRootTransactionIsCommitted()
    {
        Event::listen(ShouldDispatchAfterCommitTestEvent::class, ShouldDispatchAfterCommitListener::class);
        Event::listen(AnotherShouldDispatchAfterCommitTestEvent::class, AnotherShouldDispatchAfterCommitListener::class);

        DB::transaction(function () {
            Event::dispatch(new AnotherShouldDispatchAfterCommitTestEvent);

            DB::transaction(function () {
                Event::dispatch(new ShouldDispatchAfterCommitTestEvent);
            });

            // Although the child transaction has been concluded, the parent transaction has not.
            // The event dispatched on the child transaction should not have been dispatched.
            $this->assertFalse(ShouldDispatchAfterCommitTestEvent::$ran);
            $this->assertFalse(AnotherShouldDispatchAfterCommitTestEvent::$ran);
        });

        // Now that the parent transaction has been committed, the event
        // on the child transaction should also have been dispatched.
        $this->assertTrue(ShouldDispatchAfterCommitTestEvent::$ran);
        $this->assertTrue(AnotherShouldDispatchAfterCommitTestEvent::$ran);
    }

    public function testItOnlyDispatchesNestedTransactionsEventsAfterTheRootTransactionIsCommitedDifferentOrder()
    {
        Event::listen(ShouldDispatchAfterCommitTestEvent::class, ShouldDispatchAfterCommitListener::class);
        Event::listen(AnotherShouldDispatchAfterCommitTestEvent::class, AnotherShouldDispatchAfterCommitListener::class);

        DB::transaction(function () {
            DB::transaction(function () {
                Event::dispatch(new ShouldDispatchAfterCommitTestEvent);
            });

            // Although the child transaction has been concluded, the parent transaction has not.
            // The event dispatched on the child transaction should not have been dispatched.
            $this->assertFalse(ShouldDispatchAfterCommitTestEvent::$ran);

            // The main difference with this test is that we dispatch an event on the parent transaction
            // at the end. This is important due to how the DatabaseTransactionsManager works.
            Event::dispatch(new AnotherShouldDispatchAfterCommitTestEvent);
        });

        // Now that the parent transaction has been committed, the event
        // on the child transaction should also have been dispatched.
        $this->assertTrue(ShouldDispatchAfterCommitTestEvent::$ran);
        $this->assertTrue(AnotherShouldDispatchAfterCommitTestEvent::$ran);
    }

    public function testItDoesNotDispatchAfterCommitEventsImmediatelyIfASiblingTransactionIsCommittedFirst()
    {
        Event::listen(ShouldDispatchAfterCommitTestEvent::class, ShouldDispatchAfterCommitListener::class);

        DB::transaction(function () {
            DB::transaction(function () {
            });

            Event::dispatch(new ShouldDispatchAfterCommitTestEvent);

            $this->assertFalse(ShouldDispatchAfterCommitTestEvent::$ran);
        });

        $this->assertTrue(ShouldDispatchAfterCommitTestEvent::$ran);
    }

    public function testChildEventsAreNotDispatchedIfParentTransactionFails()
    {
        Event::listen(ShouldDispatchAfterCommitTestEvent::class, ShouldDispatchAfterCommitListener::class);

        try {
            DB::transaction(function () {
                DB::transaction(function () {
                    Event::dispatch(new ShouldDispatchAfterCommitTestEvent);
                });

                $this->assertFalse(ShouldDispatchAfterCommitTestEvent::$ran);

                throw new \Exception;
            });
        } catch (\Exception $e) {
            //
        }

        DB::transaction(fn () => true);

        // Should not have ran because parent transaction failed...
        $this->assertFalse(ShouldDispatchAfterCommitTestEvent::$ran);
    }

    public function testItHandlesNestedTransactionsWhereTheSecondOneFails()
    {
        Event::listen(ShouldDispatchAfterCommitTestEvent::class, ShouldDispatchAfterCommitListener::class);
        Event::listen(AnotherShouldDispatchAfterCommitTestEvent::class, AnotherShouldDispatchAfterCommitListener::class);

        DB::transaction(function () {
            DB::transaction(function () {
                Event::dispatch(new ShouldDispatchAfterCommitTestEvent());
            });

            try {
                DB::transaction(function () {
                    // This event should not be dispatched since the transaction is going to fail.
                    Event::dispatch(new AnotherShouldDispatchAfterCommitTestEvent);
                    throw new \Exception;
                });
            } catch (\Exception $e) {
            }
        });

        $this->assertTrue(ShouldDispatchAfterCommitTestEvent::$ran);
        $this->assertFalse(AnotherShouldDispatchAfterCommitTestEvent::$ran);
    }

    public function testChildCallbacksShouldNotBeDispatchedIfTheirParentFails()
    {
        Event::listen(ShouldDispatchAfterCommitTestEvent::class, ShouldDispatchAfterCommitListener::class);

        DB::transaction(function () {
            try {
                DB::transaction(function () {
                    DB::transaction(function () {
                        Event::dispatch(new ShouldDispatchAfterCommitTestEvent());
                    });

                    throw new \Exception;
                });
            } catch (\Exception $e) {
                //
            }
        });

        $this->assertFalse(ShouldDispatchAfterCommitTestEvent::$ran);
    }

    public function testItHandlesFailuresWithTransactionsTwoLevelsHigher()
    {
        Event::listen(ShouldDispatchAfterCommitTestEvent::class, ShouldDispatchAfterCommitListener::class);
        Event::listen(AnotherShouldDispatchAfterCommitTestEvent::class, AnotherShouldDispatchAfterCommitListener::class);

        DB::transaction(function () { // lv 1
            DB::transaction(function () { // lv 2
                DB::transaction(fn () => Event::dispatch(new ShouldDispatchAfterCommitTestEvent()));
                // lv 2
            });

            try {
                DB::transaction(function () { // lv 2
                    // This event should not be dispatched since the transaction is going to fail.
                    Event::dispatch(new AnotherShouldDispatchAfterCommitTestEvent);
                    throw new \Exception;
                });
            } catch (\Exception $e) {
            }
        });

        $this->assertTrue(ShouldDispatchAfterCommitTestEvent::$ran);
        $this->assertFalse(AnotherShouldDispatchAfterCommitTestEvent::$ran);
    }

    public function testCommittedTransactionThatWasDeeplyNestedIsRemovedIfTopLevelFails()
    {
        Event::listen(ShouldDispatchAfterCommitTestEvent::class, ShouldDispatchAfterCommitListener::class);

        DB::transaction(function () {
            try {
                DB::transaction(function () {
                    DB::transaction(function () {
                        DB::transaction(function () {
                            DB::transaction(fn () => Event::dispatch(new ShouldDispatchAfterCommitTestEvent()));
                        });
                    });

                    throw new \Exception;
                });
            } catch (\Exception $e) {
            }
        });

        $this->assertFalse(ShouldDispatchAfterCommitTestEvent::$ran);
    }
}

class TransactionUnawareTestEvent
{
    public static $ran = false;
}

class ShouldDispatchAfterCommitTestEvent implements ShouldDispatchAfterCommit
{
    public static $ran = false;
}

class AnotherShouldDispatchAfterCommitTestEvent implements ShouldDispatchAfterCommit
{
    public static $ran = false;
}

class ShouldDispatchAfterCommitListener
{
    public function handle(object $event)
    {
        $event::$ran = true;
    }
}

class AnotherShouldDispatchAfterCommitListener
{
    public function handle(object $event)
    {
        $event::$ran = true;
    }
}<|MERGE_RESOLUTION|>--- conflicted
+++ resolved
@@ -15,11 +15,6 @@
         ShouldDispatchAfterCommitTestEvent::$ran = false;
         AnotherShouldDispatchAfterCommitTestEvent::$ran = false;
 
-<<<<<<< HEAD
-        m::close();
-
-=======
->>>>>>> a2d70b5a
         parent::tearDown();
     }
 
