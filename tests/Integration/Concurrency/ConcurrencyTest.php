--- conflicted
+++ resolved
@@ -2,7 +2,6 @@
 
 namespace Illuminate\Tests\Integration\Concurrency;
 
-use Exception;
 use Illuminate\Concurrency\ProcessDriver;
 use Illuminate\Foundation\Application;
 use Illuminate\Process\Factory as ProcessFactory;
@@ -44,7 +43,7 @@
 
     public function testRunHandlerProcessErrorCode()
     {
-        $this->expectException(Exception::class);
+        $this->expectException(\Exception::class);
         $app = new Application(__DIR__);
         $processDriver = new ProcessDriver($app->make(ProcessFactory::class));
         $processDriver->run([
@@ -52,57 +51,6 @@
         ]);
     }
 
-<<<<<<< HEAD
-    public function testRunHandlerProcessErrorWithDefaultExceptionWithoutParam()
-    {
-        $this->expectException(Exception::class);
-        $this->expectExceptionMessage('This is a different exception');
-
-        Concurrency::run([
-            fn () => throw new Exception(
-                'This is a different exception',
-            ),
-        ]);
-    }
-
-    public function testRunHandlerProcessErrorWithCustomExceptionWithoutParam()
-    {
-        $this->expectException(ExceptionWithoutParam::class);
-        $this->expectExceptionMessage('Test');
-        Concurrency::run([
-            fn () => throw new ExceptionWithoutParam('Test'),
-        ]);
-    }
-
-    public function testRunHandlerProcessErrorWithCustomExceptionWithParam()
-    {
-        $this->expectException(ExceptionWithParam::class);
-        $this->expectExceptionMessage('API request to https://api.example.com failed with status 400 Bad Request');
-        Concurrency::run([
-            fn () => throw new ExceptionWithParam(
-                'https://api.example.com',
-                400,
-                'Bad Request',
-                'Invalid payload'
-            ),
-        ]);
-    }
-}
-
-class ExceptionWithoutParam extends Exception
-{
-}
-
-class ExceptionWithParam extends Exception
-{
-    public function __construct(
-        public string $uri,
-        public int $statusCode,
-        public string $reason,
-        public string|array $responseBody = '',
-    ) {
-        parent::__construct("API request to {$uri} failed with status $statusCode $reason");
-=======
     public function testOutputIsMappedToArrayInput()
     {
         $input = [
@@ -134,6 +82,5 @@
          * $this->assertEquals(2, $forkOutput['first']);
          * $this->assertEquals(4, $forkOutput['second']);
          */
->>>>>>> 24ebccb2
     }
 }