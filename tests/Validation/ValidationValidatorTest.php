<?php

namespace Illuminate\Tests\Validation;

use Countable;
use DateTime;
use DateTimeImmutable;
use Egulias\EmailValidator\Validation\NoRFCWarningsValidation;
use Illuminate\Container\Container;
use Illuminate\Contracts\Auth\Authenticatable;
use Illuminate\Contracts\Auth\Guard;
use Illuminate\Contracts\Hashing\Hasher;
use Illuminate\Contracts\Translation\Translator as TranslatorContract;
use Illuminate\Contracts\Validation\DataAwareRule;
use Illuminate\Contracts\Validation\ImplicitRule;
use Illuminate\Contracts\Validation\Rule;
use Illuminate\Contracts\Validation\ValidatorAwareRule;
use Illuminate\Database\Eloquent\Model;
use Illuminate\Support\Arr;
use Illuminate\Support\Carbon;
use Illuminate\Translation\ArrayLoader;
use Illuminate\Translation\Translator;
use Illuminate\Validation\DatabasePresenceVerifierInterface;
use Illuminate\Validation\Rules\Exists;
use Illuminate\Validation\Rules\ProhibitedIf;
use Illuminate\Validation\Rules\Unique;
use Illuminate\Validation\ValidationData;
use Illuminate\Validation\ValidationException;
use Illuminate\Validation\Validator;
use InvalidArgumentException;
use Mockery as m;
use Mockery\MockInterface;
use PHPUnit\Framework\TestCase;
use RuntimeException;
use stdClass;
use Symfony\Component\HttpFoundation\File\File;
use Symfony\Component\HttpFoundation\File\UploadedFile;

class ValidationValidatorTest extends TestCase
{
    protected function tearDown(): void
    {
        parent::tearDown();

        Carbon::setTestNow(null);
        m::close();
    }

    public function testNestedErrorMessagesAreRetrievedFromLocalArray()
    {
        $trans = $this->getIlluminateArrayTranslator();
        $v = new Validator($trans, [
            'users' => [
                [
                    'name' => 'Taylor Otwell',
                    'posts' => [
                        [
                            'name' => '',
                        ],
                    ],
                ],
            ],
        ], [
            'users.*.name' => ['required'],
            'users.*.posts.*.name' => ['required'],
        ], [
            'users.*.name.required' => 'user name is required',
            'users.*.posts.*.name.required' => 'post name is required',
        ]);

        $this->assertFalse($v->passes());
        $this->assertSame('post name is required', $v->errors()->all()[0]);
    }

    public function testNestedArrayErrorMessagesAreRetrievedFromLocalArray()
    {
        $trans = $this->getIlluminateArrayTranslator();
        $v = new Validator($trans, [
            'users' => [
                [
                    'name' => 'Taylor Otwell',
                    'posts' => [
                        [
                            'name' => '',
                        ],
                    ],
                ],
            ],
        ], [
            'users.*.name' => ['required'],
            'users.*.posts.*.name' => ['required'],
        ], [
            'users.*.name' => [
                'required' => 'user name is required',
            ],
            'users.*.posts.*.name' => [
                'required' => 'post name is required',
            ],
        ]);

        $this->assertFalse($v->passes());
        $this->assertSame('post name is required', $v->errors()->all()[0]);
    }

    public function testSometimesWorksOnNestedArrays()
    {
        $trans = $this->getIlluminateArrayTranslator();
        $v = new Validator($trans, ['foo' => ['bar' => ['baz' => '']]], ['foo.bar.baz' => 'sometimes|required']);
        $this->assertFalse($v->passes());
        $this->assertEquals(['foo.bar.baz' => ['Required' => []]], $v->failed());

        $trans = $this->getIlluminateArrayTranslator();
        $v = new Validator($trans, ['foo' => ['bar' => ['baz' => 'nonEmpty']]], ['foo.bar.baz' => 'sometimes|required']);
        $this->assertTrue($v->passes());
    }

    public function testAfterCallbacksAreCalledWithValidatorInstance()
    {
        $trans = $this->getIlluminateArrayTranslator();
        $v = new Validator($trans, ['foo' => 'bar', 'baz' => 'boom'], ['foo' => 'Same:baz']);
        $v->setContainer(new Container);
        $v->after(function ($validator) {
            $_SERVER['__validator.after.test'] = true;

            // For asserting we can actually work with the instance
            $validator->errors()->add('bar', 'foo');
        });

        $this->assertFalse($v->passes());
        $this->assertTrue($_SERVER['__validator.after.test']);
        $this->assertTrue($v->errors()->has('bar'));

        unset($_SERVER['__validator.after.test']);
    }

    public function testSometimesWorksOnArrays()
    {
        $trans = $this->getIlluminateArrayTranslator();
        $v = new Validator($trans, ['foo' => ['bar', 'baz', 'moo']], ['foo' => 'sometimes|required|between:5,10']);
        $this->assertFalse($v->passes());
        $this->assertNotEmpty($v->failed());

        $trans = $this->getIlluminateArrayTranslator();
        $v = new Validator($trans, ['foo' => ['bar', 'baz', 'moo', 'pew', 'boom']], ['foo' => 'sometimes|required|between:5,10']);
        $this->assertTrue($v->passes());
    }

    public function testValidateThrowsOnFail()
    {
        $this->expectException(ValidationException::class);

        $trans = $this->getIlluminateArrayTranslator();
        $v = new Validator($trans, ['foo' => 'bar'], ['baz' => 'required']);

        $v->validate();
    }

    public function testValidateDoesntThrowOnPass()
    {
        $trans = $this->getIlluminateArrayTranslator();
        $v = new Validator($trans, ['foo' => 'bar'], ['foo' => 'required']);

        $this->assertSame(['foo' => 'bar'], $v->validate());
    }

    public function testHasFailedValidationRules()
    {
        $trans = $this->getIlluminateArrayTranslator();
        $v = new Validator($trans, ['foo' => 'bar', 'baz' => 'boom'], ['foo' => 'Same:baz']);
        $this->assertFalse($v->passes());
        $this->assertEquals(['foo' => ['Same' => ['baz']]], $v->failed());
    }

    public function testFailingOnce()
    {
        $trans = $this->getIlluminateArrayTranslator();
        $v = new Validator($trans, ['foo' => 'bar', 'baz' => 'boom'], ['foo' => 'Bail|Same:baz|In:qux']);
        $this->assertFalse($v->passes());
        $this->assertEquals(['foo' => ['Same' => ['baz']]], $v->failed());
    }

    public function testHasNotFailedValidationRules()
    {
        $trans = $this->getTranslator();
        $trans->shouldReceive('get')->never();
        $v = new Validator($trans, ['foo' => 'taylor'], ['name' => 'Confirmed']);
        $this->assertTrue($v->passes());
        $this->assertEmpty($v->failed());
    }

    public function testSometimesCanSkipRequiredRules()
    {
        $trans = $this->getTranslator();
        $trans->shouldReceive('get')->never();
        $v = new Validator($trans, [], ['name' => 'sometimes|required']);
        $this->assertTrue($v->passes());
        $this->assertEmpty($v->failed());
    }

    public function testInValidatableRulesReturnsValid()
    {
        $trans = $this->getTranslator();
        $trans->shouldReceive('get')->never();
        $v = new Validator($trans, ['foo' => 'taylor'], ['name' => 'Confirmed']);
        $this->assertTrue($v->passes());
    }

    public function testValidateUsingNestedValidationRulesPasses()
    {
        $rules = [
            'items' => ['array'],
            'items.*' => ['array', ['required_array_keys', '|name']],
            'items.*.|name' => [['in', '|ABC123']],
        ];

        $data = [
            'items' => [
                ['|name' => '|ABC123'],
            ],
        ];

        $trans = $this->getIlluminateArrayTranslator();
        $v = new Validator($trans, $data, $rules);

        $this->assertTrue($v->passes());

        $data = [
            'items' => [
                ['|name' => '|1234'],
            ],
        ];

        $trans = $this->getIlluminateArrayTranslator();
        $v = new Validator($trans, $data, $rules);

        $this->assertSame('validation.in', $v->messages()->get('items.0.|name')[0]);
    }

    public function testValidateEmptyStringsAlwaysPasses()
    {
        $trans = $this->getIlluminateArrayTranslator();

        $v = new Validator($trans, ['x' => ''], ['x' => 'size:10|array|integer|min:5']);
        $this->assertTrue($v->passes());
    }

    public function testEmptyExistingAttributesAreValidated()
    {
        $trans = $this->getIlluminateArrayTranslator();

        $v = new Validator($trans, ['x' => ''], ['x' => 'array']);
        $this->assertTrue($v->passes());

        $v = new Validator($trans, ['x' => []], ['x' => 'boolean']);
        $this->assertTrue($v->fails());

        $v = new Validator($trans, ['x' => []], ['x' => 'numeric']);
        $this->assertTrue($v->fails());

        $v = new Validator($trans, ['x' => []], ['x' => 'integer']);
        $this->assertTrue($v->fails());

        $v = new Validator($trans, ['x' => []], ['x' => 'string']);
        $this->assertTrue($v->fails());

        $v = new Validator($trans, [], ['x' => 'string', 'y' => 'numeric', 'z' => 'integer', 'a' => 'boolean', 'b' => 'array']);
        $this->assertTrue($v->passes());
    }

    public function testNullable()
    {
        $trans = $this->getIlluminateArrayTranslator();

        $v = new Validator($trans, [
            'x' => null, 'y' => null, 'z' => null, 'a' => null, 'b' => null,
        ], [
            'x' => 'string|nullable', 'y' => 'integer|nullable', 'z' => 'numeric|nullable', 'a' => 'array|nullable', 'b' => 'bool|nullable',
        ]);
        $this->assertTrue($v->passes());

        $v = new Validator($trans, [
            'x' => null, 'y' => null, 'z' => null, 'a' => null, 'b' => null,
        ], [
            'x' => 'string', 'y' => 'integer', 'z' => 'numeric', 'a' => 'array', 'b' => 'bool',
        ]);
        $this->assertTrue($v->fails());
        $this->assertSame('validation.string', $v->messages()->get('x')[0]);
        $this->assertSame('validation.integer', $v->messages()->get('y')[0]);
        $this->assertSame('validation.numeric', $v->messages()->get('z')[0]);
        $this->assertSame('validation.array', $v->messages()->get('a')[0]);
        $this->assertSame('validation.boolean', $v->messages()->get('b')[0]);
    }

    public function testNullableMakesNoDifferenceIfImplicitRuleExists()
    {
        $trans = $this->getIlluminateArrayTranslator();

        $v = new Validator($trans, [
            'x' => null, 'y' => null,
        ], [
            'x' => 'nullable|required_with:y|integer',
            'y' => 'nullable|required_with:x|integer',
        ]);
        $this->assertTrue($v->passes());

        $v = new Validator($trans, [
            'x' => 'value', 'y' => null,
        ], [
            'x' => 'nullable|required_with:y|integer',
            'y' => 'nullable|required_with:x|integer',
        ]);
        $this->assertTrue($v->fails());
        $this->assertSame('validation.integer', $v->messages()->get('x')[0]);

        $v = new Validator($trans, [
            'x' => 123, 'y' => null,
        ], [
            'x' => 'nullable|required_with:y|integer',
            'y' => 'nullable|required_with:x|integer',
        ]);
        $this->assertTrue($v->fails());
        $this->assertSame('validation.required_with', $v->messages()->get('y')[0]);
    }

    public function testProperLanguageLineIsSet()
    {
        $trans = $this->getIlluminateArrayTranslator();
        $trans->addLines(['validation.required' => 'required!'], 'en');
        $v = new Validator($trans, ['name' => ''], ['name' => 'Required']);
        $this->assertFalse($v->passes());
        $v->messages()->setFormat(':message');

        $this->assertSame('required!', $v->messages()->first('name'));
    }

    public function testCustomReplacersAreCalled()
    {
        $trans = $this->getIlluminateArrayTranslator();
        $trans->addLines(['validation.required' => 'foo bar'], 'en');
        $v = new Validator($trans, ['name' => ''], ['name' => 'Required']);
        $v->addReplacer('required', function ($message, $attribute, $rule, $parameters) {
            return str_replace('bar', 'taylor', $message);
        });
        $this->assertFalse($v->passes());
        $v->messages()->setFormat(':message');
        $this->assertSame('foo taylor', $v->messages()->first('name'));
    }

    public function testClassBasedCustomReplacers()
    {
        $trans = $this->getIlluminateArrayTranslator();
        $trans->addLines(['validation.foo' => 'foo!'], 'en');
        $v = new Validator($trans, [], ['name' => 'required']);
        $v->setContainer($container = m::mock(Container::class));
        $v->addReplacer('required', 'Foo@bar');
        $container->shouldReceive('make')->once()->with('Foo')->andReturn($foo = m::mock(stdClass::class));
        $foo->shouldReceive('bar')->once()->andReturn('replaced!');
        $v->passes();
        $v->messages()->setFormat(':message');
        $this->assertSame('replaced!', $v->messages()->first('name'));
    }

    public function testNestedAttributesAreReplacedInDimensions()
    {
        // Knowing that demo image.png has width = 3 and height = 2
        $uploadedFile = new UploadedFile(__DIR__.'/fixtures/image.png', '', null, null, true);

        $trans = $this->getIlluminateArrayTranslator();
        $trans->addLines(['validation.dimensions' => ':min_width :max_height :ratio'], 'en');
        $v = new Validator($trans, ['x' => $uploadedFile], ['x' => 'dimensions:min_width=10,max_height=20,ratio=1']);
        $v->messages()->setFormat(':message');
        $this->assertTrue($v->fails());
        $this->assertSame('10 20 1', $v->messages()->first('x'));

        $trans = $this->getIlluminateArrayTranslator();
        $trans->addLines(['validation.dimensions' => ':width :height :ratio'], 'en');
        $v = new Validator($trans, ['x' => $uploadedFile], ['x' => 'dimensions:min_width=10,max_height=20,ratio=1']);
        $v->messages()->setFormat(':message');
        $this->assertTrue($v->fails());
        $this->assertSame(':width :height 1', $v->messages()->first('x'));
    }

    public function testAttributeNamesAreReplaced()
    {
        $trans = $this->getIlluminateArrayTranslator();
        $trans->addLines(['validation.required' => ':attribute is required!'], 'en');
        $v = new Validator($trans, ['name' => ''], ['name' => 'Required']);
        $this->assertFalse($v->passes());
        $v->messages()->setFormat(':message');
        $this->assertSame('name is required!', $v->messages()->first('name'));

        $trans = $this->getIlluminateArrayTranslator();
        $trans->addLines(['validation.required' => ':attribute is required!', 'validation.attributes.name' => 'Name'], 'en');
        $v = new Validator($trans, ['name' => ''], ['name' => 'Required']);
        $this->assertFalse($v->passes());
        $v->messages()->setFormat(':message');
        $this->assertSame('Name is required!', $v->messages()->first('name'));

        // set customAttributes by setter
        $trans = $this->getIlluminateArrayTranslator();
        $trans->addLines(['validation.required' => ':attribute is required!'], 'en');
        $customAttributes = ['name' => 'Name'];
        $v = new Validator($trans, ['name' => ''], ['name' => 'Required']);
        $v->addCustomAttributes($customAttributes);
        $this->assertFalse($v->passes());
        $v->messages()->setFormat(':message');
        $this->assertSame('Name is required!', $v->messages()->first('name'));

        $trans = $this->getIlluminateArrayTranslator();
        $trans->addLines(['validation.required' => ':attribute is required!'], 'en');
        $v = new Validator($trans, ['name' => ''], ['name' => 'Required']);
        $v->setAttributeNames(['name' => 'Name']);
        $this->assertFalse($v->passes());
        $v->messages()->setFormat(':message');
        $this->assertSame('Name is required!', $v->messages()->first('name'));

        $trans = $this->getIlluminateArrayTranslator();
        $trans->addLines(['validation.required' => ':Attribute is required!'], 'en');
        $v = new Validator($trans, ['name' => ''], ['name' => 'Required']);
        $this->assertFalse($v->passes());
        $v->messages()->setFormat(':message');
        $this->assertSame('Name is required!', $v->messages()->first('name'));

        $trans = $this->getIlluminateArrayTranslator();
        $trans->addLines(['validation.required' => ':ATTRIBUTE is required!'], 'en');
        $v = new Validator($trans, ['name' => ''], ['name' => 'Required']);
        $this->assertFalse($v->passes());
        $v->messages()->setFormat(':message');
        $this->assertSame('NAME is required!', $v->messages()->first('name'));
    }

    public function testAttributeNamesAreReplacedInArrays()
    {
        $trans = $this->getIlluminateArrayTranslator();
        $trans->addLines(['validation.required' => ':attribute is required!'], 'en');
        $v = new Validator($trans, ['users' => [['country_code' => 'US'], ['country_code' => null]]], ['users.*.country_code' => 'Required']);
        $this->assertFalse($v->passes());
        $v->messages()->setFormat(':message');
        $this->assertSame('users.1.country_code is required!', $v->messages()->first('users.1.country_code'));

        $trans = $this->getIlluminateArrayTranslator();
        $trans->addLines([
            'validation.string' => ':attribute must be a string!',
            'validation.attributes.name.*' => 'Any name',
        ], 'en');
        $v = new Validator($trans, ['name' => ['Jon', 2]], ['name.*' => 'string']);
        $this->assertFalse($v->passes());
        $v->messages()->setFormat(':message');
        $this->assertSame('Any name must be a string!', $v->messages()->first('name.1'));

        $trans = $this->getIlluminateArrayTranslator();
        $trans->addLines(['validation.string' => ':attribute must be a string!'], 'en');
        $v = new Validator($trans, ['name' => ['Jon', 2]], ['name.*' => 'string']);
        $v->setAttributeNames(['name.*' => 'Any name']);
        $this->assertFalse($v->passes());
        $v->messages()->setFormat(':message');
        $this->assertSame('Any name must be a string!', $v->messages()->first('name.1'));

        $v = new Validator($trans, ['users' => [['name' => 'Jon'], ['name' => 2]]], ['users.*.name' => 'string']);
        $v->setAttributeNames(['users.*.name' => 'Any name']);
        $this->assertFalse($v->passes());
        $v->messages()->setFormat(':message');
        $this->assertSame('Any name must be a string!', $v->messages()->first('users.1.name'));

        $trans->addLines(['validation.required' => ':attribute is required!'], 'en');
        $v = new Validator($trans, ['title' => ['nl' => '', 'en' => 'Hello']], ['title.*' => 'required'], [], ['title.nl' => 'Titel', 'title.en' => 'Title']);
        $this->assertFalse($v->passes());
        $v->messages()->setFormat(':message');
        $this->assertSame('Titel is required!', $v->messages()->first('title.nl'));

        $trans = $this->getIlluminateArrayTranslator();
        $trans->addLines(['validation.required' => ':attribute is required!'], 'en');
        $trans->addLines(['validation.attributes' => ['names.*' => 'names']], 'en');
        $v = new Validator($trans, ['names' => [null, 'name']], ['names.*' => 'Required']);
        $v->messages()->setFormat(':message');
        $this->assertSame('names is required!', $v->messages()->first('names.0'));

        $trans = $this->getIlluminateArrayTranslator();
        $trans->addLines(['validation.required' => ':attribute is required!'], 'en');
        $trans->addLines(['validation.attributes' => ['names.*' => 'names']], 'en');
        $trans->addLines(['validation.attributes' => ['names.0' => 'First name']], 'en');
        $v = new Validator($trans, ['names' => [null, 'name']], ['names.*' => 'Required']);
        $v->messages()->setFormat(':message');
        $this->assertSame('First name is required!', $v->messages()->first('names.0'));
    }

    public function testInputIsReplaced()
    {
        $trans = $this->getIlluminateArrayTranslator();
        $trans->addLines(['validation.email' => ':input is not a valid email'], 'en');
        $v = new Validator($trans, ['email' => 'a@@s'], ['email' => 'email']);
        $this->assertFalse($v->passes());
        $v->messages()->setFormat(':message');
        $this->assertSame('a@@s is not a valid email', $v->messages()->first('email'));

        $trans = $this->getIlluminateArrayTranslator();
        $trans->addLines(['validation.email' => ':input is not a valid email'], 'en');
        $v = new Validator($trans, ['email' => null], ['email' => 'email']);
        $this->assertFalse($v->passes());
        $v->messages()->setFormat(':message');
        $this->assertSame('empty is not a valid email', $v->messages()->first('email'));
    }

    public function testInputIsReplacedByItsDisplayableValue()
    {
        $frameworks = [
            1 => 'Laravel',
            2 => 'Symfony',
            3 => 'Rails',
        ];

        $trans = $this->getIlluminateArrayTranslator();
        $trans->addLines(['validation.framework_php' => ':input is not a valid PHP Framework'], 'en');

        $v = new Validator($trans, ['framework' => 3], ['framework' => 'framework_php']);
        $v->addExtension('framework_php', function ($attribute, $value, $parameters, $validator) {
            return in_array($value, [1, 2]);
        });
        $v->addCustomValues(['framework' => $frameworks]);

        $this->assertFalse($v->passes());
        $this->assertSame('Rails is not a valid PHP Framework', $v->messages()->first('framework'));
    }

    public function testDisplayableValuesAreReplaced()
    {
        // required_if:foo,bar
        $trans = $this->getIlluminateArrayTranslator();
        $trans->addLines(['validation.required_if' => 'The :attribute field is required when :other is :value.'], 'en');
        $trans->addLines(['validation.values.color.1' => 'red'], 'en');
        $v = new Validator($trans, ['color' => '1', 'bar' => ''], ['bar' => 'RequiredIf:color,1']);
        $this->assertFalse($v->passes());
        $v->messages()->setFormat(':message');
        $this->assertSame('The bar field is required when color is red.', $v->messages()->first('bar'));

        // required_if:foo,boolean
        $trans = $this->getIlluminateArrayTranslator();
        $trans->addLines(['validation.required_if' => 'The :attribute field is required when :other is :value.'], 'en');
        $trans->addLines(['validation.values.subscribe.false' => 'false'], 'en');
        $v = new Validator($trans, ['subscribe' => false, 'bar' => ''], ['bar' => 'RequiredIf:subscribe,false']);
        $this->assertFalse($v->passes());
        $v->messages()->setFormat(':message');
        $this->assertSame('The bar field is required when subscribe is false.', $v->messages()->first('bar'));

        $trans = $this->getIlluminateArrayTranslator();
        $trans->addLines(['validation.required_if' => 'The :attribute field is required when :other is :value.'], 'en');
        $trans->addLines(['validation.values.subscribe.true' => 'true'], 'en');
        $v = new Validator($trans, ['subscribe' => true, 'bar' => ''], ['bar' => 'RequiredIf:subscribe,true']);
        $this->assertFalse($v->passes());
        $v->messages()->setFormat(':message');
        $this->assertSame('The bar field is required when subscribe is true.', $v->messages()->first('bar'));

        // required_unless:foo,bar
        $trans = $this->getIlluminateArrayTranslator();
        $trans->addLines(['validation.required_unless' => 'The :attribute field is required unless :other is in :values.'], 'en');
        $trans->addLines(['validation.values.color.1' => 'red'], 'en');
        $v = new Validator($trans, ['color' => '2', 'bar' => ''], ['bar' => 'RequiredUnless:color,1']);
        $this->assertFalse($v->passes());
        $v->messages()->setFormat(':message');
        $this->assertSame('The bar field is required unless color is in red.', $v->messages()->first('bar'));

        // in:foo,bar,...
        $trans = $this->getIlluminateArrayTranslator();
        $trans->addLines(['validation.in' => ':attribute must be included in :values.'], 'en');
        $trans->addLines(['validation.values.type.5' => 'Short'], 'en');
        $trans->addLines(['validation.values.type.300' => 'Long'], 'en');
        $v = new Validator($trans, ['type' => '4'], ['type' => 'in:5,300']);
        $this->assertFalse($v->passes());
        $v->messages()->setFormat(':message');
        $this->assertSame('type must be included in Short, Long.', $v->messages()->first('type'));

        // date_equals:tomorrow
        $trans = $this->getIlluminateArrayTranslator();
        $trans->addLines(['validation.date_equals' => 'The :attribute must be a date equal to :date.'], 'en');
        $trans->addLines(['validation.values.date.tomorrow' => 'the day after today'], 'en');
        $v = new Validator($trans, ['date' => date('Y-m-d')], ['date' => 'date_equals:tomorrow']);
        $this->assertFalse($v->passes());
        $v->messages()->setFormat(':message');
        $this->assertSame('The date must be a date equal to the day after today.', $v->messages()->first('date'));

        // test addCustomValues
        $trans = $this->getIlluminateArrayTranslator();
        $trans->addLines(['validation.in' => ':attribute must be included in :values.'], 'en');
        $customValues = [
            'type' => [
                '5' => 'Short',
                '300' => 'Long',
            ],
        ];
        $v = new Validator($trans, ['type' => '4'], ['type' => 'in:5,300']);
        $v->addCustomValues($customValues);
        $this->assertFalse($v->passes());
        $v->messages()->setFormat(':message');
        $this->assertSame('type must be included in Short, Long.', $v->messages()->first('type'));

        // set custom values by setter
        $trans = $this->getIlluminateArrayTranslator();
        $trans->addLines(['validation.in' => ':attribute must be included in :values.'], 'en');
        $customValues = [
            'type' => [
                '5' => 'Short',
                '300' => 'Long',
            ],
        ];
        $v = new Validator($trans, ['type' => '4'], ['type' => 'in:5,300']);
        $v->setValueNames($customValues);
        $this->assertFalse($v->passes());
        $v->messages()->setFormat(':message');
        $this->assertSame('type must be included in Short, Long.', $v->messages()->first('type'));
    }

    public function testDisplayableAttributesAreReplacedInCustomReplacers()
    {
        $trans = $this->getIlluminateArrayTranslator();
        $trans->addLines(['validation.alliteration' => ':attribute needs to begin with the same letter as :other'], 'en');
        $trans->addLines(['validation.attributes.firstname' => 'Firstname'], 'en');
        $trans->addLines(['validation.attributes.lastname' => 'Lastname'], 'en');
        $v = new Validator($trans, ['firstname' => 'Bob', 'lastname' => 'Smith'], ['lastname' => 'alliteration:firstname']);
        $v->addExtension('alliteration', function ($attribute, $value, $parameters, $validator) {
            $other = Arr::get($validator->getData(), $parameters[0]);

            return $value[0] == $other[0];
        });
        $v->addReplacer('alliteration', function ($message, $attribute, $rule, $parameters, $validator) {
            return str_replace(':other', $validator->getDisplayableAttribute($parameters[0]), $message);
        });
        $this->assertFalse($v->passes());
        $v->messages()->setFormat(':message');
        $this->assertSame('Lastname needs to begin with the same letter as Firstname', $v->messages()->first('lastname'));

        $trans = $this->getIlluminateArrayTranslator();
        $trans->addLines(['validation.alliteration' => ':attribute needs to begin with the same letter as :other'], 'en');
        $customAttributes = ['firstname' => 'Firstname', 'lastname' => 'Lastname'];
        $v = new Validator($trans, ['firstname' => 'Bob', 'lastname' => 'Smith'], ['lastname' => 'alliteration:firstname']);
        $v->addCustomAttributes($customAttributes);
        $v->addExtension('alliteration', function ($attribute, $value, $parameters, $validator) {
            $other = Arr::get($validator->getData(), $parameters[0]);

            return $value[0] == $other[0];
        });
        $v->addReplacer('alliteration', function ($message, $attribute, $rule, $parameters, $validator) {
            return str_replace(':other', $validator->getDisplayableAttribute($parameters[0]), $message);
        });
        $this->assertFalse($v->passes());
        $v->messages()->setFormat(':message');
        $this->assertSame('Lastname needs to begin with the same letter as Firstname', $v->messages()->first('lastname'));

        $trans = $this->getIlluminateArrayTranslator();
        $trans->addLines(['validation.alliteration' => ':attribute needs to begin with the same letter as :other'], 'en');
        new Validator($trans, ['firstname' => 'Bob', 'lastname' => 'Smith'], ['lastname' => 'alliteration:firstname']);
    }

    public function testIndexValuesAreReplaced()
    {
        $trans = $this->getIlluminateArrayTranslator();

        // $v = new Validator($trans, ['name' => ''], ['name' => 'required'], ['name.required' => 'Name :index is required.']);
        // $this->assertFalse($v->passes());
        // $this->assertSame('Name 0 is required.', $v->messages()->first('name'));

        $v = new Validator($trans, ['input' => [['name' => '']]], ['input.*.name' => 'required'], ['input.*.name.required' => 'Name :index is required.']);
        $this->assertFalse($v->passes());
        $this->assertSame('Name 0 is required.', $v->messages()->first('input.*.name'));
        $v = new Validator($trans, ['input' => [['name' => '']]], ['input.*.name' => 'required'], ['input.*.name.required' => ':Attribute :index is required.']);
        $v->setAttributeNames([
            'input.*.name' => 'name',
        ]);
        $this->assertFalse($v->passes());
        $this->assertSame('Name 0 is required.', $v->messages()->first('input.*.name'));

        $v = new Validator($trans, [
            'input' => [
                [
                    'name' => '',
                    'attributes' => [
                        'foo',
                        1,
                    ],
                ],
            ],
        ], ['input.*.attributes.*' => 'string'], ['input.*.attributes.*.string' => 'Attribute (:first-index, :first-position) (:second-index, :second-position) must be a string.']);
        $this->assertFalse($v->passes());
        $this->assertSame('Attribute (0, 1) (1, 2) must be a string.', $v->messages()->first('input.*.attributes.*'));

        $v = new Validator($trans, ['input' => [['name' => 'Bob'], ['name' => ''], ['name' => 'Jane']]], ['input.*.name' => 'required'], ['input.*.name.required' => 'Name :index is required.']);
        $this->assertFalse($v->passes());
        $this->assertSame('Name 1 is required.', $v->messages()->first('input.*.name'));
        $v = new Validator($trans, ['input' => [['name' => 'Bob'], ['name' => ''], ['name' => 'Jane']]], ['input.*.name' => 'required'], ['input.*.name.required' => ':Attribute :index is required.']);
        $v->setAttributeNames([
            'input.*.name' => 'name',
        ]);
        $this->assertFalse($v->passes());
        $this->assertSame('Name 1 is required.', $v->messages()->first('input.*.name'));

        $v = new Validator($trans, ['input' => [['name' => 'Bob'], ['name' => 'Jane']]], ['input.*.name' => 'required'], ['input.*.name.required' => 'Name :index is required.']);
        $this->assertTrue($v->passes());
    }

    public function testPositionValuesAreReplaced()
    {
        $trans = $this->getIlluminateArrayTranslator();

        // $v = new Validator($trans, ['name' => ''], ['name' => 'required'], ['name.required' => 'Name :position is required.']);
        // $this->assertFalse($v->passes());
        // $this->assertSame('Name 1 is required.', $v->messages()->first('name'));

        $v = new Validator($trans, ['input' => [['name' => '']]], ['input.*.name' => 'required'], ['input.*.name.required' => 'Name :position is required.']);
        $this->assertFalse($v->passes());
        $this->assertSame('Name 1 is required.', $v->messages()->first('input.*.name'));
        $v = new Validator($trans, ['input' => [['name' => '']]], ['input.*.name' => 'required'], ['input.*.name.required' => ':Attribute :position is required.']);
        $v->setAttributeNames([
            'input.*.name' => 'name',
        ]);
        $this->assertFalse($v->passes());
        $this->assertSame('Name 1 is required.', $v->messages()->first('input.*.name'));

        $v = new Validator($trans, ['input' => [['name' => 'Bob'], ['name' => ''], ['name' => 'Jane']]], ['input.*.name' => 'required'], ['input.*.name.required' => 'Name :position is required.']);
        $this->assertFalse($v->passes());
        $this->assertSame('Name 2 is required.', $v->messages()->first('input.*.name'));
        $v = new Validator($trans, ['input' => [['name' => 'Bob'], ['name' => ''], ['name' => 'Jane']]], ['input.*.name' => 'required'], ['input.*.name.required' => ':Attribute :position is required.']);
        $v->setAttributeNames([
            'input.*.name' => 'name',
        ]);
        $this->assertFalse($v->passes());
        $this->assertSame('Name 2 is required.', $v->messages()->first('input.*.name'));

        $v = new Validator($trans, ['input' => [['name' => 'Bob'], ['name' => 'Jane']]], ['input.*.name' => 'required'], ['input.*.name.required' => 'Name :position is required.']);
        $this->assertTrue($v->passes());
    }

    public function testCustomValidationLinesAreRespected()
    {
        $trans = $this->getIlluminateArrayTranslator();
        $trans->getLoader()->addMessages('en', 'validation', [
            'required' => 'required!',
            'custom' => [
                'name' => [
                    'required' => 'really required!',
                ],
            ],
        ]);
        $v = new Validator($trans, ['name' => ''], ['name' => 'Required']);
        $this->assertFalse($v->passes());
        $v->messages()->setFormat(':message');
        $this->assertSame('really required!', $v->messages()->first('name'));
    }

    public function testCustomValidationLinesForSizeRules()
    {
        $trans = $this->getIlluminateArrayTranslator();
        $trans->getLoader()->addMessages('en', 'validation', [
            'required' => 'required!',
            'custom' => [
                'image' => [
                    'gte' => [
                        'file' => 'Custom message for image files.',
                        'string' => 'Custom message for image filenames.',
                    ],
                ],
            ],
        ]);

        $v = new Validator($trans, ['image' => 'image.png'], ['image' => 'gte:50']);
        $this->assertFalse($v->passes());
        $this->assertSame('Custom message for image filenames.', $v->messages()->first('image'));

        $file = new UploadedFile(__FILE__, '', null, null, true);
        $v = new Validator($trans, ['image' => $file], ['image' => 'gte:50']);
        $this->assertFalse($v->passes());
        $this->assertSame('Custom message for image files.', $v->messages()->first('image'));
    }

    public function testCustomValidationLinesAreRespectedWithAsterisks()
    {
        $trans = $this->getIlluminateArrayTranslator();
        $trans->getLoader()->addMessages('en', 'validation', [
            'required' => 'required!',
            'custom' => [
                'name.*' => [
                    'required' => 'all are really required!',
                ],
                'lang.en' => [
                    'required' => 'english is required!',
                ],
            ],
        ]);

        $v = new Validator($trans, ['name' => ['', ''], 'lang' => ['en' => '']], [
            'name.*' => 'required|max:255',
            'lang.*' => 'required|max:255',
        ]);

        $this->assertFalse($v->passes());
        $v->messages()->setFormat(':message');
        $this->assertSame('all are really required!', $v->messages()->first('name.0'));
        $this->assertSame('all are really required!', $v->messages()->first('name.1'));
        $this->assertSame('english is required!', $v->messages()->first('lang.en'));
    }

    public function testCustomException()
    {
        $trans = $this->getIlluminateArrayTranslator();

        $v = new Validator($trans, ['name' => ''], ['name' => 'required']);

        $exception = new class($v) extends ValidationException {};
        $v->setException($exception);

        try {
            $v->validate();
        } catch (ValidationException $e) {
            $this->assertSame($exception, $e);
        }
    }

    public function testCustomExceptionMustExtendValidationException()
    {
        $trans = $this->getIlluminateArrayTranslator();

        $v = new Validator($trans, [], []);

        $this->expectException(InvalidArgumentException::class);
        $this->expectExceptionMessage('Exception [RuntimeException] is invalid. It must extend [Illuminate\Validation\ValidationException].');

        $v->setException(RuntimeException::class);
    }

    public function testValidationDotCustomDotAnythingCanBeTranslated()
    {
        $trans = $this->getIlluminateArrayTranslator();
        $trans->getLoader()->addMessages('en', 'validation', [
            'required' => 'required!',
            'custom' => [
                'validation' => [
                    'custom.*' => [
                        'integer' => 'should be integer!',
                    ],
                ],
            ],
        ]);
        $v = new Validator($trans, ['validation' => ['custom' => ['string', 'string']]], ['validation.custom.*' => 'integer']);
        $this->assertFalse($v->passes());
        $v->messages()->setFormat(':message');
        $this->assertSame('should be integer!', $v->messages()->first('validation.custom.0'));
        $this->assertSame('should be integer!', $v->messages()->first('validation.custom.1'));
    }

    public function testInlineValidationMessagesAreRespected()
    {
        $trans = $this->getIlluminateArrayTranslator();
        $v = new Validator($trans, ['name' => ''], ['name' => 'Required'], ['name.required' => 'require it please!']);
        $this->assertFalse($v->passes());
        $v->messages()->setFormat(':message');
        $this->assertSame('require it please!', $v->messages()->first('name'));

        $trans = $this->getIlluminateArrayTranslator();
        $v = new Validator($trans, ['name' => ''], ['name' => 'Required'], ['required' => 'require it please!']);
        $this->assertFalse($v->passes());
        $v->messages()->setFormat(':message');
        $this->assertSame('require it please!', $v->messages()->first('name'));

        $trans = $this->getIlluminateArrayTranslator();
        $v = new Validator($trans, ['name' => 'foobarba'], ['name' => 'size:9'], ['size' => ['string' => ':attribute should be of length :size']]);
        $this->assertFalse($v->passes());
        $v->messages()->setFormat(':message');
        $this->assertSame('name should be of length 9', $v->messages()->first('name'));
    }

    public function testInlineValidationMessagesAreRespectedWithAsterisks()
    {
        $trans = $this->getIlluminateArrayTranslator();
        $v = new Validator($trans, ['name' => ['', '']], ['name.*' => 'required|max:255'], ['name.*.required' => 'all must be required!']);
        $this->assertFalse($v->passes());
        $v->messages()->setFormat(':message');
        $this->assertSame('all must be required!', $v->messages()->first('name.0'));
        $this->assertSame('all must be required!', $v->messages()->first('name.1'));
    }

    public function testInlineValidationMessagesForRuleObjectsAreRespected()
    {
        $rule = new class implements Rule
        {
            public function passes($attribute, $value)
            {
                return false;
            }

            public function message()
            {
                return 'this is my message';
            }
        };

        $trans = $this->getIlluminateArrayTranslator();
        $v = new Validator($trans, ['name' => 'Taylor'], ['name' => $rule], [$rule::class => 'my custom message']);
        $this->assertFalse($v->passes());
        $v->messages()->setFormat(':message');
        $this->assertSame('my custom message', $v->messages()->first('name'));

        $trans = $this->getIlluminateArrayTranslator();
        $v = new Validator($trans, ['name' => 'Ryan'], ['name' => $rule], ['name.'.$rule::class => 'my custom message']);
        $this->assertFalse($v->passes());
        $v->messages()->setFormat(':message');
        $this->assertSame('my custom message', $v->messages()->first('name'));

        $trans = $this->getIlluminateArrayTranslator();
        $v = new Validator($trans, ['name' => ['foo', 'bar']], ['name.*' => $rule], ['name.*.'.$rule::class => 'my custom message']);
        $this->assertFalse($v->passes());
        $v->messages()->setFormat(':message');
        $this->assertSame('my custom message', $v->messages()->first('name.0'));
        $this->assertSame('my custom message', $v->messages()->first('name.1'));

        $trans = $this->getIlluminateArrayTranslator();
        $v = new Validator($trans, ['name' => 'Ryan'], ['name' => $rule], [$rule::class => 'my attribute is :attribute']);
        $this->assertFalse($v->passes());
        $v->messages()->setFormat(':message');
        $this->assertSame('my attribute is name', $v->messages()->first('name'));
    }

    public function testIfRulesAreSuccessfullyAdded()
    {
        $trans = $this->getIlluminateArrayTranslator();
        $v = new Validator($trans, [], ['foo' => 'Required']);
        // foo has required rule
        $this->assertTrue($v->hasRule('foo', 'Required'));
        // foo doesn't have array rule
        $this->assertFalse($v->hasRule('foo', 'Array'));
        // bar doesn't exists
        $this->assertFalse($v->hasRule('bar', 'Required'));
    }

    public function testValidateArray()
    {
        $trans = $this->getIlluminateArrayTranslator();

        $v = new Validator($trans, ['foo' => [1, 2, 3]], ['foo' => 'Array']);
        $this->assertTrue($v->passes());

        $v = new Validator($trans, ['foo' => new File('/tmp/foo', false)], ['foo' => 'Array']);
        $this->assertFalse($v->passes());
    }

    public function testValidateArrayKeys()
    {
        $trans = $this->getIlluminateArrayTranslator();
        $rules = ['user' => 'array:name,username'];

        $v = new Validator($trans, ['user' => ['name' => 'Duilio', 'username' => 'duilio']], $rules);
        $this->assertTrue($v->passes());

        // The array is valid if there's a missing key.
        $v = new Validator($trans, ['user' => ['name' => 'Duilio']], $rules);
        $this->assertTrue($v->passes());

        // But it's not valid if there's an unexpected key.
        $v = new Validator($trans, ['user' => ['name' => 'Duilio', 'username' => 'duilio', 'is_admin' => true]], $rules);
        $this->assertFalse($v->passes());
    }

    public function testValidateCurrentPassword()
    {
        // Fails when user is not logged in.
        $auth = m::mock(Guard::class);
        $auth->shouldReceive('guard')->andReturn($auth);
        $auth->shouldReceive('guest')->andReturn(true);

        $hasher = m::mock(Hasher::class);

        $container = m::mock(Container::class);
        $container->shouldReceive('make')->with('auth')->andReturn($auth);
        $container->shouldReceive('make')->with('hash')->andReturn($hasher);

        $trans = $this->getTranslator();
        $trans->shouldReceive('get')->andReturnArg(0);

        $v = new Validator($trans, ['password' => 'foo'], ['password' => 'current_password']);
        $v->setContainer($container);

        $this->assertFalse($v->passes());

        // Fails when password is incorrect.
        $user = m::mock(Authenticatable::class);
        $user->shouldReceive('getAuthPassword');

        $auth = m::mock(Guard::class);
        $auth->shouldReceive('guard')->andReturn($auth);
        $auth->shouldReceive('guest')->andReturn(false);
        $auth->shouldReceive('user')->andReturn($user);

        $hasher = m::mock(Hasher::class);
        $hasher->shouldReceive('check')->andReturn(false);

        $container = m::mock(Container::class);
        $container->shouldReceive('make')->with('auth')->andReturn($auth);
        $container->shouldReceive('make')->with('hash')->andReturn($hasher);

        $trans = $this->getTranslator();
        $trans->shouldReceive('get')->andReturnArg(0);

        $v = new Validator($trans, ['password' => 'foo'], ['password' => 'current_password']);
        $v->setContainer($container);

        $this->assertFalse($v->passes());

        // Succeeds when password is correct.
        $user = m::mock(Authenticatable::class);
        $user->shouldReceive('getAuthPassword');

        $auth = m::mock(Guard::class);
        $auth->shouldReceive('guard')->andReturn($auth);
        $auth->shouldReceive('guest')->andReturn(false);
        $auth->shouldReceive('user')->andReturn($user);

        $hasher = m::mock(Hasher::class);
        $hasher->shouldReceive('check')->andReturn(true);

        $container = m::mock(Container::class);
        $container->shouldReceive('make')->with('auth')->andReturn($auth);
        $container->shouldReceive('make')->with('hash')->andReturn($hasher);

        $trans = $this->getTranslator();
        $trans->shouldReceive('get')->andReturnArg(0);

        $v = new Validator($trans, ['password' => 'foo'], ['password' => 'current_password']);
        $v->setContainer($container);

        $this->assertTrue($v->passes());

        // We can use a specific guard.
        $user = m::mock(Authenticatable::class);
        $user->shouldReceive('getAuthPassword');

        $auth = m::mock(Guard::class);
        $auth->shouldReceive('guard')->with('custom')->andReturn($auth);
        $auth->shouldReceive('guest')->andReturn(false);
        $auth->shouldReceive('user')->andReturn($user);

        $hasher = m::mock(Hasher::class);
        $hasher->shouldReceive('check')->andReturn(true);

        $container = m::mock(Container::class);
        $container->shouldReceive('make')->with('auth')->andReturn($auth);
        $container->shouldReceive('make')->with('hash')->andReturn($hasher);

        $trans = $this->getTranslator();
        $trans->shouldReceive('get')->andReturnArg(0);

        $v = new Validator($trans, ['password' => 'foo'], ['password' => 'current_password:custom']);
        $v->setContainer($container);

        $this->assertTrue($v->passes());
    }

    public function testValidateFilled()
    {
        $trans = $this->getIlluminateArrayTranslator();
        $v = new Validator($trans, [], ['name' => 'filled']);
        $this->assertTrue($v->passes());

        $v = new Validator($trans, ['name' => ''], ['name' => 'filled']);
        $this->assertFalse($v->passes());

        $v = new Validator($trans, ['foo' => [['id' => 1], []]], ['foo.*.id' => 'filled']);
        $this->assertTrue($v->passes());

        $v = new Validator($trans, ['foo' => [['id' => '']]], ['foo.*.id' => 'filled']);
        $this->assertFalse($v->passes());

        $v = new Validator($trans, ['foo' => [['id' => null]]], ['foo.*.id' => 'filled']);
        $this->assertFalse($v->passes());
    }

    public function testValidationStopsAtFailedPresenceCheck()
    {
        $trans = $this->getIlluminateArrayTranslator();

        $v = new Validator($trans, ['name' => null], ['name' => 'Required|string']);
        $v->passes();
        $this->assertEquals(['validation.required'], $v->errors()->get('name'));

        $v = new Validator($trans, ['name' => null, 'email' => 'email'], ['name' => 'required_with:email|string']);
        $v->passes();
        $this->assertEquals(['validation.required_with'], $v->errors()->get('name'));

        $v = new Validator($trans, ['name' => null, 'email' => ''], ['name' => 'required_with:email|string']);
        $v->passes();
        $this->assertEquals(['validation.string'], $v->errors()->get('name'));

        $v = new Validator($trans, [], ['name' => 'present|string']);
        $v->passes();
        $this->assertEquals(['validation.present'], $v->errors()->get('name'));
    }

    public function testValidatePresent()
    {
        $trans = $this->getIlluminateArrayTranslator();
        $v = new Validator($trans, [], ['name' => 'present']);
        $this->assertFalse($v->passes());

        $v = new Validator($trans, [], ['name' => 'present|nullable']);
        $this->assertFalse($v->passes());

        $v = new Validator($trans, ['name' => null], ['name' => 'present|nullable']);
        $this->assertTrue($v->passes());

        $v = new Validator($trans, ['name' => ''], ['name' => 'present']);
        $this->assertTrue($v->passes());

        $v = new Validator($trans, ['foo' => [['id' => 1], ['name' => 'a']]], ['foo.*.id' => 'present']);
        $this->assertFalse($v->passes());

        $v = new Validator($trans, ['foo' => [['id' => 1], []]], ['foo.*.id' => 'present']);
        $this->assertFalse($v->passes());

        $v = new Validator($trans, ['foo' => [['id' => 1], ['id' => '']]], ['foo.*.id' => 'present']);
        $this->assertTrue($v->passes());

        $v = new Validator($trans, ['foo' => [['id' => 1], ['id' => null]]], ['foo.*.id' => 'present']);
        $this->assertTrue($v->passes());
    }

    public function testValidateRequired()
    {
        $trans = $this->getIlluminateArrayTranslator();
        $v = new Validator($trans, [], ['name' => 'Required']);
        $this->assertFalse($v->passes());

        $v = new Validator($trans, ['name' => ''], ['name' => 'Required']);
        $this->assertFalse($v->passes());

        $v = new Validator($trans, ['name' => 'foo'], ['name' => 'Required']);
        $this->assertTrue($v->passes());

        $file = new File('', false);
        $v = new Validator($trans, ['name' => $file], ['name' => 'Required']);
        $this->assertFalse($v->passes());

        $file = new File(__FILE__, false);
        $v = new Validator($trans, ['name' => $file], ['name' => 'Required']);
        $this->assertTrue($v->passes());

        $file = new File(__FILE__, false);
        $file2 = new File(__FILE__, false);
        $v = new Validator($trans, ['files' => [$file, $file2]], ['files.0' => 'Required', 'files.1' => 'Required']);
        $this->assertTrue($v->passes());

        $v = new Validator($trans, ['files' => [$file, $file2]], ['files' => 'Required']);
        $this->assertTrue($v->passes());
    }

    public function testValidateRequiredWith()
    {
        $trans = $this->getIlluminateArrayTranslator();
        $v = new Validator($trans, ['first' => 'Taylor'], ['last' => 'required_with:first']);
        $this->assertFalse($v->passes());

        $v = new Validator($trans, ['first' => 'Taylor', 'last' => ''], ['last' => 'required_with:first']);
        $this->assertFalse($v->passes());

        $v = new Validator($trans, ['first' => ''], ['last' => 'required_with:first']);
        $this->assertTrue($v->passes());

        $v = new Validator($trans, [], ['last' => 'required_with:first']);
        $this->assertTrue($v->passes());

        $v = new Validator($trans, ['first' => 'Taylor', 'last' => 'Otwell'], ['last' => 'required_with:first']);
        $this->assertTrue($v->passes());

        $file = new File('', false);
        $v = new Validator($trans, ['file' => $file, 'foo' => ''], ['foo' => 'required_with:file']);
        $this->assertTrue($v->passes());

        $file = new File(__FILE__, false);
        $foo = new File(__FILE__, false);
        $v = new Validator($trans, ['file' => $file, 'foo' => $foo], ['foo' => 'required_with:file']);
        $this->assertTrue($v->passes());

        $file = new File(__FILE__, false);
        $foo = new File('', false);
        $v = new Validator($trans, ['file' => $file, 'foo' => $foo], ['foo' => 'required_with:file']);
        $this->assertFalse($v->passes());
    }

    public function testRequiredWithAll()
    {
        $trans = $this->getIlluminateArrayTranslator();
        $v = new Validator($trans, ['first' => 'foo'], ['last' => 'required_with_all:first,foo']);
        $this->assertTrue($v->passes());

        $v = new Validator($trans, ['first' => 'foo'], ['last' => 'required_with_all:first']);
        $this->assertFalse($v->passes());
    }

    public function testValidateRequiredWithout()
    {
        $trans = $this->getIlluminateArrayTranslator();
        $v = new Validator($trans, ['first' => 'Taylor'], ['last' => 'required_without:first']);
        $this->assertTrue($v->passes());

        $v = new Validator($trans, ['first' => 'Taylor', 'last' => ''], ['last' => 'required_without:first']);
        $this->assertTrue($v->passes());

        $v = new Validator($trans, ['first' => ''], ['last' => 'required_without:first']);
        $this->assertFalse($v->passes());

        $v = new Validator($trans, [], ['last' => 'required_without:first']);
        $this->assertFalse($v->passes());

        $v = new Validator($trans, ['first' => 'Taylor', 'last' => 'Otwell'], ['last' => 'required_without:first']);
        $this->assertTrue($v->passes());

        $v = new Validator($trans, ['last' => 'Otwell'], ['last' => 'required_without:first']);
        $this->assertTrue($v->passes());

        $file = new File('', false);
        $v = new Validator($trans, ['file' => $file], ['foo' => 'required_without:file']);
        $this->assertFalse($v->passes());

        $foo = new File('', false);
        $v = new Validator($trans, ['foo' => $foo], ['foo' => 'required_without:file']);
        $this->assertFalse($v->passes());

        $foo = new File(__FILE__, false);
        $v = new Validator($trans, ['foo' => $foo], ['foo' => 'required_without:file']);
        $this->assertTrue($v->passes());

        $file = new File(__FILE__, false);
        $foo = new File(__FILE__, false);
        $v = new Validator($trans, ['file' => $file, 'foo' => $foo], ['foo' => 'required_without:file']);
        $this->assertTrue($v->passes());

        $file = new File(__FILE__, false);
        $foo = new File('', false);
        $v = new Validator($trans, ['file' => $file, 'foo' => $foo], ['foo' => 'required_without:file']);
        $this->assertTrue($v->passes());

        $file = new File('', false);
        $foo = new File(__FILE__, false);
        $v = new Validator($trans, ['file' => $file, 'foo' => $foo], ['foo' => 'required_without:file']);
        $this->assertTrue($v->passes());

        $file = new File('', false);
        $foo = new File('', false);
        $v = new Validator($trans, ['file' => $file, 'foo' => $foo], ['foo' => 'required_without:file']);
        $this->assertFalse($v->passes());
    }

    public function testRequiredWithoutMultiple()
    {
        $trans = $this->getIlluminateArrayTranslator();

        $rules = [
            'f1' => 'required_without:f2,f3',
            'f2' => 'required_without:f1,f3',
            'f3' => 'required_without:f1,f2',
        ];

        $v = new Validator($trans, [], $rules);
        $this->assertTrue($v->fails());

        $v = new Validator($trans, ['f1' => 'foo'], $rules);
        $this->assertTrue($v->fails());

        $v = new Validator($trans, ['f2' => 'foo'], $rules);
        $this->assertTrue($v->fails());

        $v = new Validator($trans, ['f3' => 'foo'], $rules);
        $this->assertTrue($v->fails());

        $v = new Validator($trans, ['f1' => 'foo', 'f2' => 'bar'], $rules);
        $this->assertTrue($v->passes());

        $v = new Validator($trans, ['f1' => 'foo', 'f3' => 'bar'], $rules);
        $this->assertTrue($v->passes());

        $v = new Validator($trans, ['f2' => 'foo', 'f3' => 'bar'], $rules);
        $this->assertTrue($v->passes());

        $v = new Validator($trans, ['f1' => 'foo', 'f2' => 'bar', 'f3' => 'baz'], $rules);
        $this->assertTrue($v->passes());
    }

    public function testRequiredWithoutAll()
    {
        $trans = $this->getIlluminateArrayTranslator();

        $rules = [
            'f1' => 'required_without_all:f2,f3',
            'f2' => 'required_without_all:f1,f3',
            'f3' => 'required_without_all:f1,f2',
        ];

        $v = new Validator($trans, [], $rules);
        $this->assertTrue($v->fails());

        $v = new Validator($trans, ['f1' => 'foo'], $rules);
        $this->assertTrue($v->passes());

        $v = new Validator($trans, ['f2' => 'foo'], $rules);
        $this->assertTrue($v->passes());

        $v = new Validator($trans, ['f3' => 'foo'], $rules);
        $this->assertTrue($v->passes());

        $v = new Validator($trans, ['f1' => 'foo', 'f2' => 'bar'], $rules);
        $this->assertTrue($v->passes());

        $v = new Validator($trans, ['f1' => 'foo', 'f3' => 'bar'], $rules);
        $this->assertTrue($v->passes());

        $v = new Validator($trans, ['f2' => 'foo', 'f3' => 'bar'], $rules);
        $this->assertTrue($v->passes());

        $v = new Validator($trans, ['f1' => 'foo', 'f2' => 'bar', 'f3' => 'baz'], $rules);
        $this->assertTrue($v->passes());
    }

    public function testRequiredIf()
    {
        $trans = $this->getIlluminateArrayTranslator();
        $v = new Validator($trans, ['first' => 'taylor'], ['last' => 'required_if:first,taylor']);
        $this->assertTrue($v->fails());

        $trans = $this->getIlluminateArrayTranslator();
        $v = new Validator($trans, ['first' => 'taylor', 'last' => 'otwell'], ['last' => 'required_if:first,taylor']);
        $this->assertTrue($v->passes());

        $trans = $this->getIlluminateArrayTranslator();
        $v = new Validator($trans, ['first' => 'taylor', 'last' => 'otwell'], ['last' => 'required_if:first,taylor,dayle']);
        $this->assertTrue($v->passes());

        $trans = $this->getIlluminateArrayTranslator();
        $v = new Validator($trans, ['first' => 'dayle', 'last' => 'rees'], ['last' => 'required_if:first,taylor,dayle']);
        $this->assertTrue($v->passes());

        $trans = $this->getIlluminateArrayTranslator();
        $v = new Validator($trans, ['foo' => true], ['bar' => 'required_if:foo,false']);
        $this->assertTrue($v->passes());

        $trans = $this->getIlluminateArrayTranslator();
        $v = new Validator($trans, ['foo' => true], ['bar' => 'required_if:foo,null']);
        $this->assertTrue($v->passes());

        $trans = $this->getIlluminateArrayTranslator();
        $v = new Validator($trans, ['foo' => 0], ['bar' => 'required_if:foo,0']);
        $this->assertTrue($v->fails());

        $trans = $this->getIlluminateArrayTranslator();
        $v = new Validator($trans, ['foo' => '0'], ['bar' => 'required_if:foo,0']);
        $this->assertTrue($v->fails());

        $trans = $this->getIlluminateArrayTranslator();
        $v = new Validator($trans, ['foo' => 1], ['bar' => 'required_if:foo,1']);
        $this->assertTrue($v->fails());

        $trans = $this->getIlluminateArrayTranslator();
        $v = new Validator($trans, ['foo' => '1'], ['bar' => 'required_if:foo,1']);
        $this->assertTrue($v->fails());

        $trans = $this->getIlluminateArrayTranslator();
        $v = new Validator($trans, ['foo' => true], ['bar' => 'required_if:foo,true']);
        $this->assertTrue($v->fails());

        $trans = $this->getIlluminateArrayTranslator();
        $v = new Validator($trans, ['foo' => false], ['bar' => 'required_if:foo,false']);
        $this->assertTrue($v->fails());

        // error message when passed multiple values (required_if:foo,bar,baz)
        $trans = $this->getIlluminateArrayTranslator();
        $trans->addLines(['validation.required_if' => 'The :attribute field is required when :other is :value.'], 'en');
        $v = new Validator($trans, ['first' => 'dayle', 'last' => ''], ['last' => 'RequiredIf:first,taylor,dayle']);
        $this->assertFalse($v->passes());
        $this->assertSame('The last field is required when first is dayle.', $v->messages()->first('last'));

        $trans = $this->getIlluminateArrayTranslator();
        $trans->addLines(['validation.required_if' => 'The :attribute field is required when :other is :value.'], 'en');
        $v = new Validator($trans, ['foo' => 0], [
            'foo' => 'nullable|required|boolean',
            'bar' => 'required_if:foo,true',
            'baz' => 'required_if:foo,false',
        ]);
        $this->assertTrue($v->fails());
        $this->assertCount(1, $v->messages());
        $this->assertSame('The baz field is required when foo is 0.', $v->messages()->first('baz'));

        $trans = $this->getIlluminateArrayTranslator();
        $v = new Validator($trans, [], [
            'foo' => 'nullable|boolean',
            'baz' => 'nullable|required_if:foo,false',
        ]);
        $this->assertTrue($v->passes());

        $trans = $this->getIlluminateArrayTranslator();
        $v = new Validator($trans, ['foo' => null], [
            'foo' => 'nullable|boolean',
            'baz' => 'nullable|required_if:foo,false',
        ]);
        $this->assertTrue($v->passes());

        $trans = $this->getIlluminateArrayTranslator();
        $v = new Validator($trans, [], [
            'foo' => 'nullable|boolean',
            'baz' => 'nullable|required_if:foo,null',
        ]);
        $this->assertTrue($v->passes());

        $trans = $this->getIlluminateArrayTranslator();
        $trans->addLines(['validation.required_if' => 'The :attribute field is required when :other is :value.'], 'en');
        $v = new Validator($trans, ['foo' => null], [
            'foo' => 'nullable|boolean',
            'baz' => 'nullable|required_if:foo,null',
        ]);
        $this->assertTrue($v->fails());
        $this->assertCount(1, $v->messages());
        $this->assertSame('The baz field is required when foo is empty.', $v->messages()->first('baz'));
    }

    public function testRequiredUnless()
    {
        $trans = $this->getIlluminateArrayTranslator();
        $v = new Validator($trans, ['first' => 'sven'], ['last' => 'required_unless:first,taylor']);
        $this->assertTrue($v->fails());

        $trans = $this->getIlluminateArrayTranslator();
        $v = new Validator($trans, ['first' => 'taylor'], ['last' => 'required_unless:first,taylor']);
        $this->assertTrue($v->passes());

        $trans = $this->getIlluminateArrayTranslator();
        $v = new Validator($trans, ['first' => 'sven', 'last' => 'wittevrongel'], ['last' => 'required_unless:first,taylor']);
        $this->assertTrue($v->passes());

        $trans = $this->getIlluminateArrayTranslator();
        $v = new Validator($trans, ['first' => 'taylor'], ['last' => 'required_unless:first,taylor,sven']);
        $this->assertTrue($v->passes());

        $trans = $this->getIlluminateArrayTranslator();
        $v = new Validator($trans, ['first' => 'sven'], ['last' => 'required_unless:first,taylor,sven']);
        $this->assertTrue($v->passes());

        $trans = $this->getIlluminateArrayTranslator();
        $v = new Validator($trans, ['foo' => false], ['bar' => 'required_unless:foo,false']);
        $this->assertTrue($v->passes());

        $trans = $this->getIlluminateArrayTranslator();
        $v = new Validator($trans, ['foo' => false], ['bar' => 'required_unless:foo,true']);
        $this->assertTrue($v->fails());

        $trans = $this->getIlluminateArrayTranslator();
        $v = new Validator($trans, ['bar' => '1'], ['bar' => 'required_unless:foo,true']);
        $this->assertTrue($v->passes());

        $trans = $this->getIlluminateArrayTranslator();
        $v = new Validator($trans, [], ['bar' => 'required_unless:foo,true']);
        $this->assertTrue($v->fails());

        $trans = $this->getIlluminateArrayTranslator();
        $v = new Validator($trans, [], ['bar' => 'required_unless:foo,null']);
        $this->assertTrue($v->passes());

        $trans = $this->getIlluminateArrayTranslator();
        $v = new Validator($trans, ['foo' => true], ['bar' => 'required_unless:foo,null']);
        $this->assertTrue($v->fails());

        $trans = $this->getIlluminateArrayTranslator();
        $v = new Validator($trans, ['foo' => '0'], ['bar' => 'required_unless:foo,0']);
        $this->assertTrue($v->passes());

        $trans = $this->getIlluminateArrayTranslator();
        $v = new Validator($trans, ['foo' => 0], ['bar' => 'required_unless:foo,0']);
        $this->assertTrue($v->passes());

        $trans = $this->getIlluminateArrayTranslator();
        $v = new Validator($trans, ['foo' => '1'], ['bar' => 'required_unless:foo,1']);
        $this->assertTrue($v->passes());

        $trans = $this->getIlluminateArrayTranslator();
        $v = new Validator($trans, ['foo' => 1], ['bar' => 'required_unless:foo,1']);
        $this->assertTrue($v->passes());

        // error message when passed multiple values (required_unless:foo,bar,baz)
        $trans = $this->getIlluminateArrayTranslator();
        $trans->addLines(['validation.required_unless' => 'The :attribute field is required unless :other is in :values.'], 'en');
        $v = new Validator($trans, ['first' => 'dayle', 'last' => ''], ['last' => 'RequiredUnless:first,taylor,sven']);
        $this->assertFalse($v->passes());
        $this->assertSame('The last field is required unless first is in taylor, sven.', $v->messages()->first('last'));
    }

    public function testProhibited()
    {
        $trans = $this->getIlluminateArrayTranslator();

        $v = new Validator($trans, [], ['name' => 'prohibited']);
        $this->assertTrue($v->passes());

        $v = new Validator($trans, ['last' => 'bar'], ['name' => 'prohibited']);
        $this->assertTrue($v->passes());

        $v = new Validator($trans, ['name' => 'foo'], ['name' => 'prohibited']);
        $this->assertTrue($v->fails());

        $file = new File('', false);
        $v = new Validator($trans, ['name' => $file], ['name' => 'prohibited']);
        $this->assertTrue($v->passes());

        $file = new File(__FILE__, false);
        $v = new Validator($trans, ['name' => $file], ['name' => 'prohibited']);
        $this->assertTrue($v->fails());

        $file = new File(__FILE__, false);
        $file2 = new File(__FILE__, false);
        $v = new Validator($trans, ['files' => [$file, $file2]], ['files.0' => 'prohibited', 'files.1' => 'prohibited']);
        $this->assertTrue($v->fails());

        $v = new Validator($trans, ['files' => [$file, $file2]], ['files' => 'prohibited']);
        $this->assertTrue($v->fails());
    }

    public function testProhibitedIf()
    {
        $trans = $this->getIlluminateArrayTranslator();
        $v = new Validator($trans, ['first' => 'taylor', 'last' => 'otwell'], ['last' => 'prohibited_if:first,taylor']);
        $this->assertTrue($v->fails());

        $trans = $this->getIlluminateArrayTranslator();
        $v = new Validator($trans, ['first' => 'taylor'], ['last' => 'prohibited_if:first,taylor']);
        $this->assertTrue($v->passes());

        $trans = $this->getIlluminateArrayTranslator();
        $v = new Validator($trans, ['first' => 'taylor', 'last' => 'otwell'], ['last' => 'prohibited_if:first,taylor,jess']);
        $this->assertTrue($v->fails());

        $trans = $this->getIlluminateArrayTranslator();
        $v = new Validator($trans, ['first' => 'taylor'], ['last' => 'prohibited_if:first,taylor,jess']);
        $this->assertTrue($v->passes());

        $trans = $this->getIlluminateArrayTranslator();
        $v = new Validator($trans, ['foo' => true, 'bar' => 'baz'], ['bar' => 'prohibited_if:foo,false']);
        $this->assertTrue($v->passes());

        $trans = $this->getIlluminateArrayTranslator();
        $v = new Validator($trans, ['foo' => true, 'bar' => 'baz'], ['bar' => 'prohibited_if:foo,true']);
        $this->assertTrue($v->fails());

        // error message when passed multiple values (prohibited_if:foo,bar,baz)
        $trans = $this->getIlluminateArrayTranslator();
        $trans->addLines(['validation.prohibited_if' => 'The :attribute field is prohibited when :other is :value.'], 'en');
        $v = new Validator($trans, ['first' => 'jess', 'last' => 'archer'], ['last' => 'prohibited_if:first,taylor,jess']);
        $this->assertFalse($v->passes());
        $this->assertSame('The last field is prohibited when first is jess.', $v->messages()->first('last'));
    }

    public function testProhibitedUnless()
    {
        $trans = $this->getIlluminateArrayTranslator();
        $v = new Validator($trans, ['first' => 'jess', 'last' => 'archer'], ['last' => 'prohibited_unless:first,taylor']);
        $this->assertTrue($v->fails());

        $trans = $this->getIlluminateArrayTranslator();
        $v = new Validator($trans, ['first' => 'taylor', 'last' => 'otwell'], ['last' => 'prohibited_unless:first,taylor']);
        $this->assertTrue($v->passes());

        $trans = $this->getIlluminateArrayTranslator();
        $v = new Validator($trans, ['first' => 'jess'], ['last' => 'prohibited_unless:first,taylor']);
        $this->assertTrue($v->passes());

        $trans = $this->getIlluminateArrayTranslator();
        $v = new Validator($trans, ['first' => 'taylor', 'last' => 'otwell'], ['last' => 'prohibited_unless:first,taylor,jess']);
        $this->assertTrue($v->passes());

        $trans = $this->getIlluminateArrayTranslator();
        $v = new Validator($trans, ['first' => 'jess', 'last' => 'archer'], ['last' => 'prohibited_unless:first,taylor,jess']);
        $this->assertTrue($v->passes());

        $trans = $this->getIlluminateArrayTranslator();
        $v = new Validator($trans, ['foo' => false, 'bar' => 'baz'], ['bar' => 'prohibited_unless:foo,false']);
        $this->assertTrue($v->passes());

        $trans = $this->getIlluminateArrayTranslator();
        $v = new Validator($trans, ['foo' => false, 'bar' => 'baz'], ['bar' => 'prohibited_unless:foo,true']);
        $this->assertTrue($v->fails());

        // error message when passed multiple values (prohibited_unless:foo,bar,baz)
        $trans = $this->getIlluminateArrayTranslator();
        $trans->addLines(['validation.prohibited_unless' => 'The :attribute field is prohibited unless :other is in :values.'], 'en');
        $v = new Validator($trans, ['first' => 'tim', 'last' => 'macdonald'], ['last' => 'prohibitedUnless:first,taylor,jess']);
        $this->assertFalse($v->passes());
        $this->assertSame('The last field is prohibited unless first is in taylor, jess.', $v->messages()->first('last'));
    }

    public function testProhibits()
    {
        $trans = $this->getIlluminateArrayTranslator();
        $v = new Validator($trans, ['email' => 'foo', 'emails' => ['foo']], ['email' => 'prohibits:emails']);
        $this->assertTrue($v->fails());

        $trans = $this->getIlluminateArrayTranslator();
        $v = new Validator($trans, ['email' => 'foo', 'emails' => []], ['email' => 'prohibits:emails']);
        $this->assertTrue($v->passes());

        $trans = $this->getIlluminateArrayTranslator();
        $v = new Validator($trans, ['email' => 'foo', 'emails' => ''], ['email' => 'prohibits:emails']);
        $this->assertTrue($v->passes());

        $trans = $this->getIlluminateArrayTranslator();
        $v = new Validator($trans, ['email' => 'foo', 'emails' => null], ['email' => 'prohibits:emails']);
        $this->assertTrue($v->passes());

        $trans = $this->getIlluminateArrayTranslator();
        $v = new Validator($trans, ['email' => 'foo', 'emails' => false], ['email' => 'prohibits:emails']);
        $this->assertTrue($v->fails());

        $trans = $this->getIlluminateArrayTranslator();
        $v = new Validator($trans, ['email' => 'foo', 'emails' => ['foo']], ['email' => 'prohibits:email_address,emails']);
        $this->assertTrue($v->fails());

        $trans = $this->getIlluminateArrayTranslator();
        $v = new Validator($trans, ['email' => 'foo'], ['email' => 'prohibits:emails']);
        $this->assertTrue($v->passes());

        $trans = $this->getIlluminateArrayTranslator();
        $v = new Validator($trans, ['email' => 'foo', 'other' => 'foo'], ['email' => 'prohibits:email_address,emails']);
        $this->assertTrue($v->passes());

        $trans = $this->getIlluminateArrayTranslator();
        $trans->addLines(['validation.prohibits' => 'The :attribute field prohibits :other being present.'], 'en');
        $v = new Validator($trans, ['email' => 'foo', 'emails' => 'bar', 'email_address' => 'baz'], ['email' => 'prohibits:emails,email_address']);
        $this->assertFalse($v->passes());
        $this->assertSame('The email field prohibits emails / email address being present.', $v->messages()->first('email'));

        $trans = $this->getIlluminateArrayTranslator();
        $v = new Validator($trans, [
            'foo' => [
                ['email' => 'foo', 'emails' => 'foo'],
                ['emails' => 'foo'],
            ],
        ], ['foo.*.email' => 'prohibits:foo.*.emails']);
        $this->assertFalse($v->passes());
        $this->assertTrue($v->messages()->has('foo.0.email'));
        $this->assertFalse($v->messages()->has('foo.1.email'));
    }

    /** @dataProvider prohibitedRulesData */
    public function testProhibitedRulesAreConsistent($rules, $data, $result)
    {
        $trans = $this->getIlluminateArrayTranslator();

        $this->assertSame($result, (new Validator($trans, $data, $rules))->passes());
    }

    public function prohibitedRulesData()
    {
        $emptyCountable = new class implements Countable
        {
            public function count(): int
            {
                return 0;
            }
        };

        return [
            // prohibited...
            [['p' => 'prohibited'], [], true],
            [['p' => 'prohibited'], ['p' => ''], true],
            [['p' => 'prohibited'], ['p' => ' '], true],
            [['p' => 'prohibited'], ['p' => null], true],
            [['p' => 'prohibited'], ['p' => []], true],
            [['p' => 'prohibited'], ['p' => $emptyCountable], true],
            [['p' => 'prohibited'], ['p' => 'foo'], false],

            // prohibited_if...
            [['p' => 'prohibited_if:bar,1'], ['bar' => 1], true],
            [['p' => 'prohibited_if:bar,1'], ['bar' => 1, 'p' => ''], true],
            [['p' => 'prohibited_if:bar,1'], ['bar' => 1, 'p' => ' '], true],
            [['p' => 'prohibited_if:bar,1'], ['bar' => 1, 'p' => null], true],
            [['p' => 'prohibited_if:bar,1'], ['bar' => 1, 'p' => []], true],
            [['p' => 'prohibited_if:bar,1'], ['bar' => 1, 'p' => $emptyCountable], true],
            [['p' => 'prohibited_if:bar,1'], ['bar' => 1, 'p' => 'foo'], false],

            // prohibitedIf...
            [['p' => new ProhibitedIf(true)], [], true],
            [['p' => new ProhibitedIf(true)], ['p' => ''], true],
            [['p' => new ProhibitedIf(true)], ['p' => ' '], true],
            [['p' => new ProhibitedIf(true)], ['p' => null], true],
            [['p' => new ProhibitedIf(true)], ['p' => []], true],
            [['p' => new ProhibitedIf(true)], ['p' => $emptyCountable], true],
            [['p' => new ProhibitedIf(true)], ['p' => 'foo'], false],

            // prohibited_unless...
            [['p' => 'prohibited_unless:bar,1'], ['bar' => 2], true],
            [['p' => 'prohibited_unless:bar,1'], ['bar' => 2, 'p' => ''], true],
            [['p' => 'prohibited_unless:bar,1'], ['bar' => 2, 'p' => ' '], true],
            [['p' => 'prohibited_unless:bar,1'], ['bar' => 2, 'p' => null], true],
            [['p' => 'prohibited_unless:bar,1'], ['bar' => 2, 'p' => []], true],
            [['p' => 'prohibited_unless:bar,1'], ['bar' => 2, 'p' => $emptyCountable], true],
            [['p' => 'prohibited_unless:bar,1'], ['bar' => 2, 'p' => 'foo'], false],

            // prohibits, with "p" values...
            [['p' => 'prohibits:bar'], [], true],
            [['p' => 'prohibits:bar'], ['bar' => 2, 'p' => ''], true],
            [['p' => 'prohibits:bar'], ['bar' => 2, 'p' => ' '], true],
            [['p' => 'prohibits:bar'], ['bar' => 2, 'p' => null], true],
            [['p' => 'prohibits:bar'], ['bar' => 2, 'p' => []], true],
            [['p' => 'prohibits:bar'], ['bar' => 2, 'p' => $emptyCountable], true],
            [['p' => 'prohibits:bar'], ['bar' => 2, 'p' => 'foo'], false],

            // prohibits, with "bar" values...
            [['p' => 'prohibits:bar'], ['p' => 'foo'], true],
            [['p' => 'prohibits:bar'], ['bar' => '', 'p' => 'foo'], true],
            [['p' => 'prohibits:bar'], ['bar' => ' ', 'p' => 'foo'], true],
            [['p' => 'prohibits:bar'], ['bar' => null, 'p' => 'foo'], true],
            [['p' => 'prohibits:bar'], ['bar' => [], 'p' => 'foo'], true],
            [['p' => 'prohibits:bar'], ['bar' => $emptyCountable, 'p' => 'foo'], true],
            [['p' => 'prohibits:bar'], ['bar' => 'foo', 'p' => 'foo'], false],
        ];
    }

    public function testFailedFileUploads()
    {
        $trans = $this->getIlluminateArrayTranslator();

        // If file is not successfully uploaded validation should fail with a
        // 'uploaded' error message instead of the original rule.
        $file = m::mock(UploadedFile::class);
        $file->shouldReceive('isValid')->andReturn(false);
        $file->shouldNotReceive('getSize');
        $v = new Validator($trans, ['photo' => $file], ['photo' => 'Max:10']);
        $this->assertTrue($v->fails());
        $this->assertEquals(['validation.uploaded'], $v->errors()->get('photo'));

        // Even "required" will not run if the file failed to upload.
        $file = m::mock(UploadedFile::class);
        $file->shouldReceive('isValid')->once()->andReturn(false);
        $v = new Validator($trans, ['photo' => $file], ['photo' => 'required']);
        $this->assertTrue($v->fails());
        $this->assertEquals(['validation.uploaded'], $v->errors()->get('photo'));

        // It should only fail with that rule if a validation rule implies it's
        // a file. Otherwise it should fail with the regular rule.
        $file = m::mock(UploadedFile::class);
        $file->shouldReceive('isValid')->andReturn(false);
        $v = new Validator($trans, ['photo' => $file], ['photo' => 'string']);
        $this->assertTrue($v->fails());
        $this->assertEquals(['validation.string'], $v->errors()->get('photo'));

        // Validation shouldn't continue if a file failed to upload.
        $file = m::mock(UploadedFile::class);
        $file->shouldReceive('isValid')->once()->andReturn(false);
        $v = new Validator($trans, ['photo' => $file], ['photo' => 'file|mimes:pdf|min:10']);
        $this->assertTrue($v->fails());
        $this->assertEquals(['validation.uploaded'], $v->errors()->get('photo'));
    }

    public function testValidateInArray()
    {
        $trans = $this->getIlluminateArrayTranslator();
        $v = new Validator($trans, ['foo' => [1, 2, 3], 'bar' => [1, 2]], ['foo.*' => 'in_array:bar.*']);
        $this->assertFalse($v->passes());

        $trans = $this->getIlluminateArrayTranslator();
        $v = new Validator($trans, ['foo' => [1, 2], 'bar' => [1, 2, 3]], ['foo.*' => 'in_array:bar.*']);
        $this->assertTrue($v->passes());

        $trans = $this->getIlluminateArrayTranslator();
        $v = new Validator($trans, ['foo' => [['bar_id' => 5], ['bar_id' => 2]], 'bar' => [['id' => 1, ['id' => 2]]]], ['foo.*.bar_id' => 'in_array:bar.*.id']);
        $this->assertFalse($v->passes());

        $trans = $this->getIlluminateArrayTranslator();
        $v = new Validator($trans, ['foo' => [['bar_id' => 1], ['bar_id' => 2]], 'bar' => [['id' => 1, ['id' => 2]]]], ['foo.*.bar_id' => 'in_array:bar.*.id']);
        $this->assertTrue($v->passes());

        $trans->addLines(['validation.in_array' => 'The value of :attribute does not exist in :other.'], 'en');
        $v = new Validator($trans, ['foo' => [1, 2, 3], 'bar' => [1, 2]], ['foo.*' => 'in_array:bar.*']);
        $this->assertSame('The value of foo.2 does not exist in bar.*.', $v->messages()->first('foo.2'));
    }

    public function testValidateConfirmed()
    {
        $trans = $this->getIlluminateArrayTranslator();
        $v = new Validator($trans, ['password' => 'foo'], ['password' => 'Confirmed']);
        $this->assertFalse($v->passes());

        $v = new Validator($trans, ['password' => 'foo', 'password_confirmation' => 'bar'], ['password' => 'Confirmed']);
        $this->assertFalse($v->passes());

        $v = new Validator($trans, ['password' => 'foo', 'password_confirmation' => 'foo'], ['password' => 'Confirmed']);
        $this->assertTrue($v->passes());

        $v = new Validator($trans, ['password' => '1e2', 'password_confirmation' => '100'], ['password' => 'Confirmed']);
        $this->assertFalse($v->passes());
    }

    public function testValidateSame()
    {
        $trans = $this->getIlluminateArrayTranslator();
        $v = new Validator($trans, ['foo' => 'bar', 'baz' => 'boom'], ['foo' => 'Same:baz']);
        $this->assertFalse($v->passes());

        $v = new Validator($trans, ['foo' => 'bar'], ['foo' => 'Same:baz']);
        $this->assertFalse($v->passes());

        $v = new Validator($trans, ['foo' => 'bar', 'baz' => 'bar'], ['foo' => 'Same:baz']);
        $this->assertTrue($v->passes());

        $v = new Validator($trans, ['foo' => '1e2', 'baz' => '100'], ['foo' => 'Same:baz']);
        $this->assertFalse($v->passes());

        $v = new Validator($trans, ['foo' => null, 'baz' => null], ['foo' => 'Same:baz']);
        $this->assertTrue($v->passes());
    }

    public function testValidateDifferent()
    {
        $trans = $this->getIlluminateArrayTranslator();
        $v = new Validator($trans, ['foo' => 'bar', 'baz' => 'boom'], ['foo' => 'Different:baz']);
        $this->assertTrue($v->passes());

        $v = new Validator($trans, ['foo' => 'bar', 'baz' => null], ['foo' => 'Different:baz']);
        $this->assertTrue($v->passes());

        $v = new Validator($trans, ['foo' => 'bar'], ['foo' => 'Different:baz']);
        $this->assertTrue($v->passes());

        $v = new Validator($trans, ['foo' => 'bar', 'baz' => 'bar'], ['foo' => 'Different:baz']);
        $this->assertFalse($v->passes());

        $v = new Validator($trans, ['foo' => '1e2', 'baz' => '100'], ['foo' => 'Different:baz']);
        $this->assertTrue($v->passes());

        $v = new Validator($trans, ['foo' => 'bar', 'fuu' => 'baa', 'baz' => 'boom'], ['foo' => 'Different:fuu,baz']);
        $this->assertTrue($v->passes());

        $v = new Validator($trans, ['foo' => 'bar', 'baz' => 'boom'], ['foo' => 'Different:fuu,baz']);
        $this->assertTrue($v->passes());

        $v = new Validator($trans, ['foo' => 'bar', 'fuu' => 'bar', 'baz' => 'boom'], ['foo' => 'Different:fuu,baz']);
        $this->assertFalse($v->passes());
    }

    public function testGreaterThan()
    {
        $trans = $this->getIlluminateArrayTranslator();
        $v = new Validator($trans, ['lhs' => 15, 'rhs' => 10], ['lhs' => 'numeric|gt:rhs']);
        $this->assertTrue($v->passes());

        $v = new Validator($trans, ['lhs' => 15, 'rhs' => 'string'], ['lhs' => 'numeric|gt:rhs']);
        $this->assertTrue($v->fails());

        $v = new Validator($trans, ['lhs' => 15.0, 'rhs' => 10], ['lhs' => 'numeric|gt:rhs']);
        $this->assertTrue($v->passes());

        $v = new Validator($trans, ['lhs' => '15', 'rhs' => 10], ['lhs' => 'numeric|gt:rhs']);
        $this->assertTrue($v->passes());

        $v = new Validator($trans, ['lhs' => 15], ['lhs' => 'numeric|gt:rhs']);
        $this->assertTrue($v->fails());

        $v = new Validator($trans, ['lhs' => 15.0], ['lhs' => 'numeric|gt:10']);
        $this->assertTrue($v->passes());

        $v = new Validator($trans, ['lhs' => 5, 10 => 1], ['lhs' => 'numeric|gt:10']);
        $this->assertTrue($v->fails());

        $v = new Validator($trans, ['lhs' => '15'], ['lhs' => 'numeric|gt:10']);
        $this->assertTrue($v->passes());

        $v = new Validator($trans, ['lhs' => 'longer string', 'rhs' => 'string'], ['lhs' => 'gt:rhs']);
        $this->assertTrue($v->passes());

        $v = new Validator($trans, ['lhs' => ['string'], 'rhs' => [1, 'string']], ['lhs' => 'gt:rhs']);
        $this->assertTrue($v->fails());

        $fileOne = $this->getMockBuilder(File::class)->onlyMethods(['getSize'])->setConstructorArgs([__FILE__, false])->getMock();
        $fileOne->expects($this->any())->method('getSize')->willReturn(5472);
        $fileTwo = $this->getMockBuilder(File::class)->onlyMethods(['getSize'])->setConstructorArgs([__FILE__, false])->getMock();
        $fileTwo->expects($this->any())->method('getSize')->willReturn(3151);
        $v = new Validator($trans, ['lhs' => $fileOne, 'rhs' => $fileTwo], ['lhs' => 'gt:rhs']);
        $this->assertTrue($v->passes());

        $v = new Validator($trans, ['lhs' => 15], ['lhs' => 'numeric|gt:10']);
        $this->assertTrue($v->passes());
    }

    public function testLowercase()
    {
        $trans = $this->getIlluminateArrayTranslator();
        $v = new Validator($trans, [
            'lower' => 'lowercase',
            'mixed' => 'MixedCase',
            'upper' => 'UPPERCASE',
            'lower_multibyte' => 'carácter multibyte',
            'mixed_multibyte' => 'carÁcter multibyte',
            'upper_multibyte' => 'CARÁCTER MULTIBYTE',
        ], [
            'lower' => 'lowercase',
            'mixed' => 'lowercase',
            'upper' => 'lowercase',
            'lower_multibyte' => 'lowercase',
            'mixed_multibyte' => 'lowercase',
            'upper_multibyte' => 'lowercase',
        ]);

        $this->assertSame([
            'mixed',
            'upper',
            'mixed_multibyte',
            'upper_multibyte',
        ], $v->messages()->keys());
    }

    public function testUppercase()
    {
        $trans = $this->getIlluminateArrayTranslator();
        $v = new Validator($trans, [
            'lower' => 'lowercase',
            'mixed' => 'MixedCase',
            'upper' => 'UPPERCASE',
            'lower_multibyte' => 'carácter multibyte',
            'mixed_multibyte' => 'carÁcter multibyte',
            'upper_multibyte' => 'CARÁCTER MULTIBYTE',
        ], [
            'lower' => 'uppercase',
            'mixed' => 'uppercase',
            'upper' => 'uppercase',
            'lower_multibyte' => 'uppercase',
            'mixed_multibyte' => 'uppercase',
            'upper_multibyte' => 'uppercase',
        ]);

        $this->assertSame([
            'lower',
            'mixed',
            'lower_multibyte',
            'mixed_multibyte',
        ], $v->messages()->keys());
    }

    public function testLessThan()
    {
        $trans = $this->getIlluminateArrayTranslator();
        $v = new Validator($trans, ['lhs' => 15, 'rhs' => 10], ['lhs' => 'numeric|lt:rhs']);
        $this->assertTrue($v->fails());

        $v = new Validator($trans, ['lhs' => 15, 'rhs' => 'string'], ['lhs' => 'numeric|lt:rhs']);
        $this->assertTrue($v->fails());

        $v = new Validator($trans, ['lhs' => 15.0, 'rhs' => 10], ['lhs' => 'numeric|lt:rhs']);
        $this->assertTrue($v->fails());

        $v = new Validator($trans, ['lhs' => '15', 'rhs' => 10], ['lhs' => 'numeric|lt:rhs']);
        $this->assertTrue($v->fails());

        $v = new Validator($trans, ['lhs' => 15], ['lhs' => 'numeric|lt:rhs']);
        $this->assertTrue($v->fails());

        $v = new Validator($trans, ['lhs' => 15.0], ['lhs' => 'numeric|lt:10']);
        $this->assertTrue($v->fails());

        $v = new Validator($trans, ['lhs' => '15'], ['lhs' => 'numeric|lt:10']);
        $this->assertTrue($v->fails());

        $v = new Validator($trans, ['lhs' => 'longer string', 'rhs' => 'string'], ['lhs' => 'lt:rhs']);
        $this->assertTrue($v->fails());

        $v = new Validator($trans, ['lhs' => ['string'], 'rhs' => [1, 'string']], ['lhs' => 'lt:rhs']);
        $this->assertTrue($v->passes());

        $fileOne = $this->getMockBuilder(File::class)->onlyMethods(['getSize'])->setConstructorArgs([__FILE__, false])->getMock();
        $fileOne->expects($this->any())->method('getSize')->willReturn(5472);
        $fileTwo = $this->getMockBuilder(File::class)->onlyMethods(['getSize'])->setConstructorArgs([__FILE__, false])->getMock();
        $fileTwo->expects($this->any())->method('getSize')->willReturn(3151);
        $v = new Validator($trans, ['lhs' => $fileOne, 'rhs' => $fileTwo], ['lhs' => 'lt:rhs']);
        $this->assertTrue($v->fails());

        $v = new Validator($trans, ['lhs' => 15], ['lhs' => 'numeric|lt:10']);
        $this->assertTrue($v->fails());
    }

    public function testGreaterThanOrEqual()
    {
        $trans = $this->getIlluminateArrayTranslator();
        $v = new Validator($trans, ['lhs' => 15, 'rhs' => 15], ['lhs' => 'numeric|gte:rhs']);
        $this->assertTrue($v->passes());

        $v = new Validator($trans, ['lhs' => 15, 'rhs' => 'string'], ['lhs' => 'numeric|gte:rhs']);
        $this->assertTrue($v->fails());

        $v = new Validator($trans, ['lhs' => 15.0, 'rhs' => 15], ['lhs' => 'numeric|gte:rhs']);
        $this->assertTrue($v->passes());

        $v = new Validator($trans, ['lhs' => '15', 'rhs' => 15], ['lhs' => 'numeric|gte:rhs']);
        $this->assertTrue($v->passes());

        $v = new Validator($trans, ['lhs' => 15], ['lhs' => 'numeric|gte:rhs']);
        $this->assertTrue($v->fails());

        $v = new Validator($trans, ['lhs' => 15.0], ['lhs' => 'numeric|gte:15']);
        $this->assertTrue($v->passes());

        $v = new Validator($trans, ['lhs' => '15'], ['lhs' => 'numeric|gte:15']);
        $this->assertTrue($v->passes());

        $v = new Validator($trans, ['lhs' => 'longer string', 'rhs' => 'string'], ['lhs' => 'gte:rhs']);
        $this->assertTrue($v->passes());

        $v = new Validator($trans, ['lhs' => ['string'], 'rhs' => [1, 'string']], ['lhs' => 'gte:rhs']);
        $this->assertTrue($v->fails());

        $fileOne = $this->getMockBuilder(File::class)->onlyMethods(['getSize'])->setConstructorArgs([__FILE__, false])->getMock();
        $fileOne->expects($this->any())->method('getSize')->willReturn(5472);
        $fileTwo = $this->getMockBuilder(File::class)->onlyMethods(['getSize'])->setConstructorArgs([__FILE__, false])->getMock();
        $fileTwo->expects($this->any())->method('getSize')->willReturn(5472);
        $v = new Validator($trans, ['lhs' => $fileOne, 'rhs' => $fileTwo], ['lhs' => 'gte:rhs']);
        $this->assertTrue($v->passes());

        $v = new Validator($trans, ['lhs' => 15], ['lhs' => 'numeric|gte:15']);
        $this->assertTrue($v->passes());
    }

    public function testLessThanOrEqual()
    {
        $trans = $this->getIlluminateArrayTranslator();
        $v = new Validator($trans, ['lhs' => 15, 'rhs' => 15], ['lhs' => 'numeric|lte:rhs']);
        $this->assertTrue($v->passes());

        $v = new Validator($trans, ['lhs' => 15, 'rhs' => 'string'], ['lhs' => 'numeric|lte:rhs']);
        $this->assertTrue($v->fails());

        $v = new Validator($trans, ['lhs' => 15.0, 'rhs' => 15], ['lhs' => 'numeric|lte:rhs']);
        $this->assertTrue($v->passes());

        $v = new Validator($trans, ['lhs' => '15', 'rhs' => 15], ['lhs' => 'numeric|lte:rhs']);
        $this->assertTrue($v->passes());

        $v = new Validator($trans, ['lhs' => 15], ['lhs' => 'numeric|lte:rhs']);
        $this->assertTrue($v->fails());

        $v = new Validator($trans, ['lhs' => 15.0], ['lhs' => 'numeric|lte:10']);
        $this->assertTrue($v->fails());

        $v = new Validator($trans, ['lhs' => '15'], ['lhs' => 'numeric|lte:10']);
        $this->assertTrue($v->fails());

        $v = new Validator($trans, ['lhs' => 'longer string', 'rhs' => 'string'], ['lhs' => 'lte:rhs']);
        $this->assertTrue($v->fails());

        $v = new Validator($trans, ['lhs' => ['string'], 'rhs' => [1, 'string']], ['lhs' => 'lte:rhs']);
        $this->assertTrue($v->passes());

        $fileOne = $this->getMockBuilder(File::class)->onlyMethods(['getSize'])->setConstructorArgs([__FILE__, false])->getMock();
        $fileOne->expects($this->any())->method('getSize')->willReturn(5472);
        $fileTwo = $this->getMockBuilder(File::class)->onlyMethods(['getSize'])->setConstructorArgs([__FILE__, false])->getMock();
        $fileTwo->expects($this->any())->method('getSize')->willReturn(5472);
        $v = new Validator($trans, ['lhs' => $fileOne, 'rhs' => $fileTwo], ['lhs' => 'lte:rhs']);
        $this->assertTrue($v->passes());

        $v = new Validator($trans, ['lhs' => 15], ['lhs' => 'numeric|lte:10']);
        $this->assertTrue($v->fails());
    }

    public function testValidateAccepted()
    {
        $trans = $this->getIlluminateArrayTranslator();
        $v = new Validator($trans, ['foo' => 'no'], ['foo' => 'Accepted']);
        $this->assertFalse($v->passes());

        $v = new Validator($trans, ['foo' => 'off'], ['foo' => 'Accepted']);
        $this->assertFalse($v->passes());

        $v = new Validator($trans, ['foo' => null], ['foo' => 'Accepted']);
        $this->assertFalse($v->passes());

        $v = new Validator($trans, [], ['foo' => 'Accepted']);
        $this->assertFalse($v->passes());

        $v = new Validator($trans, ['foo' => 0], ['foo' => 'Accepted']);
        $this->assertFalse($v->passes());

        $v = new Validator($trans, ['foo' => '0'], ['foo' => 'Accepted']);
        $this->assertFalse($v->passes());

        $v = new Validator($trans, ['foo' => false], ['foo' => 'Accepted']);
        $this->assertFalse($v->passes());

        $v = new Validator($trans, ['foo' => 'false'], ['foo' => 'Accepted']);
        $this->assertFalse($v->passes());

        $v = new Validator($trans, ['foo' => 'yes'], ['foo' => 'Accepted']);
        $this->assertTrue($v->passes());

        $v = new Validator($trans, ['foo' => 'on'], ['foo' => 'Accepted']);
        $this->assertTrue($v->passes());

        $v = new Validator($trans, ['foo' => '1'], ['foo' => 'Accepted']);
        $this->assertTrue($v->passes());

        $v = new Validator($trans, ['foo' => 1], ['foo' => 'Accepted']);
        $this->assertTrue($v->passes());

        $v = new Validator($trans, ['foo' => true], ['foo' => 'Accepted']);
        $this->assertTrue($v->passes());

        $v = new Validator($trans, ['foo' => 'true'], ['foo' => 'Accepted']);
        $this->assertTrue($v->passes());
    }

    public function testValidateRequiredAcceptedIf()
    {
        $trans = $this->getIlluminateArrayTranslator();
        $v = new Validator($trans, ['foo' => 'no', 'bar' => 'baz'], ['bar' => 'required_if_accepted:foo']);
        $this->assertTrue($v->passes());

        $v = new Validator($trans, ['foo' => 'yes', 'bar' => 'baz'], ['bar' => 'required_if_accepted:foo']);
        $this->assertTrue($v->passes());

        $v = new Validator($trans, ['foo' => 'no', 'bar' => ''], ['bar' => 'required_if_accepted:foo']);
        $this->assertTrue($v->passes());

        $v = new Validator($trans, ['foo' => 'yes', 'bar' => ''], ['bar' => 'required_if_accepted:foo']);
        $this->assertFalse($v->passes());
    }

    public function testValidateAcceptedIf()
    {
        $trans = $this->getIlluminateArrayTranslator();
        $v = new Validator($trans, ['foo' => 'no', 'bar' => 'aaa'], ['foo' => 'accepted_if:bar,aaa']);
        $this->assertFalse($v->passes());

        $v = new Validator($trans, ['foo' => 'off', 'bar' => 'aaa'], ['foo' => 'accepted_if:bar,aaa']);
        $this->assertFalse($v->passes());

        $v = new Validator($trans, ['foo' => null, 'bar' => 'aaa'], ['foo' => 'accepted_if:bar,aaa']);
        $this->assertFalse($v->passes());

        $v = new Validator($trans, ['foo' => 0, 'bar' => 'aaa'], ['foo' => 'accepted_if:bar,aaa']);
        $this->assertFalse($v->passes());

        $v = new Validator($trans, ['foo' => '0', 'bar' => 'aaa'], ['foo' => 'accepted_if:bar,aaa']);
        $this->assertFalse($v->passes());

        $v = new Validator($trans, ['foo' => false, 'bar' => 'aaa'], ['foo' => 'accepted_if:bar,aaa']);
        $this->assertFalse($v->passes());

        $v = new Validator($trans, ['foo' => 'false', 'bar' => 'aaa'], ['foo' => 'accepted_if:bar,aaa']);
        $this->assertFalse($v->passes());

        $v = new Validator($trans, ['foo' => 'yes', 'bar' => 'aaa'], ['foo' => 'accepted_if:bar,aaa']);
        $this->assertTrue($v->passes());

        $v = new Validator($trans, ['foo' => 'on', 'bar' => 'aaa'], ['foo' => 'accepted_if:bar,aaa']);
        $this->assertTrue($v->passes());

        $v = new Validator($trans, ['foo' => '1', 'bar' => 'aaa'], ['foo' => 'accepted_if:bar,aaa']);
        $this->assertTrue($v->passes());

        $v = new Validator($trans, ['foo' => 1, 'bar' => 'aaa'], ['foo' => 'accepted_if:bar,aaa']);
        $this->assertTrue($v->passes());

        $v = new Validator($trans, ['foo' => true, 'bar' => 'aaa'], ['foo' => 'accepted_if:bar,aaa']);
        $this->assertTrue($v->passes());

        $v = new Validator($trans, ['foo' => 'true', 'bar' => 'aaa'], ['foo' => 'accepted_if:bar,aaa']);
        $this->assertTrue($v->passes());

        // accepted_if:bar,aaa
        $trans = $this->getIlluminateArrayTranslator();
        $trans->addLines(['validation.accepted_if' => 'The :attribute field must be accepted when :other is :value.'], 'en');
        $v = new Validator($trans, ['foo' => 'no', 'bar' => 'aaa'], ['foo' => 'accepted_if:bar,aaa']);
        $this->assertFalse($v->passes());
        $v->messages()->setFormat(':message');
        $this->assertSame('The foo field must be accepted when bar is aaa.', $v->messages()->first('foo'));

        // accepted_if:bar,aaa,...
        $trans = $this->getIlluminateArrayTranslator();
        $trans->addLines(['validation.accepted_if' => 'The :attribute field must be accepted when :other is :value.'], 'en');
        $v = new Validator($trans, ['foo' => 'no', 'bar' => 'abc'], ['foo' => 'accepted_if:bar,aaa,bbb,abc']);
        $this->assertFalse($v->passes());
        $v->messages()->setFormat(':message');
        $this->assertSame('The foo field must be accepted when bar is abc.', $v->messages()->first('foo'));

        // accepted_if:bar,boolean
        $trans = $this->getIlluminateArrayTranslator();
        $trans->addLines(['validation.accepted_if' => 'The :attribute field must be accepted when :other is :value.'], 'en');
        $v = new Validator($trans, ['foo' => 'no', 'bar' => false], ['foo' => 'accepted_if:bar,false']);
        $this->assertFalse($v->passes());
        $v->messages()->setFormat(':message');
        $this->assertSame('The foo field must be accepted when bar is false.', $v->messages()->first('foo'));

        $trans = $this->getIlluminateArrayTranslator();
        $trans->addLines(['validation.accepted_if' => 'The :attribute field must be accepted when :other is :value.'], 'en');
        $v = new Validator($trans, ['foo' => 'no', 'bar' => true], ['foo' => 'accepted_if:bar,true']);
        $this->assertFalse($v->passes());
        $v->messages()->setFormat(':message');
        $this->assertSame('The foo field must be accepted when bar is true.', $v->messages()->first('foo'));
    }

    public function testValidateDeclined()
    {
        $trans = $this->getIlluminateArrayTranslator();
        $v = new Validator($trans, ['foo' => 'yes'], ['foo' => 'Declined']);
        $this->assertFalse($v->passes());

        $v = new Validator($trans, ['foo' => 'on'], ['foo' => 'Declined']);
        $this->assertFalse($v->passes());

        $v = new Validator($trans, ['foo' => null], ['foo' => 'Declined']);
        $this->assertFalse($v->passes());

        $v = new Validator($trans, [], ['foo' => 'Declined']);
        $this->assertFalse($v->passes());

        $v = new Validator($trans, ['foo' => 1], ['foo' => 'Declined']);
        $this->assertFalse($v->passes());

        $v = new Validator($trans, ['foo' => '1'], ['foo' => 'Declined']);
        $this->assertFalse($v->passes());

        $v = new Validator($trans, ['foo' => true], ['foo' => 'Declined']);
        $this->assertFalse($v->passes());

        $v = new Validator($trans, ['foo' => 'true'], ['foo' => 'Declined']);
        $this->assertFalse($v->passes());

        $v = new Validator($trans, ['foo' => 'no'], ['foo' => 'Declined']);
        $this->assertTrue($v->passes());

        $v = new Validator($trans, ['foo' => 'off'], ['foo' => 'Declined']);
        $this->assertTrue($v->passes());

        $v = new Validator($trans, ['foo' => '0'], ['foo' => 'Declined']);
        $this->assertTrue($v->passes());

        $v = new Validator($trans, ['foo' => 0], ['foo' => 'Declined']);
        $this->assertTrue($v->passes());

        $v = new Validator($trans, ['foo' => false], ['foo' => 'Declined']);
        $this->assertTrue($v->passes());

        $v = new Validator($trans, ['foo' => 'false'], ['foo' => 'Declined']);
        $this->assertTrue($v->passes());
    }

    public function testValidateMissing()
    {
        $trans = $this->getIlluminateArrayTranslator();
        $trans->addLines(['validation.missing' => 'The :attribute field must be missing.'], 'en');

        $v = new Validator($trans, ['foo' => 'yes'], ['foo' => 'missing']);
        $this->assertFalse($v->passes());
        $this->assertSame('The foo field must be missing.', $v->errors()->first('foo'));

        $v = new Validator($trans, ['foo' => ''], ['foo' => 'missing']);
        $this->assertFalse($v->passes());
        $this->assertSame('The foo field must be missing.', $v->errors()->first('foo'));

        $v = new Validator($trans, ['foo' => ' '], ['foo' => 'missing']);
        $this->assertFalse($v->passes());
        $this->assertSame('The foo field must be missing.', $v->errors()->first('foo'));

        $v = new Validator($trans, ['foo' => null], ['foo' => 'missing']);
        $this->assertFalse($v->passes());
        $this->assertSame('The foo field must be missing.', $v->errors()->first('foo'));

        $v = new Validator($trans, ['foo' => []], ['foo' => 'missing']);
        $this->assertFalse($v->passes());
        $this->assertSame('The foo field must be missing.', $v->errors()->first('foo'));

        $v = new Validator($trans, ['foo' => new class implements Countable
        {
            public function count(): int
            {
                return 0;
            }
        }, ], ['foo' => 'missing']);
        $this->assertFalse($v->passes());
        $this->assertSame('The foo field must be missing.', $v->errors()->first('foo'));

        $v = new Validator($trans, ['bar' => 'bar'], ['foo' => 'missing']);
        $this->assertTrue($v->passes());
    }

    public function testValidateMissingIf()
    {
        $trans = $this->getIlluminateArrayTranslator();
        $trans->addLines(['validation.missing_if' => 'The :attribute field must be missing when :other is :value.'], 'en');

        $v = new Validator($trans, ['foo' => 'yes', 'bar' => '1'], ['foo' => 'missing_if:bar,1']);
        $this->assertFalse($v->passes());
        $this->assertSame('The foo field must be missing when bar is 1.', $v->errors()->first('foo'));

        $v = new Validator($trans, ['foo' => '', 'bar' => '1'], ['foo' => 'missing_if:bar,1']);
        $this->assertFalse($v->passes());
        $this->assertSame('The foo field must be missing when bar is 1.', $v->errors()->first('foo'));

        $v = new Validator($trans, ['foo' => ' ', 'bar' => '1'], ['foo' => 'missing_if:bar,1']);
        $this->assertFalse($v->passes());
        $this->assertSame('The foo field must be missing when bar is 1.', $v->errors()->first('foo'));

        $v = new Validator($trans, ['foo' => null, 'bar' => '1'], ['foo' => 'missing_if:bar,1']);
        $this->assertFalse($v->passes());
        $this->assertSame('The foo field must be missing when bar is 1.', $v->errors()->first('foo'));

        $v = new Validator($trans, ['foo' => [], 'bar' => '1'], ['foo' => 'missing_if:bar,1']);
        $this->assertFalse($v->passes());
        $this->assertSame('The foo field must be missing when bar is 1.', $v->errors()->first('foo'));

        $v = new Validator($trans, ['foo' => new class implements Countable
        {
            public function count(): int
            {
                return 0;
            }
        }, 'bar' => '1', ], ['foo' => 'missing_if:bar,1']);
        $this->assertFalse($v->passes());
        $this->assertSame('The foo field must be missing when bar is 1.', $v->errors()->first('foo'));

        $v = new Validator($trans, ['foo' => 'foo', 'bar' => '2'], ['foo' => 'missing_if:bar,1']);
        $this->assertTrue($v->passes());
    }

    public function testValidateMissingUnless()
    {
        $trans = $this->getIlluminateArrayTranslator();
        $trans->addLines(['validation.missing_unless' => 'The :attribute field must be missing unless :other is :value.'], 'en');

        $v = new Validator($trans, ['foo' => 'yes', 'bar' => '2'], ['foo' => 'missing_unless:bar,1']);
        $this->assertFalse($v->passes());
        $this->assertSame('The foo field must be missing unless bar is 2.', $v->errors()->first('foo'));

        $v = new Validator($trans, ['foo' => '', 'bar' => '2'], ['foo' => 'missing_unless:bar,1']);
        $this->assertFalse($v->passes());
        $this->assertSame('The foo field must be missing unless bar is 2.', $v->errors()->first('foo'));

        $v = new Validator($trans, ['foo' => ' ', 'bar' => '2'], ['foo' => 'missing_unless:bar,1']);
        $this->assertFalse($v->passes());
        $this->assertSame('The foo field must be missing unless bar is 2.', $v->errors()->first('foo'));

        $v = new Validator($trans, ['foo' => null, 'bar' => '2'], ['foo' => 'missing_unless:bar,1']);
        $this->assertFalse($v->passes());
        $this->assertSame('The foo field must be missing unless bar is 2.', $v->errors()->first('foo'));

        $v = new Validator($trans, ['foo' => [], 'bar' => '2'], ['foo' => 'missing_unless:bar,1']);
        $this->assertFalse($v->passes());
        $this->assertSame('The foo field must be missing unless bar is 2.', $v->errors()->first('foo'));

        $v = new Validator($trans, ['foo' => new class implements Countable
        {
            public function count(): int
            {
                return 0;
            }
        }, 'bar' => '2', ], ['foo' => 'missing_unless:bar,1']);
        $this->assertFalse($v->passes());
        $this->assertSame('The foo field must be missing unless bar is 2.', $v->errors()->first('foo'));

        $v = new Validator($trans, ['foo' => 'foo', 'bar' => '1'], ['foo' => 'missing_unless:bar,1']);
        $this->assertTrue($v->passes());
    }

    public function testValidateMissingWith()
    {
        $trans = $this->getIlluminateArrayTranslator();
        $trans->addLines(['validation.missing_with' => 'The :attribute field must be missing when :values is present.'], 'en');

        $v = new Validator($trans, ['bar' => '2'], ['foo' => 'missing_with:baz,bar']);
        $this->assertTrue($v->passes());

        $v = new Validator($trans, ['foo' => 'yes', 'bar' => '2'], ['foo' => 'missing_with:baz,bar']);
        $this->assertFalse($v->passes());
        $this->assertSame('The foo field must be missing when baz / bar is present.', $v->errors()->first('foo'));

        $v = new Validator($trans, ['foo' => '', 'bar' => '2'], ['foo' => 'missing_with:baz,bar']);
        $this->assertFalse($v->passes());
        $this->assertSame('The foo field must be missing when baz / bar is present.', $v->errors()->first('foo'));

        $v = new Validator($trans, ['foo' => ' ', 'bar' => '2'], ['foo' => 'missing_with:baz,bar']);
        $this->assertFalse($v->passes());
        $this->assertSame('The foo field must be missing when baz / bar is present.', $v->errors()->first('foo'));

        $v = new Validator($trans, ['foo' => null, 'bar' => '2'], ['foo' => 'missing_with:baz,bar']);
        $this->assertFalse($v->passes());
        $this->assertSame('The foo field must be missing when baz / bar is present.', $v->errors()->first('foo'));

        $v = new Validator($trans, ['foo' => [], 'bar' => '2'], ['foo' => 'missing_with:baz,bar']);
        $this->assertFalse($v->passes());
        $this->assertSame('The foo field must be missing when baz / bar is present.', $v->errors()->first('foo'));

        $v = new Validator($trans, ['foo' => new class implements Countable
        {
            public function count(): int
            {
                return 0;
            }
        }, 'bar' => '2', ], ['foo' => 'missing_with:baz,bar']);
        $this->assertFalse($v->passes());
        $this->assertSame('The foo field must be missing when baz / bar is present.', $v->errors()->first('foo'));

        $v = new Validator($trans, ['foo' => 'foo', 'qux' => '1'], ['foo' => 'missing_with:baz,bar']);
        $this->assertTrue($v->passes());
    }

    public function testValidateMissingWithAll()
    {
        $trans = $this->getIlluminateArrayTranslator();
        $trans->addLines(['validation.missing_with_all' => 'The :attribute field must be missing when :values are present.'], 'en');

        $v = new Validator($trans, ['bar' => '2', 'baz' => '2'], ['foo' => 'missing_with_all:baz,bar']);
        $this->assertTrue($v->passes());

        $v = new Validator($trans, ['foo' => 'yes', 'bar' => '2', 'baz' => '2'], ['foo' => 'missing_with_all:baz,bar']);
        $this->assertFalse($v->passes());
        $this->assertSame('The foo field must be missing when baz / bar are present.', $v->errors()->first('foo'));

        $v = new Validator($trans, ['foo' => '', 'bar' => '2', 'baz' => '2'], ['foo' => 'missing_with_all:baz,bar']);
        $this->assertFalse($v->passes());
        $this->assertSame('The foo field must be missing when baz / bar are present.', $v->errors()->first('foo'));

        $v = new Validator($trans, ['foo' => ' ', 'bar' => '2', 'baz' => '2'], ['foo' => 'missing_with_all:baz,bar']);
        $this->assertFalse($v->passes());
        $this->assertSame('The foo field must be missing when baz / bar are present.', $v->errors()->first('foo'));

        $v = new Validator($trans, ['foo' => null, 'bar' => '2', 'baz' => '2'], ['foo' => 'missing_with_all:baz,bar']);
        $this->assertFalse($v->passes());
        $this->assertSame('The foo field must be missing when baz / bar are present.', $v->errors()->first('foo'));

        $v = new Validator($trans, ['foo' => [], 'bar' => '2', 'baz' => '2'], ['foo' => 'missing_with_all:baz,bar']);
        $this->assertFalse($v->passes());
        $this->assertSame('The foo field must be missing when baz / bar are present.', $v->errors()->first('foo'));

        $v = new Validator($trans, ['foo' => new class implements Countable
        {
            public function count(): int
            {
                return 0;
            }
        }, 'bar' => '2', 'baz' => '2', ], ['foo' => 'missing_with_all:baz,bar']);
        $this->assertFalse($v->passes());
        $this->assertSame('The foo field must be missing when baz / bar are present.', $v->errors()->first('foo'));

        $v = new Validator($trans, ['foo' => [], 'bar' => '2', 'qux' => '2'], ['foo' => 'missing_with_all:baz,bar']);
        $this->assertTrue($v->passes());
    }

    public function testValidateDeclinedIf()
    {
        $trans = $this->getIlluminateArrayTranslator();
        $v = new Validator($trans, ['foo' => 'yes', 'bar' => 'aaa'], ['foo' => 'declined_if:bar,aaa']);
        $this->assertFalse($v->passes());

        $v = new Validator($trans, ['foo' => 'on', 'bar' => 'aaa'], ['foo' => 'declined_if:bar,aaa']);
        $this->assertFalse($v->passes());

        $v = new Validator($trans, ['foo' => null, 'bar' => 'aaa'], ['foo' => 'declined_if:bar,aaa']);
        $this->assertFalse($v->passes());

        $v = new Validator($trans, ['foo' => 1, 'bar' => 'aaa'], ['foo' => 'declined_if:bar,aaa']);
        $this->assertFalse($v->passes());

        $v = new Validator($trans, ['foo' => '1', 'bar' => 'aaa'], ['foo' => 'declined_if:bar,aaa']);
        $this->assertFalse($v->passes());

        $v = new Validator($trans, ['foo' => true, 'bar' => 'aaa'], ['foo' => 'declined_if:bar,aaa']);
        $this->assertFalse($v->passes());

        $v = new Validator($trans, ['foo' => 'true', 'bar' => 'aaa'], ['foo' => 'declined_if:bar,aaa']);
        $this->assertFalse($v->passes());

        $v = new Validator($trans, ['foo' => 'no', 'bar' => 'aaa'], ['foo' => 'declined_if:bar,aaa']);
        $this->assertTrue($v->passes());

        $v = new Validator($trans, ['foo' => 'off', 'bar' => 'aaa'], ['foo' => 'declined_if:bar,aaa']);
        $this->assertTrue($v->passes());

        $v = new Validator($trans, ['foo' => 0, 'bar' => 'aaa'], ['foo' => 'declined_if:bar,aaa']);
        $this->assertTrue($v->passes());

        $v = new Validator($trans, ['foo' => '0', 'bar' => 'aaa'], ['foo' => 'declined_if:bar,aaa']);
        $this->assertTrue($v->passes());

        $v = new Validator($trans, ['foo' => false, 'bar' => 'aaa'], ['foo' => 'declined_if:bar,aaa']);
        $this->assertTrue($v->passes());

        $v = new Validator($trans, ['foo' => 'false', 'bar' => 'aaa'], ['foo' => 'declined_if:bar,aaa']);
        $this->assertTrue($v->passes());

        // declined_if:bar,aaa
        $trans = $this->getIlluminateArrayTranslator();
        $trans->addLines(['validation.declined_if' => 'The :attribute field must be declined when :other is :value.'], 'en');
        $v = new Validator($trans, ['foo' => 'yes', 'bar' => 'aaa'], ['foo' => 'declined_if:bar,aaa']);
        $this->assertFalse($v->passes());
        $v->messages()->setFormat(':message');
        $this->assertSame('The foo field must be declined when bar is aaa.', $v->messages()->first('foo'));

        // declined_if:bar,aaa,...
        $trans = $this->getIlluminateArrayTranslator();
        $trans->addLines(['validation.declined_if' => 'The :attribute field must be declined when :other is :value.'], 'en');
        $v = new Validator($trans, ['foo' => 'yes', 'bar' => 'abc'], ['foo' => 'declined_if:bar,aaa,bbb,abc']);
        $this->assertFalse($v->passes());
        $v->messages()->setFormat(':message');
        $this->assertSame('The foo field must be declined when bar is abc.', $v->messages()->first('foo'));

        // declined_if:bar,boolean
        $trans = $this->getIlluminateArrayTranslator();
        $trans->addLines(['validation.declined_if' => 'The :attribute field must be declined when :other is :value.'], 'en');
        $v = new Validator($trans, ['foo' => 'yes', 'bar' => false], ['foo' => 'declined_if:bar,false']);
        $this->assertFalse($v->passes());
        $v->messages()->setFormat(':message');
        $this->assertSame('The foo field must be declined when bar is false.', $v->messages()->first('foo'));

        $trans = $this->getIlluminateArrayTranslator();
        $trans->addLines(['validation.declined_if' => 'The :attribute field must be declined when :other is :value.'], 'en');
        $v = new Validator($trans, ['foo' => 'yes', 'bar' => true], ['foo' => 'declined_if:bar,true']);
        $this->assertFalse($v->passes());
        $v->messages()->setFormat(':message');
        $this->assertSame('The foo field must be declined when bar is true.', $v->messages()->first('foo'));
    }

    public function testValidateEndsWith()
    {
        $trans = $this->getIlluminateArrayTranslator();
        $v = new Validator($trans, ['x' => 'hello world'], ['x' => 'ends_with:hello']);
        $this->assertFalse($v->passes());

        $trans = $this->getIlluminateArrayTranslator();
        $v = new Validator($trans, ['x' => 'hello world'], ['x' => 'ends_with:world']);
        $this->assertTrue($v->passes());

        $trans = $this->getIlluminateArrayTranslator();
        $v = new Validator($trans, ['x' => 'hello world'], ['x' => 'ends_with:world,hello']);
        $this->assertTrue($v->passes());

        $trans = $this->getIlluminateArrayTranslator();
        $trans->addLines(['validation.ends_with' => 'The :attribute must end with one of the following values :values'], 'en');
        $v = new Validator($trans, ['url' => 'laravel.com'], ['url' => 'ends_with:http']);
        $this->assertFalse($v->passes());
        $this->assertSame('The url must end with one of the following values http', $v->messages()->first('url'));

        $trans = $this->getIlluminateArrayTranslator();
        $trans->addLines(['validation.ends_with' => 'The :attribute must end with one of the following values :values'], 'en');
        $v = new Validator($trans, ['url' => 'laravel.com'], ['url' => 'ends_with:http,https']);
        $this->assertFalse($v->passes());
        $this->assertSame('The url must end with one of the following values http, https', $v->messages()->first('url'));
    }

    public function testValidateDoesntEndWith()
    {
        $trans = $this->getIlluminateArrayTranslator();
        $v = new Validator($trans, ['x' => 'hello world'], ['x' => 'doesnt_end_with:hello']);
        $this->assertTrue($v->passes());

        $trans = $this->getIlluminateArrayTranslator();
        $v = new Validator($trans, ['x' => 'hello world'], ['x' => 'doesnt_end_with:world']);
        $this->assertFalse($v->passes());
    }

    public function testValidateStartsWith()
    {
        $trans = $this->getIlluminateArrayTranslator();
        $v = new Validator($trans, ['x' => 'hello world'], ['x' => 'starts_with:hello']);
        $this->assertTrue($v->passes());

        $trans = $this->getIlluminateArrayTranslator();
        $v = new Validator($trans, ['x' => 'hello world'], ['x' => 'starts_with:world']);
        $this->assertFalse($v->passes());

        $trans = $this->getIlluminateArrayTranslator();
        $v = new Validator($trans, ['x' => 'hello world'], ['x' => 'starts_with:world,hello']);
        $this->assertTrue($v->passes());

        $trans = $this->getIlluminateArrayTranslator();
        $trans->addLines(['validation.starts_with' => 'The :attribute must start with one of the following values :values'], 'en');
        $v = new Validator($trans, ['url' => 'laravel.com'], ['url' => 'starts_with:http']);
        $this->assertFalse($v->passes());
        $this->assertSame('The url must start with one of the following values http', $v->messages()->first('url'));

        $trans = $this->getIlluminateArrayTranslator();
        $trans->addLines(['validation.starts_with' => 'The :attribute must start with one of the following values :values'], 'en');
        $v = new Validator($trans, ['url' => 'laravel.com'], ['url' => 'starts_with:http,https']);
        $this->assertFalse($v->passes());
        $this->assertSame('The url must start with one of the following values http, https', $v->messages()->first('url'));
    }

    public function testValidateDoesntStartWith()
    {
        $trans = $this->getIlluminateArrayTranslator();
        $v = new Validator($trans, ['x' => 'world hello'], ['x' => 'doesnt_start_with:hello']);
        $this->assertTrue($v->passes());

        $trans = $this->getIlluminateArrayTranslator();
        $v = new Validator($trans, ['x' => 'hello world'], ['x' => 'doesnt_start_with:hello']);
        $this->assertFalse($v->passes());
    }

    public function testValidateString()
    {
        $trans = $this->getIlluminateArrayTranslator();
        $v = new Validator($trans, ['x' => 'aslsdlks'], ['x' => 'string']);
        $this->assertTrue($v->passes());

        $trans = $this->getIlluminateArrayTranslator();
        $v = new Validator($trans, ['x' => ['blah' => 'test']], ['x' => 'string']);
        $this->assertFalse($v->passes());
    }

    public function testValidateJson()
    {
        $trans = $this->getIlluminateArrayTranslator();
        $v = new Validator($trans, ['foo' => 'aslksd'], ['foo' => 'json']);
        $this->assertFalse($v->passes());

        $trans = $this->getIlluminateArrayTranslator();
        $v = new Validator($trans, ['foo' => '[]'], ['foo' => 'json']);
        $this->assertTrue($v->passes());

        $trans = $this->getIlluminateArrayTranslator();
        $v = new Validator($trans, ['foo' => '{"name":"John","age":"34"}'], ['foo' => 'json']);
        $this->assertTrue($v->passes());

        $trans = $this->getIlluminateArrayTranslator();
        $v = new Validator($trans, ['foo' => ['array']], ['foo' => 'json']);
        $this->assertFalse($v->passes());
    }

    public function testValidateBoolean()
    {
        $trans = $this->getIlluminateArrayTranslator();
        $v = new Validator($trans, ['foo' => 'no'], ['foo' => 'Boolean']);
        $this->assertFalse($v->passes());

        $v = new Validator($trans, ['foo' => 'yes'], ['foo' => 'Boolean']);
        $this->assertFalse($v->passes());

        $v = new Validator($trans, ['foo' => 'false'], ['foo' => 'Boolean']);
        $this->assertFalse($v->passes());

        $v = new Validator($trans, ['foo' => 'true'], ['foo' => 'Boolean']);
        $this->assertFalse($v->passes());

        $v = new Validator($trans, [], ['foo' => 'Boolean']);
        $this->assertTrue($v->passes());

        $v = new Validator($trans, ['foo' => false], ['foo' => 'Boolean']);
        $this->assertTrue($v->passes());

        $v = new Validator($trans, ['foo' => true], ['foo' => 'Boolean']);
        $this->assertTrue($v->passes());

        $v = new Validator($trans, ['foo' => '1'], ['foo' => 'Boolean']);
        $this->assertTrue($v->passes());

        $v = new Validator($trans, ['foo' => 1], ['foo' => 'Boolean']);
        $this->assertTrue($v->passes());

        $v = new Validator($trans, ['foo' => '0'], ['foo' => 'Boolean']);
        $this->assertTrue($v->passes());

        $v = new Validator($trans, ['foo' => 0], ['foo' => 'Boolean']);
        $this->assertTrue($v->passes());
    }

    public function testValidateBool()
    {
        $trans = $this->getIlluminateArrayTranslator();
        $v = new Validator($trans, ['foo' => 'no'], ['foo' => 'Bool']);
        $this->assertFalse($v->passes());

        $v = new Validator($trans, ['foo' => 'yes'], ['foo' => 'Bool']);
        $this->assertFalse($v->passes());

        $v = new Validator($trans, ['foo' => 'false'], ['foo' => 'Bool']);
        $this->assertFalse($v->passes());

        $v = new Validator($trans, ['foo' => 'true'], ['foo' => 'Bool']);
        $this->assertFalse($v->passes());

        $v = new Validator($trans, [], ['foo' => 'Bool']);
        $this->assertTrue($v->passes());

        $v = new Validator($trans, ['foo' => false], ['foo' => 'Bool']);
        $this->assertTrue($v->passes());

        $v = new Validator($trans, ['foo' => true], ['foo' => 'Bool']);
        $this->assertTrue($v->passes());

        $v = new Validator($trans, ['foo' => '1'], ['foo' => 'Bool']);
        $this->assertTrue($v->passes());

        $v = new Validator($trans, ['foo' => 1], ['foo' => 'Bool']);
        $this->assertTrue($v->passes());

        $v = new Validator($trans, ['foo' => '0'], ['foo' => 'Bool']);
        $this->assertTrue($v->passes());

        $v = new Validator($trans, ['foo' => 0], ['foo' => 'Bool']);
        $this->assertTrue($v->passes());
    }

    public function testValidateNumeric()
    {
        $trans = $this->getIlluminateArrayTranslator();
        $v = new Validator($trans, ['foo' => 'asdad'], ['foo' => 'Numeric']);
        $this->assertFalse($v->passes());

        $v = new Validator($trans, ['foo' => '1.23'], ['foo' => 'Numeric']);
        $this->assertTrue($v->passes());

        $v = new Validator($trans, ['foo' => '-1'], ['foo' => 'Numeric']);
        $this->assertTrue($v->passes());

        $v = new Validator($trans, ['foo' => '1'], ['foo' => 'Numeric']);
        $this->assertTrue($v->passes());
    }

    public function testValidateInteger()
    {
        $trans = $this->getIlluminateArrayTranslator();
        $v = new Validator($trans, ['foo' => 'asdad'], ['foo' => 'Integer']);
        $this->assertFalse($v->passes());

        $v = new Validator($trans, ['foo' => '1.23'], ['foo' => 'Integer']);
        $this->assertFalse($v->passes());

        $v = new Validator($trans, ['foo' => '-1'], ['foo' => 'Integer']);
        $this->assertTrue($v->passes());

        $v = new Validator($trans, ['foo' => '1'], ['foo' => 'Integer']);
        $this->assertTrue($v->passes());
    }

    public function testValidateDecimal()
    {
        $trans = $this->getIlluminateArrayTranslator();
        $v = new Validator($trans, ['foo' => 'asdad'], ['foo' => 'Decimal:2,3']);
        $this->assertFalse($v->passes());

        $v = new Validator($trans, ['foo' => '1.2345'], ['foo' => 'Decimal:2,3']);
        $this->assertFalse($v->passes());

        $v = new Validator($trans, ['foo' => '1.234'], ['foo' => 'Decimal:2,3']);
        $this->assertTrue($v->passes());

        $v = new Validator($trans, ['foo' => '-1.234'], ['foo' => 'Decimal:2,3']);
        $this->assertTrue($v->passes());

        $v = new Validator($trans, ['foo' => '1.23'], ['foo' => 'Decimal:2,3']);
        $this->assertTrue($v->passes());

        $v = new Validator($trans, ['foo' => '+1.23'], ['foo' => 'Decimal:2,3']);
        $this->assertTrue($v->passes());

        $v = new Validator($trans, ['foo' => '1.2'], ['foo' => 'Decimal:2,3']);
        $this->assertFalse($v->passes());

        $v = new Validator($trans, ['foo' => '1.23'], ['foo' => 'Decimal:2']);
        $this->assertTrue($v->passes());

        $v = new Validator($trans, ['foo' => '-1.23'], ['foo' => 'Decimal:2']);
        $this->assertTrue($v->passes());

        $v = new Validator($trans, ['foo' => '1.233'], ['foo' => 'Decimal:2']);
        $this->assertFalse($v->passes());

        $v = new Validator($trans, ['foo' => '1.2'], ['foo' => 'Decimal:2']);
        $this->assertFalse($v->passes());

        $v = new Validator($trans, ['foo' => '1'], ['foo' => 'Decimal:0,1']);
        $this->assertTrue($v->passes());

        $v = new Validator($trans, ['foo' => '1.2'], ['foo' => 'Decimal:0,1']);
        $this->assertTrue($v->passes());

        $v = new Validator($trans, ['foo' => '-1.2'], ['foo' => 'Decimal:0,1']);
        $this->assertTrue($v->passes());

        $v = new Validator($trans, ['foo' => '1.23'], ['foo' => 'Decimal:0,1']);
        $this->assertFalse($v->passes());

        $v = new Validator($trans, ['foo' => '1.8888888888'], ['foo' => 'Decimal:10']);
        $this->assertTrue($v->passes());

        $v = new Validator($trans, ['foo' => '1.88888888888888888888'], ['foo' => 'Decimal:20']);
        $this->assertTrue($v->passes());

        $v = new Validator($trans, ['foo' => '1.88888888888888888888'], ['foo' => 'Decimal:20|Min:1.88888888888888888889']);
        $this->assertFalse($v->passes());

        $v = new Validator($trans, ['foo' => '1.88888888888888888888'], ['foo' => 'Decimal:20|Min:1.88888888888888888888']);
        $this->assertTrue($v->passes());

        $v = new Validator($trans, ['foo' => '1.88888888888888888888'], ['foo' => 'Decimal:20|Max:1.88888888888888888888']);
        $this->assertTrue($v->passes());

        $v = new Validator($trans, ['foo' => '1.88888888888888888888'], ['foo' => 'Decimal:20|Max:1.88888888888888888887']);
        $this->assertFalse($v->passes());

        $v = new Validator($trans, ['foo' => '1.88888888888888888888'], ['foo' => 'Decimal:20|Max:1.88888888888888888887']);
        $this->assertFalse($v->passes());

        $v = new Validator($trans, ['foo' => '1.88888888888888888888'], ['foo' => 'Decimal:20|Size:1.88888888888888888889']);
        $this->assertFalse($v->passes());

        $v = new Validator($trans, ['foo' => '1.88888888888888888888'], ['foo' => 'Decimal:20|Size:1.88888888888888888888']);
        $this->assertTrue($v->passes());

        $v = new Validator($trans, ['foo' => '1.88888888888888888889'], ['foo' => 'Decimal:20|Between:1.88888888888888888886,1.88888888888888888888']);
        $this->assertFalse($v->passes());

        $v = new Validator($trans, ['foo' => '1.88888888888888888887'], ['foo' => 'Decimal:20|Between:1.88888888888888888886,1.88888888888888888888']);
        $this->assertTrue($v->passes());

        $v = new Validator($trans, ['foo' => '1.88888888888888888888'], ['foo' => 'Decimal:20|Gt:1.88888888888888888888']);
        $this->assertFalse($v->passes());

        $v = new Validator($trans, ['foo' => '1.88888888888888888889'], ['foo' => 'Decimal:20|Gt:1.88888888888888888888']);
        $this->assertTrue($v->passes());

        $v = new Validator($trans, ['foo' => '1.88888888888888888888', 'bar' => '1.88888888888888888888'], ['foo' => 'Decimal:20|Gt:bar']);
        $this->assertFalse($v->passes());

        $v = new Validator($trans, ['foo' => '1.88888888888888888889', 'bar' => '1.88888888888888888888'], ['foo' => 'Decimal:20|Gt:bar']);
        $this->assertTrue($v->passes());

        $v = new Validator($trans, ['foo' => '1.88888888888888888888'], ['foo' => 'Decimal:20|Lt:1.88888888888888888888']);
        $this->assertFalse($v->passes());

        $v = new Validator($trans, ['foo' => '1.88888888888888888887'], ['foo' => 'Decimal:20|Lt:1.88888888888888888888']);
        $this->assertTrue($v->passes());

        $v = new Validator($trans, ['foo' => '1.88888888888888888888', 'bar' => '1.88888888888888888888'], ['foo' => 'Decimal:20|Lt:bar']);
        $this->assertFalse($v->passes());

        $v = new Validator($trans, ['foo' => '1.88888888888888888887', 'bar' => '1.88888888888888888888'], ['foo' => 'Decimal:20|Lt:bar']);
        $this->assertTrue($v->passes());

        $v = new Validator($trans, ['foo' => '1.88888888888888888887'], ['foo' => 'Decimal:20|Gte:1.88888888888888888888']);
        $this->assertFalse($v->passes());

        $v = new Validator($trans, ['foo' => '1.88888888888888888888'], ['foo' => 'Decimal:20|Gte:1.88888888888888888888']);
        $this->assertTrue($v->passes());

        $v = new Validator($trans, ['foo' => '1.88888888888888888887', 'bar' => '1.88888888888888888888'], ['foo' => 'Decimal:20|Gte:bar']);
        $this->assertFalse($v->passes());

        $v = new Validator($trans, ['foo' => '1.88888888888888888888', 'bar' => '1.88888888888888888888'], ['foo' => 'Decimal:20|Gte:bar']);
        $this->assertTrue($v->passes());

        $v = new Validator($trans, ['foo' => '1.88888888888888888889'], ['foo' => 'Decimal:20|Lte:1.88888888888888888888']);
        $this->assertFalse($v->passes());

        $v = new Validator($trans, ['foo' => '1.88888888888888888888'], ['foo' => 'Decimal:20|Lte:1.88888888888888888888']);
        $this->assertTrue($v->passes());

        $v = new Validator($trans, ['foo' => '1.88888888888888888889', 'bar' => '1.88888888888888888888'], ['foo' => 'Decimal:20|Lte:bar']);
        $this->assertFalse($v->passes());

        $v = new Validator($trans, ['foo' => '1.88888888888888888888', 'bar' => '1.88888888888888888888'], ['foo' => 'Decimal:20|Lte:bar']);
        $this->assertTrue($v->passes());

        $v = new Validator($trans, ['foo' => '1.88888888888888888889'], ['foo' => 'Decimal:20|Max:1.88888888888888888888']);
        $this->assertFalse($v->passes());

        $v = new Validator($trans, ['foo' => '1.88888888888888888888'], ['foo' => 'Decimal:20|Max:1.88888888888888888888']);
        $this->assertTrue($v->passes());
    }

    public function testValidateInt()
    {
        $trans = $this->getIlluminateArrayTranslator();
        $v = new Validator($trans, ['foo' => 'asdad'], ['foo' => 'Int']);
        $this->assertFalse($v->passes());

        $v = new Validator($trans, ['foo' => '1.23'], ['foo' => 'Int']);
        $this->assertFalse($v->passes());

        $v = new Validator($trans, ['foo' => '-1'], ['foo' => 'Int']);
        $this->assertTrue($v->passes());

        $v = new Validator($trans, ['foo' => '1'], ['foo' => 'Int']);
        $this->assertTrue($v->passes());
    }

    public function testValidateDigits()
    {
        $trans = $this->getIlluminateArrayTranslator();
        $v = new Validator($trans, ['foo' => '12345'], ['foo' => 'Digits:5']);
        $this->assertTrue($v->passes());

        $v = new Validator($trans, ['foo' => '123'], ['foo' => 'Digits:200']);
        $this->assertFalse($v->passes());

        $v = new Validator($trans, ['foo' => '+2.37'], ['foo' => 'Digits:5']);
        $this->assertTrue($v->fails());

        $v = new Validator($trans, ['foo' => '2e7'], ['foo' => 'Digits:3']);
        $this->assertTrue($v->fails());

        $trans = $this->getIlluminateArrayTranslator();
        $v = new Validator($trans, ['foo' => '12345'], ['foo' => 'digits_between:1,6']);
        $this->assertTrue($v->passes());

        $v = new Validator($trans, ['foo' => 'bar'], ['foo' => 'digits_between:1,10']);
        $this->assertFalse($v->passes());

        $v = new Validator($trans, ['foo' => '123'], ['foo' => 'digits_between:4,5']);
        $this->assertFalse($v->passes());

        $v = new Validator($trans, ['foo' => '+12.3'], ['foo' => 'digits_between:1,6']);
        $this->assertFalse($v->passes());

        $trans = $this->getIlluminateArrayTranslator();
        $v = new Validator($trans, ['foo' => '12345'], ['foo' => 'min_digits:1']);
        $this->assertTrue($v->passes());

        $v = new Validator($trans, ['foo' => 'bar'], ['foo' => 'min_digits:1']);
        $this->assertFalse($v->passes());

        $v = new Validator($trans, ['foo' => '123'], ['foo' => 'min_digits:4']);
        $this->assertFalse($v->passes());

        $v = new Validator($trans, ['foo' => '+12.3'], ['foo' => 'min_digits:1']);
        $this->assertFalse($v->passes());

        $trans = $this->getIlluminateArrayTranslator();
        $v = new Validator($trans, ['foo' => '12345'], ['foo' => 'max_digits:6']);
        $this->assertTrue($v->passes());

        $v = new Validator($trans, ['foo' => 'bar'], ['foo' => 'max_digits:10']);
        $this->assertFalse($v->passes());

        $v = new Validator($trans, ['foo' => '123'], ['foo' => 'max_digits:2']);
        $this->assertFalse($v->passes());

        $v = new Validator($trans, ['foo' => '+12.3'], ['foo' => 'max_digits:6']);
        $this->assertFalse($v->passes());
    }

    public function testValidateSize()
    {
        $trans = $this->getIlluminateArrayTranslator();
        $v = new Validator($trans, ['foo' => 'asdad'], ['foo' => 'Size:3']);
        $this->assertFalse($v->passes());

        $v = new Validator($trans, ['foo' => 'anc'], ['foo' => 'Size:3']);
        $this->assertTrue($v->passes());

        $v = new Validator($trans, ['foo' => '123'], ['foo' => 'Numeric|Size:3']);
        $this->assertFalse($v->passes());

        $v = new Validator($trans, ['foo' => '3'], ['foo' => 'Numeric|Size:3']);
        $this->assertTrue($v->passes());

        $v = new Validator($trans, ['foo' => '123'], ['foo' => 'Decimal:0|Size:3']);
        $this->assertFalse($v->passes());

        $v = new Validator($trans, ['foo' => '3'], ['foo' => 'Decimal:0|Size:3']);
        $this->assertTrue($v->passes());

        $v = new Validator($trans, ['foo' => '123'], ['foo' => 'Integer|Size:3']);
        $this->assertFalse($v->passes());

        $v = new Validator($trans, ['foo' => '3'], ['foo' => 'Integer|Size:3']);
        $this->assertTrue($v->passes());

        $v = new Validator($trans, ['foo' => [1, 2, 3]], ['foo' => 'Array|Size:3']);
        $this->assertTrue($v->passes());

        $v = new Validator($trans, ['foo' => [1, 2, 3]], ['foo' => 'Array|Size:4']);
        $this->assertFalse($v->passes());

        $file = $this->getMockBuilder(File::class)->onlyMethods(['getSize'])->setConstructorArgs([__FILE__, false])->getMock();
        $file->expects($this->any())->method('getSize')->willReturn(3072);
        $v = new Validator($trans, ['photo' => $file], ['photo' => 'Size:3']);
        $this->assertTrue($v->passes());

        $file = $this->getMockBuilder(File::class)->onlyMethods(['getSize'])->setConstructorArgs([__FILE__, false])->getMock();
        $file->expects($this->any())->method('getSize')->willReturn(4072);
        $v = new Validator($trans, ['photo' => $file], ['photo' => 'Size:3']);
        $this->assertFalse($v->passes());
    }

    public function testValidateBetween()
    {
        $trans = $this->getIlluminateArrayTranslator();
        $v = new Validator($trans, ['foo' => 'asdad'], ['foo' => 'Between:3,4']);
        $this->assertFalse($v->passes());

        $v = new Validator($trans, ['foo' => 'anc'], ['foo' => 'Between:3,5']);
        $this->assertTrue($v->passes());

        $v = new Validator($trans, ['foo' => 'ancf'], ['foo' => 'Between:3,5']);
        $this->assertTrue($v->passes());

        $v = new Validator($trans, ['foo' => 'ancfs'], ['foo' => 'Between:3,5']);
        $this->assertTrue($v->passes());

        $v = new Validator($trans, ['foo' => '123'], ['foo' => 'Numeric|Between:50,100']);
        $this->assertFalse($v->passes());

        // inclusive on min
        $v = new Validator($trans, ['foo' => '123'], ['foo' => 'Numeric|Between:123,200']);
        $this->assertTrue($v->passes());

        // inclusive on max
        $v = new Validator($trans, ['foo' => '123'], ['foo' => 'Numeric|Between:0,123']);
        $this->assertTrue($v->passes());

        // can work with float
        $v = new Validator($trans, ['foo' => '0.02'], ['foo' => 'Numeric|Between:0.01,0.02']);
        $this->assertTrue($v->passes());

        $v = new Validator($trans, ['foo' => '0.02'], ['foo' => 'Numeric|Between:0.01,0.03']);
        $this->assertTrue($v->passes());

        $v = new Validator($trans, ['foo' => '0.001'], ['foo' => 'Numeric|Between:0.01,0.03']);
        $this->assertFalse($v->passes());

        $v = new Validator($trans, ['foo' => '3'], ['foo' => 'Numeric|Between:1,5']);
        $this->assertTrue($v->passes());

        $v = new Validator($trans, ['foo' => [1, 2, 3]], ['foo' => 'Array|Between:1,5']);
        $this->assertTrue($v->passes());

        $v = new Validator($trans, ['foo' => [1, 2, 3]], ['foo' => 'Array|Between:1,2']);
        $this->assertFalse($v->passes());

        $file = $this->getMockBuilder(File::class)->onlyMethods(['getSize'])->setConstructorArgs([__FILE__, false])->getMock();
        $file->expects($this->any())->method('getSize')->willReturn(3072);
        $v = new Validator($trans, ['photo' => $file], ['photo' => 'Between:1,5']);
        $this->assertTrue($v->passes());

        $file = $this->getMockBuilder(File::class)->onlyMethods(['getSize'])->setConstructorArgs([__FILE__, false])->getMock();
        $file->expects($this->any())->method('getSize')->willReturn(4072);
        $v = new Validator($trans, ['photo' => $file], ['photo' => 'Between:1,2']);
        $this->assertFalse($v->passes());
    }

    public function testValidateMin()
    {
        $trans = $this->getIlluminateArrayTranslator();
        $v = new Validator($trans, ['foo' => '3'], ['foo' => 'Min:3']);
        $this->assertFalse($v->passes());

        // an equal value qualifies.
        $v = new Validator($trans, ['foo' => '3'], ['foo' => 'Numeric|Min:3']);
        $this->assertTrue($v->passes());

        $v = new Validator($trans, ['foo' => 'anc'], ['foo' => 'Min:3']);
        $this->assertTrue($v->passes());

        $v = new Validator($trans, ['foo' => '2'], ['foo' => 'Numeric|Min:3']);
        $this->assertFalse($v->passes());

        // '2.001' is considered as a float when the "Numeric" rule exists.
        $v = new Validator($trans, ['foo' => '2.001'], ['foo' => 'Numeric|Min:3']);
        $this->assertFalse($v->passes());

        // '2.001' is a string of length 5 in absence of the "Numeric" rule.
        $v = new Validator($trans, ['foo' => '2.001'], ['foo' => 'Min:3']);
        $this->assertTrue($v->passes());

        // '20' is a string of length 2 in absence of the "Numeric" rule.
        $v = new Validator($trans, ['foo' => '20'], ['foo' => 'Min:3']);
        $this->assertFalse($v->passes());

        // an equal value qualifies.
        $v = new Validator($trans, ['foo' => '3'], ['foo' => 'Decimal:0|Min:3']);
        $this->assertTrue($v->passes());

        $v = new Validator($trans, ['foo' => '2'], ['foo' => 'Decimal:0|Min:3']);
        $this->assertFalse($v->passes());

        // '2.001' is considered as a float when the "Numeric" rule exists.
        $v = new Validator($trans, ['foo' => '2.001'], ['foo' => 'Decimal:0,3|Min:3']);
        $this->assertFalse($v->passes());

        $v = new Validator($trans, ['foo' => '5'], ['foo' => 'Numeric|Min:3']);
        $this->assertTrue($v->passes());

        $v = new Validator($trans, ['foo' => [1, 2, 3, 4]], ['foo' => 'Array|Min:3']);
        $this->assertTrue($v->passes());

        $v = new Validator($trans, ['foo' => [1, 2]], ['foo' => 'Array|Min:3']);
        $this->assertFalse($v->passes());

        $file = $this->getMockBuilder(File::class)->onlyMethods(['getSize'])->setConstructorArgs([__FILE__, false])->getMock();
        $file->expects($this->any())->method('getSize')->willReturn(3072);
        $v = new Validator($trans, ['photo' => $file], ['photo' => 'Min:2']);
        $this->assertTrue($v->passes());

        $file = $this->getMockBuilder(File::class)->onlyMethods(['getSize'])->setConstructorArgs([__FILE__, false])->getMock();
        $file->expects($this->any())->method('getSize')->willReturn(4072);
        $v = new Validator($trans, ['photo' => $file], ['photo' => 'Min:10']);
        $this->assertFalse($v->passes());
    }

    public function testValidateMax()
    {
        $trans = $this->getIlluminateArrayTranslator();
        $v = new Validator($trans, ['foo' => 'aslksd'], ['foo' => 'Max:3']);
        $this->assertFalse($v->passes());

        $v = new Validator($trans, ['foo' => 'anc'], ['foo' => 'Max:3']);
        $this->assertTrue($v->passes());

        $v = new Validator($trans, ['foo' => '211'], ['foo' => 'Numeric|Max:100']);
        $this->assertFalse($v->passes());

        // an equal value qualifies.
        $v = new Validator($trans, ['foo' => '3'], ['foo' => 'Numeric|Max:3']);
        $this->assertTrue($v->passes());

        // '2.001' is considered as a float when the "Numeric" rule exists.
        $v = new Validator($trans, ['foo' => '2.001'], ['foo' => 'Numeric|Max:3']);
        $this->assertTrue($v->passes());

        // '2.001' is a string of length 5 in absence of the "Numeric" rule.
        $v = new Validator($trans, ['foo' => '2.001'], ['foo' => 'Max:3']);
        $this->assertFalse($v->passes());

        $v = new Validator($trans, ['foo' => '211'], ['foo' => 'Decimal:0|Max:100']);
        $this->assertFalse($v->passes());

        // an equal value qualifies.
        $v = new Validator($trans, ['foo' => '3'], ['foo' => 'Decimal:0|Max:3']);
        $this->assertTrue($v->passes());

        // '2.001' is considered as a float when the "Numeric" rule exists.
        $v = new Validator($trans, ['foo' => '2.001'], ['foo' => 'Decimal:0,3|Max:3']);
        $this->assertTrue($v->passes());

        $v = new Validator($trans, ['foo' => '22'], ['foo' => 'Numeric|Max:33']);
        $this->assertTrue($v->passes());

        $v = new Validator($trans, ['foo' => [1, 2, 3]], ['foo' => 'Array|Max:4']);
        $this->assertTrue($v->passes());

        $v = new Validator($trans, ['foo' => [1, 2, 3]], ['foo' => 'Array|Max:2']);
        $this->assertFalse($v->passes());

        $file = $this->getMockBuilder(UploadedFile::class)->onlyMethods(['isValid', 'getSize'])->setConstructorArgs([__FILE__, basename(__FILE__)])->getMock();
        $file->method('isValid')->willReturn(true);
        $file->method('getSize')->willReturn(3072);
        $v = new Validator($trans, ['photo' => $file], ['photo' => 'Max:10']);
        $this->assertTrue($v->passes());

        $file = $this->getMockBuilder(UploadedFile::class)->onlyMethods(['isValid', 'getSize'])->setConstructorArgs([__FILE__, basename(__FILE__)])->getMock();
        $file->method('isValid')->willReturn(true);
        $file->method('getSize')->willReturn(4072);
        $v = new Validator($trans, ['photo' => $file], ['photo' => 'Max:2']);
        $this->assertFalse($v->passes());

        $file = $this->getMockBuilder(UploadedFile::class)->onlyMethods(['isValid'])->setConstructorArgs([__FILE__, basename(__FILE__)])->getMock();
        $file->expects($this->any())->method('isValid')->willReturn(false);
        $v = new Validator($trans, ['photo' => $file], ['photo' => 'Max:10']);
        $this->assertFalse($v->passes());
    }

    /**
     * @param  mixed  $input
     * @param  mixed  $allowed
     * @param  bool  $passes
     *
     * @dataProvider multipleOfDataProvider
     */
    public function testValidateMultipleOf($input, $allowed, $passes)
    {
        $trans = $this->getIlluminateArrayTranslator();
        $trans->addLines(['validation.multiple_of' => 'The :attribute must be a multiple of :value'], 'en');

        $v = new Validator($trans, ['foo' => $input], ['foo' => "multiple_of:{$allowed}"]);

        $this->assertSame($passes, $v->passes());
        if ($v->fails()) {
            $this->assertSame("The foo must be a multiple of {$allowed}", $v->messages()->first('foo'));
        } else {
            $this->assertSame('', $v->messages()->first('foo'));
        }
    }

    public static function multipleOfDataProvider()
    {
        return [
            [0, 0, false], // zero (same)
            [0, 10, true], // zero + integer
            [10, 0, false],
            [0, 10.1, true], // zero + float
            [10.1, 0, false],
            [0, -10, true], // zero + -integer
            [-10, 0, false],
            [0, -10.1, true], // zero + -float
            [-10.1, 0, false],
            [10, 10, true], // integer (same)
            [10, 5, true], // integer + integer
            [10, 4, false],
            [20, 10, true],
            [5, 10, false],
            [10, -5, true], // integer + -integer
            [10, -4, false],
            [-20, 10, true],
            [-5, 10, false],
            [-10, -10, true], // -integer (same)
            [-10, -5, true], // -integer + -integer
            [-10, -4, false],
            [-20, -10, true],
            [-5, -10, false],
            [10, 10.0, true], // integer + float (same)
            [10, 5.0, true], // integer + float
            [10, 4.0, false],
            [20.0, 10, true],
            [5.0, 10, false],
            [10.0, -10.0, true], // integer + -float (same)
            [10, -5.0, true], // integer + -float
            [10, -4.0, false],
            [-20.0, 10, true],
            [-5.0, 10, false],
            [10.0, -10.0, true], // -integer + float (same)
            [-10, 5.0, true], // -integer + float
            [-10, 4.0, false],
            [20.0, -10, true],
            [5.0, -10, false],
            [10.5, 10.5, true], // float (same)
            [10.5, 0.5, true], // float + float
            [10.5, 0.3, true], // 10.5/.3 = 35, tricky for floating point division
            [31.5, 10.5, true],
            [31.6, 10.5, false],
            [10.5, -0.5, true], // float + -float
            [10.5, -0.3, true], // 10.5/.3 = 35, tricky for floating point division
            [-31.5, 10.5, true],
            [-31.6, 10.5, false],
            [-10.5, -10.5, true], // -float (same)
            [-10.5, -0.5, true], // -float + -float
            [-10.5, -0.3, true], // 10.5/.3 = 35, tricky for floating point division
            [-31.5, -10.5, true],
            [-31.6, -10.5, false],
            [2, .1, true], // fmod does this "wrong", it should be 0, but fmod(2, .1) = .1
            [.75, .05, true], // fmod does this "wrong", it should be 0, but fmod(.75, .05) = .05
            [.9, .3, true], // .9/.3 = 3, tricky for floating point division
            ['foo', 1, false], // invalid values
            [1, 'foo', false],
            ['foo', 'foo', false],
            [1, '', false],
            [1, null, false],
        ];
    }

    public function testProperMessagesAreReturnedForSizes()
    {
        $trans = $this->getIlluminateArrayTranslator();
        $trans->addLines(['validation.min.numeric' => 'numeric', 'validation.size.string' => 'string', 'validation.max.file' => 'file'], 'en');
        $v = new Validator($trans, ['name' => '3'], ['name' => 'Numeric|Min:5']);
        $this->assertFalse($v->passes());
        $v->messages()->setFormat(':message');
        $this->assertSame('numeric', $v->messages()->first('name'));

        $v = new Validator($trans, ['name' => 'asasdfadsfd'], ['name' => 'Size:2']);
        $this->assertFalse($v->passes());
        $v->messages()->setFormat(':message');
        $this->assertSame('string', $v->messages()->first('name'));

        $file = $this->getMockBuilder(UploadedFile::class)->onlyMethods(['getSize', 'isValid'])->setConstructorArgs([__FILE__, false])->getMock();
        $file->expects($this->any())->method('getSize')->willReturn(4072);
        $file->expects($this->any())->method('isValid')->willReturn(true);
        $v = new Validator($trans, ['photo' => $file], ['photo' => 'Max:3']);
        $this->assertFalse($v->passes());
        $v->messages()->setFormat(':message');
        $this->assertSame('file', $v->messages()->first('photo'));
    }

    public function testValidateGtPlaceHolderIsReplacedProperly()
    {
        $trans = $this->getIlluminateArrayTranslator();
        $trans->addLines([
            'validation.gt.numeric' => ':value',
            'validation.gt.string' => ':value',
            'validation.gt.file' => ':value',
            'validation.gt.array' => ':value',
        ], 'en');

        $v = new Validator($trans, ['items' => '3'], ['items' => 'gt:4']);
        $this->assertFalse($v->passes());
        $this->assertEquals(4, $v->messages()->first('items'));

        $v = new Validator($trans, ['items' => 3, 'more' => 5], ['items' => 'numeric|gt:more']);
        $this->assertFalse($v->passes());
        $this->assertEquals(5, $v->messages()->first('items'));

        $v = new Validator($trans, ['items' => 'abc', 'more' => 'abcde'], ['items' => 'gt:more']);
        $this->assertFalse($v->passes());
        $this->assertEquals(5, $v->messages()->first('items'));

        $v = new Validator($trans, ['max' => 10], ['min' => 'numeric', 'max' => 'numeric|gt:min'], [], ['min' => 'minimum value', 'max' => 'maximum value']);
        $this->assertFalse($v->passes());
        $v->messages()->setFormat(':message');
        $this->assertSame('minimum value', $v->messages()->first('max'));

        $file = $this->getMockBuilder(UploadedFile::class)->onlyMethods(['getSize', 'isValid'])->setConstructorArgs([__FILE__, false])->getMock();
        $file->expects($this->any())->method('getSize')->willReturn(4072);
        $file->expects($this->any())->method('isValid')->willReturn(true);
        $biggerFile = $this->getMockBuilder(UploadedFile::class)->onlyMethods(['getSize', 'isValid'])->setConstructorArgs([__FILE__, false])->getMock();
        $biggerFile->expects($this->any())->method('getSize')->willReturn(5120);
        $biggerFile->expects($this->any())->method('isValid')->willReturn(true);
        $v = new Validator($trans, ['photo' => $file, 'bigger' => $biggerFile], ['photo' => 'file|gt:bigger']);
        $this->assertFalse($v->passes());
        $this->assertEquals(5, $v->messages()->first('photo'));

        $v = new Validator($trans, ['items' => [1, 2, 3], 'more' => [0, 1, 2, 3]], ['items' => 'gt:more']);
        $this->assertFalse($v->passes());
        $this->assertEquals(4, $v->messages()->first('items'));
    }

    public function testValidateLtPlaceHolderIsReplacedProperly()
    {
        $trans = $this->getIlluminateArrayTranslator();
        $trans->addLines([
            'validation.lt.numeric' => ':value',
            'validation.lt.string' => ':value',
            'validation.lt.file' => ':value',
            'validation.lt.array' => ':value',
        ], 'en');

        $v = new Validator($trans, ['items' => '3'], ['items' => 'lt:2']);
        $this->assertFalse($v->passes());
        $this->assertEquals(2, $v->messages()->first('items'));

        $v = new Validator($trans, ['items' => 3, 'less' => 2], ['items' => 'numeric|lt:less']);
        $this->assertFalse($v->passes());
        $this->assertEquals(2, $v->messages()->first('items'));

        $v = new Validator($trans, ['items' => 'abc', 'less' => 'ab'], ['items' => 'lt:less']);
        $this->assertFalse($v->passes());
        $this->assertEquals(2, $v->messages()->first('items'));

        $v = new Validator($trans, ['min' => 1], ['min' => 'numeric|lt:max', 'max' => 'numeric'], [], ['min' => 'minimum value', 'max' => 'maximum value']);
        $this->assertFalse($v->passes());
        $v->messages()->setFormat(':message');
        $this->assertSame('maximum value', $v->messages()->first('min'));

        $file = $this->getMockBuilder(UploadedFile::class)->onlyMethods(['getSize', 'isValid'])->setConstructorArgs([__FILE__, false])->getMock();
        $file->expects($this->any())->method('getSize')->willReturn(4072);
        $file->expects($this->any())->method('isValid')->willReturn(true);
        $smallerFile = $this->getMockBuilder(UploadedFile::class)->onlyMethods(['getSize', 'isValid'])->setConstructorArgs([__FILE__, false])->getMock();
        $smallerFile->expects($this->any())->method('getSize')->willReturn(2048);
        $smallerFile->expects($this->any())->method('isValid')->willReturn(true);
        $v = new Validator($trans, ['photo' => $file, 'smaller' => $smallerFile], ['photo' => 'file|lt:smaller']);
        $this->assertFalse($v->passes());
        $this->assertEquals(2, $v->messages()->first('photo'));

        $v = new Validator($trans, ['items' => [1, 2, 3], 'less' => [0, 1]], ['items' => 'lt:less']);
        $this->assertFalse($v->passes());
        $this->assertEquals(2, $v->messages()->first('items'));
    }

    public function testValidateGtePlaceHolderIsReplacedProperly()
    {
        $trans = $this->getIlluminateArrayTranslator();
        $trans->addLines([
            'validation.gte.numeric' => ':value',
            'validation.gte.string' => ':value',
            'validation.gte.file' => ':value',
            'validation.gte.array' => ':value',
        ], 'en');

        $v = new Validator($trans, ['items' => '3'], ['items' => 'gte:4']);
        $this->assertFalse($v->passes());
        $this->assertEquals(4, $v->messages()->first('items'));

        $v = new Validator($trans, ['items' => 3, 'more' => 5], ['items' => 'numeric|gte:more']);
        $this->assertFalse($v->passes());
        $this->assertEquals(5, $v->messages()->first('items'));

        $v = new Validator($trans, ['items' => 'abc', 'more' => 'abcde'], ['items' => 'gte:more']);
        $this->assertFalse($v->passes());
        $this->assertEquals(5, $v->messages()->first('items'));

        $v = new Validator($trans, ['max' => 10], ['min' => 'numeric', 'max' => 'numeric|gte:min'], [], ['min' => 'minimum value', 'max' => 'maximum value']);
        $this->assertFalse($v->passes());
        $v->messages()->setFormat(':message');
        $this->assertSame('minimum value', $v->messages()->first('max'));

        $file = $this->getMockBuilder(UploadedFile::class)->onlyMethods(['getSize', 'isValid'])->setConstructorArgs([__FILE__, false])->getMock();
        $file->expects($this->any())->method('getSize')->willReturn(4072);
        $file->expects($this->any())->method('isValid')->willReturn(true);
        $biggerFile = $this->getMockBuilder(UploadedFile::class)->onlyMethods(['getSize', 'isValid'])->setConstructorArgs([__FILE__, false])->getMock();
        $biggerFile->expects($this->any())->method('getSize')->willReturn(5120);
        $biggerFile->expects($this->any())->method('isValid')->willReturn(true);
        $v = new Validator($trans, ['photo' => $file, 'bigger' => $biggerFile], ['photo' => 'file|gte:bigger']);
        $this->assertFalse($v->passes());
        $this->assertEquals(5, $v->messages()->first('photo'));

        $v = new Validator($trans, ['items' => [1, 2, 3], 'more' => [0, 1, 2, 3]], ['items' => 'gte:more']);
        $this->assertFalse($v->passes());
        $this->assertEquals(4, $v->messages()->first('items'));
    }

    public function testValidateLtePlaceHolderIsReplacedProperly()
    {
        $trans = $this->getIlluminateArrayTranslator();
        $trans->addLines([
            'validation.lte.numeric' => ':value',
            'validation.lte.string' => ':value',
            'validation.lte.file' => ':value',
            'validation.lte.array' => ':value',
        ], 'en');

        $v = new Validator($trans, ['items' => '3'], ['items' => 'lte:2']);
        $this->assertFalse($v->passes());
        $this->assertEquals(2, $v->messages()->first('items'));

        $v = new Validator($trans, ['items' => 3, 'less' => 2], ['items' => 'numeric|lte:less']);
        $this->assertFalse($v->passes());
        $this->assertEquals(2, $v->messages()->first('items'));

        $v = new Validator($trans, ['items' => 'abc', 'less' => 'ab'], ['items' => 'lte:less']);
        $this->assertFalse($v->passes());
        $this->assertEquals(2, $v->messages()->first('items'));

        $v = new Validator($trans, ['min' => 1], ['min' => 'numeric|lte:max', 'max' => 'numeric'], [], ['min' => 'minimum value', 'max' => 'maximum value']);
        $this->assertFalse($v->passes());
        $v->messages()->setFormat(':message');
        $this->assertSame('maximum value', $v->messages()->first('min'));

        $file = $this->getMockBuilder(UploadedFile::class)->onlyMethods(['getSize', 'isValid'])->setConstructorArgs([__FILE__, false])->getMock();
        $file->expects($this->any())->method('getSize')->willReturn(4072);
        $file->expects($this->any())->method('isValid')->willReturn(true);
        $smallerFile = $this->getMockBuilder(UploadedFile::class)->onlyMethods(['getSize', 'isValid'])->setConstructorArgs([__FILE__, false])->getMock();
        $smallerFile->expects($this->any())->method('getSize')->willReturn(2048);
        $smallerFile->expects($this->any())->method('isValid')->willReturn(true);
        $v = new Validator($trans, ['photo' => $file, 'smaller' => $smallerFile], ['photo' => 'file|lte:smaller']);
        $this->assertFalse($v->passes());
        $this->assertEquals(2, $v->messages()->first('photo'));

        $v = new Validator($trans, ['items' => [1, 2, 3], 'less' => [0, 1]], ['items' => 'lte:less']);
        $this->assertFalse($v->passes());
        $this->assertEquals(2, $v->messages()->first('items'));
    }

    public function testValidateIn()
    {
        $trans = $this->getIlluminateArrayTranslator();
        $v = new Validator($trans, ['name' => 'foo'], ['name' => 'In:bar,baz']);
        $this->assertFalse($v->passes());

        $trans = $this->getIlluminateArrayTranslator();
        $v = new Validator($trans, ['name' => 0], ['name' => 'In:bar,baz']);
        $this->assertFalse($v->passes());

        $v = new Validator($trans, ['name' => 'foo'], ['name' => 'In:foo,baz']);
        $this->assertTrue($v->passes());

        $v = new Validator($trans, ['name' => ['foo', 'bar']], ['name' => 'Array|In:foo,baz']);
        $this->assertFalse($v->passes());

        $v = new Validator($trans, ['name' => ['foo', 'qux']], ['name' => 'Array|In:foo,baz,qux']);
        $this->assertTrue($v->passes());

        $v = new Validator($trans, ['name' => ['foo,bar', 'qux']], ['name' => 'Array|In:"foo,bar",baz,qux']);
        $this->assertTrue($v->passes());

        $v = new Validator($trans, ['name' => 'f"o"o'], ['name' => 'In:"f""o""o",baz,qux']);
        $this->assertTrue($v->passes());

        $v = new Validator($trans, ['name' => "a,b\nc,d"], ['name' => "in:\"a,b\nc,d\""]);
        $this->assertTrue($v->passes());

        $v = new Validator($trans, ['name' => ['foo', 'bar']], ['name' => 'Alpha|In:foo,bar']);
        $this->assertFalse($v->passes());

        $v = new Validator($trans, ['name' => ['foo', []]], ['name' => 'Array|In:foo,bar']);
        $this->assertFalse($v->passes());
    }

    public function testValidateNotIn()
    {
        $trans = $this->getIlluminateArrayTranslator();
        $v = new Validator($trans, ['name' => 'foo'], ['name' => 'NotIn:bar,baz']);
        $this->assertTrue($v->passes());

        $v = new Validator($trans, ['name' => 'foo'], ['name' => 'NotIn:foo,baz']);
        $this->assertFalse($v->passes());
    }

    public function testValidateDistinct()
    {
        $trans = $this->getIlluminateArrayTranslator();

        $v = new Validator($trans, ['foo' => ['foo', 'foo']], ['foo.*' => 'distinct']);
        $this->assertFalse($v->passes());

        $v = new Validator($trans, ['foo' => ['à', 'À']], ['foo.*' => 'distinct:ignore_case']);
        $this->assertFalse($v->passes());

        $v = new Validator($trans, ['foo' => ['f/oo', 'F/OO']], ['foo.*' => 'distinct:ignore_case']);
        $this->assertFalse($v->passes());

        $v = new Validator($trans, ['foo' => ['1', '1']], ['foo.*' => 'distinct:ignore_case']);
        $this->assertFalse($v->passes());

        $v = new Validator($trans, ['foo' => ['1', '11']], ['foo.*' => 'distinct:ignore_case']);
        $this->assertTrue($v->passes());

        $v = new Validator($trans, ['foo' => ['foo', 'bar']], ['foo.*' => 'distinct']);
        $this->assertTrue($v->passes());

        $v = new Validator($trans, ['foo' => ['bar' => ['id' => 1], 'baz' => ['id' => 1]]], ['foo.*.id' => 'distinct']);
        $this->assertFalse($v->passes());

        $v = new Validator($trans, ['foo' => ['bar' => ['id' => 'qux'], 'baz' => ['id' => 'QUX']]], ['foo.*.id' => 'distinct']);
        $this->assertTrue($v->passes());

        $v = new Validator($trans, ['foo' => ['bar' => ['id' => 'qux'], 'baz' => ['id' => 'QUX']]], ['foo.*.id' => 'distinct:ignore_case']);
        $this->assertFalse($v->passes());

        $v = new Validator($trans, ['foo' => ['bar' => ['id' => 1], 'baz' => ['id' => 2]]], ['foo.*.id' => 'distinct']);
        $this->assertTrue($v->passes());

        $v = new Validator($trans, ['foo' => ['bar' => ['id' => 2], 'baz' => ['id' => 425]]], ['foo.*.id' => 'distinct:ignore_case']);
        $this->assertTrue($v->passes());

        $v = new Validator($trans, ['foo' => [['id' => 1, 'nested' => ['id' => 1]]]], ['foo.*.id' => 'distinct']);
        $this->assertTrue($v->passes());

        $v = new Validator($trans, ['foo' => [['id' => 1], ['id' => 1]]], ['foo.*.id' => 'distinct']);
        $this->assertFalse($v->passes());

        $v = new Validator($trans, ['foo' => [['id' => 1], ['id' => 2]]], ['foo.*.id' => 'distinct']);
        $this->assertTrue($v->passes());

        $v = new Validator($trans, ['cat' => [['prod' => [['id' => 1]]], ['prod' => [['id' => 1]]]]], ['cat.*.prod.*.id' => 'distinct']);
        $this->assertFalse($v->passes());

        $v = new Validator($trans, ['cat' => [['prod' => [['id' => 1]]], ['prod' => [['id' => 2]]]]], ['cat.*.prod.*.id' => 'distinct']);
        $this->assertTrue($v->passes());

        $v = new Validator($trans, ['cat' => ['sub' => [['prod' => [['id' => 1]]], ['prod' => [['id' => 2]]]]]], ['cat.sub.*.prod.*.id' => 'distinct']);
        $this->assertTrue($v->passes());

        $v = new Validator($trans, ['cat' => ['sub' => [['prod' => [['id' => 2]]], ['prod' => [['id' => 2]]]]]], ['cat.sub.*.prod.*.id' => 'distinct']);
        $this->assertFalse($v->passes());

        $v = new Validator($trans, ['foo' => ['foo', 'foo'], 'bar' => ['bar', 'baz']], ['foo.*' => 'distinct', 'bar.*' => 'distinct']);
        $this->assertFalse($v->passes());
        $this->assertCount(2, $v->messages());

        $v = new Validator($trans, ['foo' => ['foo', 'foo'], 'bar' => ['bar', 'bar']], ['foo.*' => 'distinct', 'bar.*' => 'distinct']);
        $this->assertFalse($v->passes());
        $this->assertCount(4, $v->messages());

        $v->setData(['foo' => ['foo', 'bar'], 'bar' => ['foo', 'bar']]);
        $this->assertTrue($v->passes());

        $v = new Validator($trans, ['foo' => ['foo', 'foo']], ['foo.*' => 'distinct'], ['foo.*.distinct' => 'There is a duplication!']);
        $this->assertFalse($v->passes());
        $v->messages()->setFormat(':message');
        $this->assertSame('There is a duplication!', $v->messages()->first('foo.0'));
        $this->assertSame('There is a duplication!', $v->messages()->first('foo.1'));

        $v = new Validator($trans, ['foo' => ['0100', '100']], ['foo.*' => 'distinct'], ['foo.*.distinct' => 'There is a duplication!']);
        $this->assertFalse($v->passes());
        $v->messages()->setFormat(':message');
        $this->assertSame('There is a duplication!', $v->messages()->first('foo.0'));
        $this->assertSame('There is a duplication!', $v->messages()->first('foo.1'));

        $v = new Validator($trans, ['foo' => ['0100', '100']], ['foo.*' => 'distinct:strict']);
        $this->assertTrue($v->passes());
    }

    public function testValidateDistinctForTopLevelArrays()
    {
        $trans = $this->getIlluminateArrayTranslator();

        $v = new Validator($trans, ['foo', 'foo'], ['*' => 'distinct']);
        $this->assertFalse($v->passes());

        $v = new Validator($trans, [['foo' => 1], ['foo' => 1]], ['*' => 'array', '*.foo' => 'distinct']);
        $this->assertFalse($v->passes());

        $v = new Validator($trans, [['foo' => 'a'], ['foo' => 'A']], ['*' => 'array', '*.foo' => 'distinct:ignore_case']);
        $this->assertFalse($v->passes());

        $v = new Validator($trans, [['foo' => [['id' => 1]]], ['foo' => [['id' => 1]]]], ['*' => 'array', '*.foo' => 'array', '*.foo.*.id' => 'distinct']);
        $this->assertFalse($v->passes());

        $v = new Validator($trans, ['foo', 'foo'], ['*' => 'distinct'], ['*.distinct' => 'There is a duplication!']);
        $this->assertFalse($v->passes());
        $v->messages()->setFormat(':message');
        $this->assertSame('There is a duplication!', $v->messages()->first('0'));
        $this->assertSame('There is a duplication!', $v->messages()->first('1'));
    }

    public function testValidateUnique()
    {
        $trans = $this->getIlluminateArrayTranslator();
        $v = new Validator($trans, ['email' => 'foo'], ['email' => 'Unique:users']);
        $mock = m::mock(DatabasePresenceVerifierInterface::class);
        $mock->shouldReceive('setConnection')->once()->with(null);
        $mock->shouldReceive('getCount')->once()->with('users', 'email', 'foo', null, null, [])->andReturn(0);
        $v->setPresenceVerifier($mock);
        $this->assertTrue($v->passes());

        $v = new Validator($trans, ['email' => 'foo'], ['email' => 'Unique:connection.users']);
        $mock = m::mock(DatabasePresenceVerifierInterface::class);
        $mock->shouldReceive('setConnection')->once()->with('connection');
        $mock->shouldReceive('getCount')->once()->with('users', 'email', 'foo', null, null, [])->andReturn(0);
        $v->setPresenceVerifier($mock);
        $this->assertTrue($v->passes());

        $v = new Validator($trans, ['email' => 'foo'], ['email' => 'Unique:users,email_addr,1']);
        $mock = m::mock(DatabasePresenceVerifierInterface::class);
        $mock->shouldReceive('setConnection')->once()->with(null);
        $mock->shouldReceive('getCount')->once()->with('users', 'email_addr', 'foo', '1', 'id', [])->andReturn(1);
        $v->setPresenceVerifier($mock);
        $this->assertFalse($v->passes());

        $v = new Validator($trans, ['email' => 'foo'], ['email' => 'Unique:users,email_addr,1,id_col']);
        $mock = m::mock(DatabasePresenceVerifierInterface::class);
        $mock->shouldReceive('setConnection')->once()->with(null);
        $mock->shouldReceive('getCount')->once()->with('users', 'email_addr', 'foo', '1', 'id_col', [])->andReturn(2);
        $v->setPresenceVerifier($mock);
        $this->assertFalse($v->passes());

        $v = new Validator($trans, ['users' => [['id' => 1, 'email' => 'foo']]], ['users.*.email' => 'Unique:users,email,[users.*.id]']);
        $mock = m::mock(DatabasePresenceVerifierInterface::class);
        $mock->shouldReceive('setConnection')->once()->with(null);
        $mock->shouldReceive('getCount')->once()->with('users', 'email', 'foo', '1', 'id', [])->andReturn(1);
        $v->setPresenceVerifier($mock);
        $this->assertFalse($v->passes());

        $v = new Validator($trans, ['email' => 'foo'], ['email' => 'Unique:users,email_addr,NULL,id_col,foo,bar']);
        $mock = m::mock(DatabasePresenceVerifierInterface::class);
        $mock->shouldReceive('setConnection')->once()->with(null);
        $mock->shouldReceive('getCount')->once()->withArgs(function () {
            return func_get_args() === ['users', 'email_addr', 'foo', null, 'id_col', ['foo' => 'bar']];
        })->andReturn(2);
        $v->setPresenceVerifier($mock);
        $this->assertFalse($v->passes());
    }

    public function testValidateUniqueAndExistsSendsCorrectFieldNameToDBWithArrays()
    {
        $trans = $this->getIlluminateArrayTranslator();
        $v = new Validator($trans, [['email' => 'foo', 'type' => 'bar']], [
            '*.email' => 'unique:users', '*.type' => 'exists:user_types',
        ]);
        $mock = m::mock(DatabasePresenceVerifierInterface::class);
        $mock->shouldReceive('setConnection')->twice()->with(null);
        $mock->shouldReceive('getCount')->with('users', 'email', 'foo', null, null, [])->andReturn(0);
        $mock->shouldReceive('getCount')->with('user_types', 'type', 'bar', null, null, [])->andReturn(1);
        $v->setPresenceVerifier($mock);
        $this->assertTrue($v->passes());

        $trans = $this->getIlluminateArrayTranslator();
        $closure = function () {
            //
        };
        $v = new Validator($trans, [['email' => 'foo', 'type' => 'bar']], [
            '*.email' => (new Unique('users'))->where($closure),
            '*.type' => (new Exists('user_types'))->where($closure),
        ]);
        $mock = m::mock(DatabasePresenceVerifierInterface::class);
        $mock->shouldReceive('setConnection')->twice()->with(null);
        $mock->shouldReceive('getCount')->with('users', 'email', 'foo', null, 'id', [$closure])->andReturn(0);
        $mock->shouldReceive('getCount')->with('user_types', 'type', 'bar', null, null, [$closure])->andReturn(1);
        $v->setPresenceVerifier($mock);
        $this->assertTrue($v->passes());
    }

    public function testValidationExists()
    {
        $trans = $this->getIlluminateArrayTranslator();
        $v = new Validator($trans, ['email' => 'foo'], ['email' => 'Exists:users']);
        $mock = m::mock(DatabasePresenceVerifierInterface::class);
        $mock->shouldReceive('setConnection')->once()->with(null);
        $mock->shouldReceive('getCount')->once()->with('users', 'email', 'foo', null, null, [])->andReturn(1);
        $v->setPresenceVerifier($mock);
        $this->assertTrue($v->passes());

        $trans = $this->getIlluminateArrayTranslator();
        $v = new Validator($trans, ['email' => 'foo'], ['email' => 'Exists:users,email,account_id,1,name,taylor']);
        $mock = m::mock(DatabasePresenceVerifierInterface::class);
        $mock->shouldReceive('setConnection')->once()->with(null);
        $mock->shouldReceive('getCount')->once()->with('users', 'email', 'foo', null, null, ['account_id' => 1, 'name' => 'taylor'])->andReturn(1);
        $v->setPresenceVerifier($mock);
        $this->assertTrue($v->passes());

        $v = new Validator($trans, ['email' => 'foo'], ['email' => 'Exists:users,email_addr']);
        $mock = m::mock(DatabasePresenceVerifierInterface::class);
        $mock->shouldReceive('setConnection')->once()->with(null);
        $mock->shouldReceive('getCount')->once()->with('users', 'email_addr', 'foo', null, null, [])->andReturn(0);
        $v->setPresenceVerifier($mock);
        $this->assertFalse($v->passes());

        $v = new Validator($trans, ['email' => ['foo']], ['email' => 'Exists:users,email_addr']);
        $mock = m::mock(DatabasePresenceVerifierInterface::class);
        $mock->shouldReceive('setConnection')->once()->with(null);
        $mock->shouldReceive('getMultiCount')->once()->with('users', 'email_addr', ['foo'], [])->andReturn(0);
        $v->setPresenceVerifier($mock);
        $this->assertFalse($v->passes());

        $v = new Validator($trans, ['email' => 'foo'], ['email' => 'Exists:connection.users']);
        $mock = m::mock(DatabasePresenceVerifierInterface::class);
        $mock->shouldReceive('setConnection')->once()->with('connection');
        $mock->shouldReceive('getCount')->once()->with('users', 'email', 'foo', null, null, [])->andReturn(1);
        $v->setPresenceVerifier($mock);
        $this->assertTrue($v->passes());

        $v = new Validator($trans, ['email' => ['foo', 'foo']], ['email' => 'exists:users,email_addr']);
        $mock = m::mock(DatabasePresenceVerifierInterface::class);
        $mock->shouldReceive('setConnection')->once()->with(null);
        $mock->shouldReceive('getMultiCount')->once()->with('users', 'email_addr', ['foo', 'foo'], [])->andReturn(1);
        $v->setPresenceVerifier($mock);
        $this->assertTrue($v->passes());
    }

    public function testValidationExistsIsNotCalledUnnecessarily()
    {
        $trans = $this->getIlluminateArrayTranslator();
        $v = new Validator($trans, ['id' => 'foo'], ['id' => 'Integer|Exists:users,id']);
        $mock = m::mock(DatabasePresenceVerifierInterface::class);
        $mock->shouldReceive('getCount')->never();
        $v->setPresenceVerifier($mock);
        $this->assertFalse($v->passes());

        $trans = $this->getIlluminateArrayTranslator();
        $v = new Validator($trans, ['id' => '1'], ['id' => 'Integer|Exists:users,id']);
        $mock = m::mock(DatabasePresenceVerifierInterface::class);
        $mock->shouldReceive('setConnection')->once()->with(null);
        $mock->shouldReceive('getCount')->once()->with('users', 'id', '1', null, null, [])->andReturn(1);
        $v->setPresenceVerifier($mock);
        $this->assertTrue($v->passes());
    }

    public function testValidateIp()
    {
        $trans = $this->getIlluminateArrayTranslator();
        $v = new Validator($trans, ['ip' => 'aslsdlks'], ['ip' => 'Ip']);
        $this->assertFalse($v->passes());

        $v = new Validator($trans, ['ip' => '127.0.0.1'], ['ip' => 'Ip']);
        $this->assertTrue($v->passes());

        $v = new Validator($trans, ['ip' => '127.0.0.1'], ['ip' => 'Ipv4']);
        $this->assertTrue($v->passes());

        $v = new Validator($trans, ['ip' => '::1'], ['ip' => 'Ipv6']);
        $this->assertTrue($v->passes());

        $v = new Validator($trans, ['ip' => '127.0.0.1'], ['ip' => 'Ipv6']);
        $this->assertTrue($v->fails());

        $v = new Validator($trans, ['ip' => '::1'], ['ip' => 'Ipv4']);
        $this->assertTrue($v->fails());
    }

    public function testValidateMacAddress()
    {
        $trans = $this->getIlluminateArrayTranslator();
        $v = new Validator($trans, ['mac' => 'foo'], ['mac' => 'mac_address']);
        $this->assertFalse($v->passes());

        $trans = $this->getIlluminateArrayTranslator();
        $v = new Validator($trans, ['mac' => '01-23-45-67-89-ab'], ['mac' => 'mac_address']);
        $this->assertTrue($v->passes());

        $trans = $this->getIlluminateArrayTranslator();
        $v = new Validator($trans, ['mac' => '01-23-45-67-89-AB'], ['mac' => 'mac_address']);
        $this->assertTrue($v->passes());

        $trans = $this->getIlluminateArrayTranslator();
        $v = new Validator($trans, ['mac' => '01-23-45-67-89-aB'], ['mac' => 'mac_address']);
        $this->assertTrue($v->passes());

        $trans = $this->getIlluminateArrayTranslator();
        $v = new Validator($trans, ['mac' => '01:23:45:67:89:ab'], ['mac' => 'mac_address']);
        $this->assertTrue($v->passes());

        $trans = $this->getIlluminateArrayTranslator();
        $v = new Validator($trans, ['mac' => '01:23:45:67:89:AB'], ['mac' => 'mac_address']);
        $this->assertTrue($v->passes());

        $trans = $this->getIlluminateArrayTranslator();
        $v = new Validator($trans, ['mac' => '01:23:45:67:89:aB'], ['mac' => 'mac_address']);
        $this->assertTrue($v->passes());

        $trans = $this->getIlluminateArrayTranslator();
        $v = new Validator($trans, ['mac' => '01:23:45-67:89:aB'], ['mac' => 'mac_address']);
        $this->assertFalse($v->passes());

        $trans = $this->getIlluminateArrayTranslator();
        $v = new Validator($trans, ['mac' => 'xx:23:45:67:89:aB'], ['mac' => 'mac_address']);
        $this->assertFalse($v->passes());

        $trans = $this->getIlluminateArrayTranslator();
        $v = new Validator($trans, ['mac' => '0123.4567.89ab'], ['mac' => 'mac_address']);
        $this->assertTrue($v->passes());
    }

    public function testValidateEmail()
    {
        $trans = $this->getIlluminateArrayTranslator();
        $v = new Validator($trans, ['x' => 'aslsdlks'], ['x' => 'Email']);
        $this->assertFalse($v->passes());

        $v = new Validator($trans, ['x' => ['not a string']], ['x' => 'Email']);
        $this->assertFalse($v->passes());

        $v = new Validator($trans, [
            'x' => new class
            {
                public function __toString()
                {
                    return 'aslsdlks';
                }
            },
        ], ['x' => 'Email']);
        $this->assertFalse($v->passes());

        $v = new Validator($trans, [
            'x' => new class
            {
                public function __toString()
                {
                    return 'foo@gmail.com';
                }
            },
        ], ['x' => 'Email']);
        $this->assertTrue($v->passes());

        $v = new Validator($trans, ['x' => 'foo@gmail.com'], ['x' => 'Email']);
        $this->assertTrue($v->passes());
    }

    public function testValidateEmailWithInternationalCharacters()
    {
        $v = new Validator($this->getIlluminateArrayTranslator(), ['x' => 'foo@gmäil.com'], ['x' => 'email']);
        $this->assertTrue($v->passes());
    }

    public function testValidateEmailWithStrictCheck()
    {
        $v = new Validator($this->getIlluminateArrayTranslator(), ['x' => 'foo@bar '], ['x' => 'email:strict']);
        $this->assertFalse($v->passes());
    }

    public function testValidateEmailWithFilterCheck()
    {
        $v = new Validator($this->getIlluminateArrayTranslator(), ['x' => 'foo@bar'], ['x' => 'email:filter']);
        $this->assertFalse($v->passes());

        $v = new Validator($this->getIlluminateArrayTranslator(), ['x' => 'example@example.com'], ['x' => 'email:filter']);
        $this->assertTrue($v->passes());

        // Unicode characters are not allowed
        $v = new Validator($this->getIlluminateArrayTranslator(), ['x' => 'exämple@example.com'], ['x' => 'email:filter']);
        $this->assertFalse($v->passes());

        $v = new Validator($this->getIlluminateArrayTranslator(), ['x' => 'exämple@exämple.com'], ['x' => 'email:filter']);
        $this->assertFalse($v->passes());
    }

    public function testValidateEmailWithFilterUnicodeCheck()
    {
        $v = new Validator($this->getIlluminateArrayTranslator(), ['x' => 'foo@bar'], ['x' => 'email:filter_unicode']);
        $this->assertFalse($v->passes());

        $v = new Validator($this->getIlluminateArrayTranslator(), ['x' => 'example@example.com'], ['x' => 'email:filter_unicode']);
        $this->assertTrue($v->passes());

        // Any unicode characters are allowed only in local-part
        $v = new Validator($this->getIlluminateArrayTranslator(), ['x' => 'exämple@example.com'], ['x' => 'email:filter_unicode']);
        $this->assertTrue($v->passes());

        $v = new Validator($this->getIlluminateArrayTranslator(), ['x' => 'exämple@exämple.com'], ['x' => 'email:filter_unicode']);
        $this->assertFalse($v->passes());
    }

    public function testValidateEmailWithCustomClassCheck()
    {
        $container = m::mock(Container::class);
        $container->shouldReceive('make')->with(NoRFCWarningsValidation::class)->andReturn(new NoRFCWarningsValidation);

        $v = new Validator($this->getIlluminateArrayTranslator(), ['x' => 'foo@bar '], ['x' => 'email:'.NoRFCWarningsValidation::class]);
        $v->setContainer($container);

        $this->assertFalse($v->passes());
    }

    /**
     * @dataProvider validUrls
     */
    public function testValidateUrlWithValidUrls($validUrl)
    {
        $trans = $this->getIlluminateArrayTranslator();
        $v = new Validator($trans, ['x' => $validUrl], ['x' => 'Url']);
        $this->assertTrue($v->passes());
    }

    /**
     * @dataProvider invalidUrls
     */
    public function testValidateUrlWithInvalidUrls($invalidUrl)
    {
        $trans = $this->getIlluminateArrayTranslator();
        $v = new Validator($trans, ['x' => $invalidUrl], ['x' => 'Url']);
        $this->assertFalse($v->passes());
    }

    public static function validUrls()
    {
        return [
            ['aaa://fully.qualified.domain/path'],
            ['aaas://fully.qualified.domain/path'],
            ['about://fully.qualified.domain/path'],
            ['acap://fully.qualified.domain/path'],
            ['acct://fully.qualified.domain/path'],
            ['acr://fully.qualified.domain/path'],
            ['adiumxtra://fully.qualified.domain/path'],
            ['afp://fully.qualified.domain/path'],
            ['afs://fully.qualified.domain/path'],
            ['aim://fully.qualified.domain/path'],
            ['apt://fully.qualified.domain/path'],
            ['attachment://fully.qualified.domain/path'],
            ['aw://fully.qualified.domain/path'],
            ['barion://fully.qualified.domain/path'],
            ['beshare://fully.qualified.domain/path'],
            ['bitcoin://fully.qualified.domain/path'],
            ['blob://fully.qualified.domain/path'],
            ['bolo://fully.qualified.domain/path'],
            ['callto://fully.qualified.domain/path'],
            ['cap://fully.qualified.domain/path'],
            ['chrome://fully.qualified.domain/path'],
            ['chrome-extension://fully.qualified.domain/path'],
            ['cid://fully.qualified.domain/path'],
            ['coap://fully.qualified.domain/path'],
            ['coaps://fully.qualified.domain/path'],
            ['com-eventbrite-attendee://fully.qualified.domain/path'],
            ['content://fully.qualified.domain/path'],
            ['crid://fully.qualified.domain/path'],
            ['cvs://fully.qualified.domain/path'],
            ['data://fully.qualified.domain/path'],
            ['dav://fully.qualified.domain/path'],
            ['dict://fully.qualified.domain/path'],
            ['dlna-playcontainer://fully.qualified.domain/path'],
            ['dlna-playsingle://fully.qualified.domain/path'],
            ['dns://fully.qualified.domain/path'],
            ['dntp://fully.qualified.domain/path'],
            ['dtn://fully.qualified.domain/path'],
            ['dvb://fully.qualified.domain/path'],
            ['ed2k://fully.qualified.domain/path'],
            ['example://fully.qualified.domain/path'],
            ['facetime://fully.qualified.domain/path'],
            ['fax://fully.qualified.domain/path'],
            ['feed://fully.qualified.domain/path'],
            ['feedready://fully.qualified.domain/path'],
            ['file://fully.qualified.domain/path'],
            ['filesystem://fully.qualified.domain/path'],
            ['finger://fully.qualified.domain/path'],
            ['fish://fully.qualified.domain/path'],
            ['ftp://fully.qualified.domain/path'],
            ['geo://fully.qualified.domain/path'],
            ['gg://fully.qualified.domain/path'],
            ['git://fully.qualified.domain/path'],
            ['gizmoproject://fully.qualified.domain/path'],
            ['go://fully.qualified.domain/path'],
            ['gopher://fully.qualified.domain/path'],
            ['gtalk://fully.qualified.domain/path'],
            ['h323://fully.qualified.domain/path'],
            ['ham://fully.qualified.domain/path'],
            ['hcp://fully.qualified.domain/path'],
            ['http://fully.qualified.domain/path'],
            ['https://fully.qualified.domain/path'],
            ['iax://fully.qualified.domain/path'],
            ['icap://fully.qualified.domain/path'],
            ['icon://fully.qualified.domain/path'],
            ['im://fully.qualified.domain/path'],
            ['imap://fully.qualified.domain/path'],
            ['info://fully.qualified.domain/path'],
            ['iotdisco://fully.qualified.domain/path'],
            ['ipn://fully.qualified.domain/path'],
            ['ipp://fully.qualified.domain/path'],
            ['ipps://fully.qualified.domain/path'],
            ['irc://fully.qualified.domain/path'],
            ['irc6://fully.qualified.domain/path'],
            ['ircs://fully.qualified.domain/path'],
            ['iris://fully.qualified.domain/path'],
            ['iris.beep://fully.qualified.domain/path'],
            ['iris.lwz://fully.qualified.domain/path'],
            ['iris.xpc://fully.qualified.domain/path'],
            ['iris.xpcs://fully.qualified.domain/path'],
            ['itms://fully.qualified.domain/path'],
            ['jabber://fully.qualified.domain/path'],
            ['jar://fully.qualified.domain/path'],
            ['jms://fully.qualified.domain/path'],
            ['keyparc://fully.qualified.domain/path'],
            ['lastfm://fully.qualified.domain/path'],
            ['ldap://fully.qualified.domain/path'],
            ['ldaps://fully.qualified.domain/path'],
            ['magnet://fully.qualified.domain/path'],
            ['mailserver://fully.qualified.domain/path'],
            ['mailto://fully.qualified.domain/path'],
            ['maps://fully.qualified.domain/path'],
            ['market://fully.qualified.domain/path'],
            ['message://fully.qualified.domain/path'],
            ['mid://fully.qualified.domain/path'],
            ['mms://fully.qualified.domain/path'],
            ['modem://fully.qualified.domain/path'],
            ['ms-help://fully.qualified.domain/path'],
            ['ms-settings://fully.qualified.domain/path'],
            ['ms-settings-airplanemode://fully.qualified.domain/path'],
            ['ms-settings-bluetooth://fully.qualified.domain/path'],
            ['ms-settings-camera://fully.qualified.domain/path'],
            ['ms-settings-cellular://fully.qualified.domain/path'],
            ['ms-settings-cloudstorage://fully.qualified.domain/path'],
            ['ms-settings-emailandaccounts://fully.qualified.domain/path'],
            ['ms-settings-language://fully.qualified.domain/path'],
            ['ms-settings-location://fully.qualified.domain/path'],
            ['ms-settings-lock://fully.qualified.domain/path'],
            ['ms-settings-nfctransactions://fully.qualified.domain/path'],
            ['ms-settings-notifications://fully.qualified.domain/path'],
            ['ms-settings-power://fully.qualified.domain/path'],
            ['ms-settings-privacy://fully.qualified.domain/path'],
            ['ms-settings-proximity://fully.qualified.domain/path'],
            ['ms-settings-screenrotation://fully.qualified.domain/path'],
            ['ms-settings-wifi://fully.qualified.domain/path'],
            ['ms-settings-workplace://fully.qualified.domain/path'],
            ['msnim://fully.qualified.domain/path'],
            ['msrp://fully.qualified.domain/path'],
            ['msrps://fully.qualified.domain/path'],
            ['mtqp://fully.qualified.domain/path'],
            ['mumble://fully.qualified.domain/path'],
            ['mupdate://fully.qualified.domain/path'],
            ['mvn://fully.qualified.domain/path'],
            ['news://fully.qualified.domain/path'],
            ['nfs://fully.qualified.domain/path'],
            ['ni://fully.qualified.domain/path'],
            ['nih://fully.qualified.domain/path'],
            ['nntp://fully.qualified.domain/path'],
            ['notes://fully.qualified.domain/path'],
            ['oid://fully.qualified.domain/path'],
            ['opaquelocktoken://fully.qualified.domain/path'],
            ['pack://fully.qualified.domain/path'],
            ['palm://fully.qualified.domain/path'],
            ['paparazzi://fully.qualified.domain/path'],
            ['pkcs11://fully.qualified.domain/path'],
            ['platform://fully.qualified.domain/path'],
            ['pop://fully.qualified.domain/path'],
            ['pres://fully.qualified.domain/path'],
            ['prospero://fully.qualified.domain/path'],
            ['proxy://fully.qualified.domain/path'],
            ['psyc://fully.qualified.domain/path'],
            ['query://fully.qualified.domain/path'],
            ['redis://fully.qualified.domain/path'],
            ['rediss://fully.qualified.domain/path'],
            ['reload://fully.qualified.domain/path'],
            ['res://fully.qualified.domain/path'],
            ['resource://fully.qualified.domain/path'],
            ['rmi://fully.qualified.domain/path'],
            ['rsync://fully.qualified.domain/path'],
            ['rtmfp://fully.qualified.domain/path'],
            ['rtmp://fully.qualified.domain/path'],
            ['rtsp://fully.qualified.domain/path'],
            ['rtsps://fully.qualified.domain/path'],
            ['rtspu://fully.qualified.domain/path'],
            ['s3://fully.qualified.domain/path'],
            ['secondlife://fully.qualified.domain/path'],
            ['service://fully.qualified.domain/path'],
            ['session://fully.qualified.domain/path'],
            ['sftp://fully.qualified.domain/path'],
            ['sgn://fully.qualified.domain/path'],
            ['shttp://fully.qualified.domain/path'],
            ['sieve://fully.qualified.domain/path'],
            ['sip://fully.qualified.domain/path'],
            ['sips://fully.qualified.domain/path'],
            ['skype://fully.qualified.domain/path'],
            ['smb://fully.qualified.domain/path'],
            ['sms://fully.qualified.domain/path'],
            ['smtp://fully.qualified.domain/path'],
            ['snews://fully.qualified.domain/path'],
            ['snmp://fully.qualified.domain/path'],
            ['soap.beep://fully.qualified.domain/path'],
            ['soap.beeps://fully.qualified.domain/path'],
            ['soldat://fully.qualified.domain/path'],
            ['spotify://fully.qualified.domain/path'],
            ['ssh://fully.qualified.domain/path'],
            ['steam://fully.qualified.domain/path'],
            ['stun://fully.qualified.domain/path'],
            ['stuns://fully.qualified.domain/path'],
            ['submit://fully.qualified.domain/path'],
            ['svn://fully.qualified.domain/path'],
            ['tag://fully.qualified.domain/path'],
            ['teamspeak://fully.qualified.domain/path'],
            ['tel://fully.qualified.domain/path'],
            ['teliaeid://fully.qualified.domain/path'],
            ['telnet://fully.qualified.domain/path'],
            ['tftp://fully.qualified.domain/path'],
            ['things://fully.qualified.domain/path'],
            ['thismessage://fully.qualified.domain/path'],
            ['tip://fully.qualified.domain/path'],
            ['tn3270://fully.qualified.domain/path'],
            ['turn://fully.qualified.domain/path'],
            ['turns://fully.qualified.domain/path'],
            ['tv://fully.qualified.domain/path'],
            ['udp://fully.qualified.domain/path'],
            ['unreal://fully.qualified.domain/path'],
            ['urn://fully.qualified.domain/path'],
            ['ut2004://fully.qualified.domain/path'],
            ['vemmi://fully.qualified.domain/path'],
            ['ventrilo://fully.qualified.domain/path'],
            ['videotex://fully.qualified.domain/path'],
            ['view-source://fully.qualified.domain/path'],
            ['wais://fully.qualified.domain/path'],
            ['webcal://fully.qualified.domain/path'],
            ['ws://fully.qualified.domain/path'],
            ['wss://fully.qualified.domain/path'],
            ['wtai://fully.qualified.domain/path'],
            ['wyciwyg://fully.qualified.domain/path'],
            ['xcon://fully.qualified.domain/path'],
            ['xcon-userid://fully.qualified.domain/path'],
            ['xfire://fully.qualified.domain/path'],
            ['xmlrpc.beep://fully.qualified.domain/path'],
            ['xmlrpc.beeps://fully.qualified.domain/path'],
            ['xmpp://fully.qualified.domain/path'],
            ['xri://fully.qualified.domain/path'],
            ['ymsgr://fully.qualified.domain/path'],
            ['z39.50://fully.qualified.domain/path'],
            ['z39.50r://fully.qualified.domain/path'],
            ['z39.50s://fully.qualified.domain/path'],
            ['http://a.pl'],
            ['http://localhost/url.php'],
            ['http://local.dev'],
            ['http://google.com'],
            ['http://www.google.com'],
            ['http://goog_le.com'],
            ['https://google.com'],
            ['http://illuminate.dev'],
            ['http://localhost'],
            ['https://laravel.com/?'],
            ['http://президент.рф/'],
            ['http://스타벅스코리아.com'],
            ['http://xn--d1abbgf6aiiy.xn--p1ai/'],
            ['https://laravel.com?'],
            ['https://laravel.com?q=1'],
            ['https://laravel.com/?q=1'],
            ['https://laravel.com#'],
            ['https://laravel.com#fragment'],
            ['https://laravel.com/#fragment'],
            ['https://domain1'],
            ['https://domain12/'],
            ['https://domain12#fragment'],
            ['https://domain1/path'],
            ['https://domain.com/path/%2528failed%2526?param=1#fragment'],
        ];
    }

    public static function invalidUrls()
    {
        return [
            ['aslsdlks'],
            ['google.com'],
            ['://google.com'],
            ['http ://google.com'],
            ['http:/google.com'],
            ['http://google.com::aa'],
            ['http://google.com:aa'],
            ['http://127.0.0.1:aa'],
            ['http://[::1'],
            ['foo://bar'],
            ['javascript://test%0Aalert(321)'],
        ];
    }

    /**
     * @dataProvider activeUrlDataProvider
     */
    public function testValidateActiveUrl($data, $outcome)
    {
        $trans = $this->getIlluminateArrayTranslator();
        $v = m::mock(
            new Validator($trans, $data, ['x' => 'active_url']),
            function (MockInterface $mock) {
                $mock
                    ->shouldAllowMockingProtectedMethods()
                    ->shouldReceive('getDnsRecords')
                    ->withAnyArgs()
                    ->zeroOrMoreTimes()
                    ->andReturn(['hit']);
            }
        );
        $this->assertEquals($outcome, $v->passes());
    }

    public static function activeUrlDataProvider()
    {
        return [
            'Invalid Url' => [
                ['x' => 'aslsdlks'],
                false,
            ],
            'Invalid Urls' => [
                ['x' => 'fdsfs', 'fdsfds'],
                false,
            ],
            'Google Without Subdomain' => [
                ['x' => 'http://google.com'],
                true,
            ],
            'Google With Subdomain' => [
                ['x' => 'http://www.google.com'],
                true,
            ],
            'Google With Subdomain About Page' => [
                ['x' => 'http://www.google.com/about'],
                true,
            ],
        ];
    }

    public function testValidateImage()
    {
        $trans = $this->getIlluminateArrayTranslator();
        $uploadedFile = [__FILE__, '', null, null, true];

        $file = $this->getMockBuilder(UploadedFile::class)->onlyMethods(['guessExtension', 'getClientOriginalExtension'])->setConstructorArgs($uploadedFile)->getMock();
        $file->expects($this->any())->method('guessExtension')->willReturn('php');
        $file->expects($this->any())->method('getClientOriginalExtension')->willReturn('php');
        $v = new Validator($trans, ['x' => $file], ['x' => 'image']);
        $this->assertFalse($v->passes());

        $file2 = $this->getMockBuilder(UploadedFile::class)->onlyMethods(['guessExtension', 'getClientOriginalExtension'])->setConstructorArgs($uploadedFile)->getMock();
        $file2->expects($this->any())->method('guessExtension')->willReturn('jpeg');
        $file2->expects($this->any())->method('getClientOriginalExtension')->willReturn('jpeg');
        $v = new Validator($trans, ['x' => $file2], ['x' => 'image']);
        $this->assertTrue($v->passes());

        $file2 = $this->getMockBuilder(UploadedFile::class)->onlyMethods(['guessExtension', 'getClientOriginalExtension'])->setConstructorArgs($uploadedFile)->getMock();
        $file2->expects($this->any())->method('guessExtension')->willReturn('jpg');
        $file2->expects($this->any())->method('getClientOriginalExtension')->willReturn('jpg');
        $v = new Validator($trans, ['x' => $file2], ['x' => 'image']);
        $this->assertTrue($v->passes());

        $file2 = $this->getMockBuilder(UploadedFile::class)->onlyMethods(['guessExtension', 'getClientOriginalExtension'])->setConstructorArgs($uploadedFile)->getMock();
        $file2->expects($this->any())->method('guessExtension')->willReturn('jpg');
        $file2->expects($this->any())->method('getClientOriginalExtension')->willReturn('jpg');
        $v = new Validator($trans, ['x' => $file2], ['x' => 'image']);
        $this->assertTrue($v->passes());

        $file3 = $this->getMockBuilder(UploadedFile::class)->onlyMethods(['guessExtension', 'getClientOriginalExtension'])->setConstructorArgs($uploadedFile)->getMock();
        $file3->expects($this->any())->method('guessExtension')->willReturn('gif');
        $file3->expects($this->any())->method('getClientOriginalExtension')->willReturn('gif');
        $v = new Validator($trans, ['x' => $file3], ['x' => 'image']);
        $this->assertTrue($v->passes());

        $file4 = $this->getMockBuilder(UploadedFile::class)->onlyMethods(['guessExtension', 'getClientOriginalExtension'])->setConstructorArgs($uploadedFile)->getMock();
        $file4->expects($this->any())->method('guessExtension')->willReturn('bmp');
        $file4->expects($this->any())->method('getClientOriginalExtension')->willReturn('bmp');
        $v = new Validator($trans, ['x' => $file4], ['x' => 'image']);
        $this->assertTrue($v->passes());

        $file5 = $this->getMockBuilder(UploadedFile::class)->onlyMethods(['guessExtension', 'getClientOriginalExtension'])->setConstructorArgs($uploadedFile)->getMock();
        $file5->expects($this->any())->method('guessExtension')->willReturn('png');
        $file5->expects($this->any())->method('getClientOriginalExtension')->willReturn('png');
        $v = new Validator($trans, ['x' => $file5], ['x' => 'image']);
        $this->assertTrue($v->passes());

        $file6 = $this->getMockBuilder(UploadedFile::class)->onlyMethods(['guessExtension', 'getClientOriginalExtension'])->setConstructorArgs($uploadedFile)->getMock();
        $file6->expects($this->any())->method('guessExtension')->willReturn('svg');
        $file6->expects($this->any())->method('getClientOriginalExtension')->willReturn('svg');
        $v = new Validator($trans, ['x' => $file6], ['x' => 'image']);
        $this->assertTrue($v->passes());

        $file7 = $this->getMockBuilder(UploadedFile::class)->onlyMethods(['guessExtension', 'getClientOriginalExtension'])->setConstructorArgs($uploadedFile)->getMock();
        $file7->expects($this->any())->method('guessExtension')->willReturn('webp');
        $file7->expects($this->any())->method('getClientOriginalExtension')->willReturn('webp');

        $v = new Validator($trans, ['x' => $file7], ['x' => 'Image']);
        $this->assertTrue($v->passes());

        $file2 = $this->getMockBuilder(UploadedFile::class)->onlyMethods(['guessExtension', 'getClientOriginalExtension'])->setConstructorArgs($uploadedFile)->getMock();
        $file2->expects($this->any())->method('guessExtension')->willReturn('jpg');
        $file2->expects($this->any())->method('getClientOriginalExtension')->willReturn('jpg');
        $v = new Validator($trans, ['x' => $file2], ['x' => 'Image']);
        $this->assertTrue($v->passes());
    }

    public function testValidateImageDoesNotAllowPhpExtensionsOnImageMime()
    {
        $trans = $this->getIlluminateArrayTranslator();
        $uploadedFile = [__FILE__, '', null, null, true];

        $file = $this->getMockBuilder(UploadedFile::class)->onlyMethods(['guessExtension', 'getClientOriginalExtension'])->setConstructorArgs($uploadedFile)->getMock();
        $file->expects($this->any())->method('guessExtension')->willReturn('jpeg');
        $file->expects($this->any())->method('getClientOriginalExtension')->willReturn('php');
        $v = new Validator($trans, ['x' => $file], ['x' => 'image']);
        $this->assertFalse($v->passes());
    }

    public function testValidateImageDimensions()
    {
        // Knowing that demo image.png has width = 3 and height = 2
        $uploadedFile = new UploadedFile(__DIR__.'/fixtures/image.png', '', null, null, true);
        $trans = $this->getIlluminateArrayTranslator();

        $v = new Validator($trans, ['x' => 'file'], ['x' => 'dimensions']);
        $this->assertTrue($v->fails());

        $v = new Validator($trans, ['x' => $uploadedFile], ['x' => 'dimensions:min_width=1']);
        $this->assertTrue($v->passes());

        $v = new Validator($trans, ['x' => $uploadedFile], ['x' => 'dimensions:min_width=5']);
        $this->assertTrue($v->fails());

        $v = new Validator($trans, ['x' => $uploadedFile], ['x' => 'dimensions:max_width=10']);
        $this->assertTrue($v->passes());

        $v = new Validator($trans, ['x' => $uploadedFile], ['x' => 'dimensions:max_width=1']);
        $this->assertTrue($v->fails());

        $v = new Validator($trans, ['x' => $uploadedFile], ['x' => 'dimensions:min_height=1']);
        $this->assertTrue($v->passes());

        $v = new Validator($trans, ['x' => $uploadedFile], ['x' => 'dimensions:min_height=5']);
        $this->assertTrue($v->fails());

        $v = new Validator($trans, ['x' => $uploadedFile], ['x' => 'dimensions:max_height=10']);
        $this->assertTrue($v->passes());

        $v = new Validator($trans, ['x' => $uploadedFile], ['x' => 'dimensions:max_height=1']);
        $this->assertTrue($v->fails());

        $v = new Validator($trans, ['x' => $uploadedFile], ['x' => 'dimensions:width=3']);
        $this->assertTrue($v->passes());

        $v = new Validator($trans, ['x' => $uploadedFile], ['x' => 'dimensions:height=2']);
        $this->assertTrue($v->passes());

        $v = new Validator($trans, ['x' => $uploadedFile], ['x' => 'dimensions:min_height=2,ratio=3/2']);
        $this->assertTrue($v->passes());

        $v = new Validator($trans, ['x' => $uploadedFile], ['x' => 'dimensions:ratio=1.5']);
        $this->assertTrue($v->passes());

        $v = new Validator($trans, ['x' => $uploadedFile], ['x' => 'dimensions:ratio=1/1']);
        $this->assertTrue($v->fails());

        $v = new Validator($trans, ['x' => $uploadedFile], ['x' => 'dimensions:ratio=1']);
        $this->assertTrue($v->fails());

        // Knowing that demo image2.png has width = 4 and height = 2
        $uploadedFile = new UploadedFile(__DIR__.'/fixtures/image2.png', '', null, null, true);
        $trans = $this->getIlluminateArrayTranslator();

        // Ensure validation doesn't erroneously fail when ratio has no fractional part
        $v = new Validator($trans, ['x' => $uploadedFile], ['x' => 'dimensions:ratio=2/1']);
        $this->assertTrue($v->passes());

        // This test fails without suppressing warnings on getimagesize() due to a read error.
        $emptyUploadedFile = new UploadedFile(__DIR__.'/fixtures/empty.png', '', null, null, true);
        $trans = $this->getIlluminateArrayTranslator();

        $v = new Validator($trans, ['x' => $emptyUploadedFile], ['x' => 'dimensions:min_width=1']);
        $this->assertTrue($v->fails());

        // Knowing that demo image3.png has width = 7 and height = 10
        $uploadedFile = new UploadedFile(__DIR__.'/fixtures/image3.png', '', null, null, true);
        $trans = $this->getIlluminateArrayTranslator();

        // Ensure validation doesn't erroneously fail when ratio has no fractional part
        $v = new Validator($trans, ['x' => $uploadedFile], ['x' => 'dimensions:ratio=2/3']);
        $this->assertTrue($v->passes());

        // Ensure svg images always pass as size is irrelevant (image/svg+xml)
        $svgXmlUploadedFile = new UploadedFile(__DIR__.'/fixtures/image.svg', '', 'image/svg+xml', null, true);
        $trans = $this->getIlluminateArrayTranslator();

        $v = new Validator($trans, ['x' => $svgXmlUploadedFile], ['x' => 'dimensions:max_width=1,max_height=1']);
        $this->assertTrue($v->passes());

        $svgXmlFile = new File(__DIR__.'/fixtures/image.svg', '', 'image/svg+xml', null, true);
        $trans = $this->getIlluminateArrayTranslator();

        $v = new Validator($trans, ['x' => $svgXmlFile], ['x' => 'dimensions:max_width=1,max_height=1']);
        $this->assertTrue($v->passes());

        // Ensure svg images always pass as size is irrelevant (image/svg)
        $svgUploadedFile = new UploadedFile(__DIR__.'/fixtures/image2.svg', '', 'image/svg', null, true);
        $trans = $this->getIlluminateArrayTranslator();

        $v = new Validator($trans, ['x' => $svgUploadedFile], ['x' => 'dimensions:max_width=1,max_height=1']);
        $this->assertTrue($v->passes());

        $svgFile = new File(__DIR__.'/fixtures/image2.svg', '', 'image/svg', null, true);
        $trans = $this->getIlluminateArrayTranslator();

        $v = new Validator($trans, ['x' => $svgFile], ['x' => 'dimensions:max_width=1,max_height=1']);
        $this->assertTrue($v->passes());

        // Knowing that demo image4.png has width = 64 and height = 65
        $uploadedFile = new UploadedFile(__DIR__.'/fixtures/image4.png', '', null, null, true);
        $trans = $this->getIlluminateArrayTranslator();

        // Ensure validation doesn't erroneously fail when ratio doesn't matches
        $v = new Validator($trans, ['x' => $uploadedFile], ['x' => 'dimensions:ratio=1']);
        $this->assertFalse($v->passes());
    }

    public function testValidateMimetypes()
    {
        $trans = $this->getIlluminateArrayTranslator();

        $uploadedFile = [__DIR__.'/ValidationRuleTest.php', '', null, null, true];

        $file = $this->getMockBuilder(UploadedFile::class)->onlyMethods(['guessExtension', 'getClientOriginalExtension'])->setConstructorArgs($uploadedFile)->getMock();
        $file->expects($this->any())->method('guessExtension')->willReturn('rtf');
        $file->expects($this->any())->method('getClientOriginalExtension')->willReturn('rtf');

        $file = $this->getMockBuilder(UploadedFile::class)->onlyMethods(['getMimeType'])->setConstructorArgs($uploadedFile)->getMock();
        $file->expects($this->any())->method('getMimeType')->willReturn('text/rtf');
        $v = new Validator($trans, ['x' => $file], ['x' => 'mimetypes:text/*']);
        $this->assertTrue($v->passes());

        $file = $this->getMockBuilder(UploadedFile::class)->onlyMethods(['getMimeType'])->setConstructorArgs($uploadedFile)->getMock();
        $file->expects($this->any())->method('getMimeType')->willReturn('application/pdf');
        $v = new Validator($trans, ['x' => $file], ['x' => 'mimetypes:text/rtf']);
        $this->assertFalse($v->passes());

        $file = $this->getMockBuilder(UploadedFile::class)->onlyMethods(['getMimeType'])->setConstructorArgs($uploadedFile)->getMock();
        $file->expects($this->any())->method('getMimeType')->willReturn('image/jpeg');
        $v = new Validator($trans, ['x' => $file], ['x' => 'mimetypes:image/jpeg']);
        $this->assertTrue($v->passes());
    }

    public function testValidateMime()
    {
        $trans = $this->getIlluminateArrayTranslator();
        $uploadedFile = [__FILE__, '', null, null, true];

        $file = $this->getMockBuilder(UploadedFile::class)->onlyMethods(['guessExtension', 'getClientOriginalExtension'])->setConstructorArgs($uploadedFile)->getMock();
        $file->expects($this->any())->method('guessExtension')->willReturn('pdf');
        $file->expects($this->any())->method('getClientOriginalExtension')->willReturn('pdf');
        $v = new Validator($trans, ['x' => $file], ['x' => 'mimes:pdf']);
        $this->assertTrue($v->passes());

        $file2 = $this->getMockBuilder(UploadedFile::class)->onlyMethods(['guessExtension', 'isValid'])->setConstructorArgs($uploadedFile)->getMock();
        $file2->expects($this->any())->method('guessExtension')->willReturn('pdf');
        $file2->expects($this->any())->method('isValid')->willReturn(false);
        $v = new Validator($trans, ['x' => $file2], ['x' => 'mimes:pdf']);
        $this->assertFalse($v->passes());

        $file = $this->getMockBuilder(UploadedFile::class)->onlyMethods(['guessExtension', 'getClientOriginalExtension'])->setConstructorArgs($uploadedFile)->getMock();
        $file->expects($this->any())->method('guessExtension')->willReturn('jpg');
        $file->expects($this->any())->method('getClientOriginalExtension')->willReturn('jpg');
        $v = new Validator($trans, ['x' => $file], ['x' => 'mimes:jpeg']);
        $this->assertTrue($v->passes());

        $file = $this->getMockBuilder(UploadedFile::class)->onlyMethods(['guessExtension', 'getClientOriginalExtension'])->setConstructorArgs($uploadedFile)->getMock();
        $file->expects($this->any())->method('guessExtension')->willReturn('jpg');
        $file->expects($this->any())->method('getClientOriginalExtension')->willReturn('jpeg');
        $v = new Validator($trans, ['x' => $file], ['x' => 'mimes:jpg']);
        $this->assertTrue($v->passes());
    }

    public function testValidateMimeEnforcesPhpCheck()
    {
        $trans = $this->getIlluminateArrayTranslator();
        $uploadedFile = [__FILE__, '', null, null, true];

        $file = $this->getMockBuilder(UploadedFile::class)->onlyMethods(['guessExtension', 'getClientOriginalExtension'])->setConstructorArgs($uploadedFile)->getMock();
        $file->expects($this->any())->method('guessExtension')->willReturn('pdf');
        $file->expects($this->any())->method('getClientOriginalExtension')->willReturn('php');
        $v = new Validator($trans, ['x' => $file], ['x' => 'mimes:pdf']);
        $this->assertFalse($v->passes());

        $file2 = $this->getMockBuilder(UploadedFile::class)->onlyMethods(['guessExtension', 'getClientOriginalExtension'])->setConstructorArgs($uploadedFile)->getMock();
        $file2->expects($this->any())->method('guessExtension')->willReturn('php');
        $file2->expects($this->any())->method('getClientOriginalExtension')->willReturn('php');
        $v = new Validator($trans, ['x' => $file2], ['x' => 'mimes:pdf,php']);
        $this->assertTrue($v->passes());
    }

    /**
     * @requires extension fileinfo
     */
    public function testValidateFile()
    {
        $trans = $this->getIlluminateArrayTranslator();
        $file = new UploadedFile(__FILE__, '', null, null, true);

        $v = new Validator($trans, ['x' => '1'], ['x' => 'file']);
        $this->assertTrue($v->fails());

        $v = new Validator($trans, ['x' => $file], ['x' => 'file']);
        $this->assertTrue($v->passes());
    }

    public function testEmptyRulesSkipped()
    {
        $trans = $this->getIlluminateArrayTranslator();
        $v = new Validator($trans, ['x' => 'aslsdlks'], ['x' => ['alpha', [], '']]);
        $this->assertTrue($v->passes());

        $v = new Validator($trans, ['x' => 'aslsdlks'], ['x' => '|||required|']);
        $this->assertTrue($v->passes());
    }

    public function testAlternativeFormat()
    {
        $trans = $this->getIlluminateArrayTranslator();
        $v = new Validator($trans, ['x' => 'aslsdlks'], ['x' => ['alpha', ['min', 3], ['max', 10]]]);
        $this->assertTrue($v->passes());
    }

    public function testValidateAlpha()
    {
        $trans = $this->getIlluminateArrayTranslator();
        $v = new Validator($trans, ['x' => 'aslsdlks'], ['x' => 'Alpha']);
        $this->assertTrue($v->passes());

        $trans = $this->getIlluminateArrayTranslator();
        $v = new Validator($trans, [
            'x' => 'aslsdlks
1
1',
        ], ['x' => 'Alpha']);
        $this->assertFalse($v->passes());

        $v = new Validator($trans, ['x' => 'http://google.com'], ['x' => 'Alpha']);
        $this->assertFalse($v->passes());

        $v = new Validator($trans, ['x' => 'ユニコードを基盤技術と'], ['x' => 'Alpha']);
        $this->assertTrue($v->passes());

        $v = new Validator($trans, ['x' => 'ユニコード を基盤技術と'], ['x' => 'Alpha']);
        $this->assertFalse($v->passes());

        $v = new Validator($trans, ['x' => 'नमस्कार'], ['x' => 'Alpha']);
        $this->assertTrue($v->passes());

        $v = new Validator($trans, ['x' => 'आपका स्वागत है'], ['x' => 'Alpha']);
        $this->assertFalse($v->passes());

        $v = new Validator($trans, ['x' => 'Continuación'], ['x' => 'Alpha']);
        $this->assertTrue($v->passes());

        $v = new Validator($trans, ['x' => 'ofreció su dimisión'], ['x' => 'Alpha']);
        $this->assertFalse($v->passes());

        $v = new Validator($trans, ['x' => '❤'], ['x' => 'Alpha']);
        $this->assertFalse($v->passes());

        $v = new Validator($trans, ['x' => '123'], ['x' => 'Alpha']);
        $this->assertFalse($v->passes());

        $v = new Validator($trans, ['x' => 123], ['x' => 'Alpha']);
        $this->assertFalse($v->passes());

        $v = new Validator($trans, ['x' => 'abc123'], ['x' => 'Alpha']);
        $this->assertFalse($v->passes());

        $v = new Validator($trans, ['x' => "abc\n"], ['x' => 'Alpha']); // ends with newline
        $this->assertFalse($v->passes());
    }

    public function testValidateAlphaNum()
    {
        $trans = $this->getIlluminateArrayTranslator();
        $v = new Validator($trans, ['x' => 'asls13dlks'], ['x' => 'AlphaNum']);
        $this->assertTrue($v->passes());

        $v = new Validator($trans, ['x' => 'http://g232oogle.com'], ['x' => 'AlphaNum']);
        $this->assertFalse($v->passes());

        $v = new Validator($trans, ['x' => '१२३'], ['x' => 'AlphaNum']); // numbers in Hindi
        $this->assertTrue($v->passes());

        $v = new Validator($trans, ['x' => '٧٨٩'], ['x' => 'AlphaNum']); // eastern arabic numerals
        $this->assertTrue($v->passes());

        $v = new Validator($trans, ['x' => 'नमस्कार'], ['x' => 'AlphaNum']);
        $this->assertTrue($v->passes());

        $v = new Validator($trans, ['x' => "abc\n"], ['x' => 'AlphaNum']); // ends with newline
        $this->assertFalse($v->passes());
    }

    public function testValidateAlphaDash()
    {
        $trans = $this->getIlluminateArrayTranslator();
        $v = new Validator($trans, ['x' => 'asls1-_3dlks'], ['x' => 'AlphaDash']);
        $this->assertTrue($v->passes());

        $v = new Validator($trans, ['x' => 'http://-g232oogle.com'], ['x' => 'AlphaDash']);
        $this->assertFalse($v->passes());

        $v = new Validator($trans, ['x' => 'नमस्कार-_'], ['x' => 'AlphaDash']);
        $this->assertTrue($v->passes());

        $v = new Validator($trans, ['x' => '٧٨٩'], ['x' => 'AlphaDash']); // eastern arabic numerals
        $this->assertTrue($v->passes());

        $v = new Validator($trans, ['x' => "abc\n"], ['x' => 'AlphaDash']); // ends with newline
        $this->assertFalse($v->passes());
    }

    public function testValidateAlphaWithAsciiOption()
    {
        $trans = $this->getIlluminateArrayTranslator();
        $v = new Validator($trans, ['x' => 'aslsdlks'], ['x' => 'Alpha:ascii']);
        $this->assertTrue($v->passes());

        $trans = $this->getIlluminateArrayTranslator();
        $v = new Validator($trans, [
            'x' => 'aslsdlks
1
1',
        ], ['x' => 'Alpha:ascii']);
        $this->assertFalse($v->passes());

        $v = new Validator($trans, ['x' => 'http://google.com'], ['x' => 'Alpha:ascii']);
        $this->assertFalse($v->passes());

        $v = new Validator($trans, ['x' => 'ユニコードを基盤技術と'], ['x' => 'Alpha:ascii']);
        $this->assertFalse($v->passes());

        $v = new Validator($trans, ['x' => 'ユニコード を基盤技術と'], ['x' => 'Alpha:ascii']);
        $this->assertFalse($v->passes());

        $v = new Validator($trans, ['x' => 'नमस्कार'], ['x' => 'Alpha:ascii']);
        $this->assertFalse($v->passes());

        $v = new Validator($trans, ['x' => 'आपका स्वागत है'], ['x' => 'Alpha:ascii']);
        $this->assertFalse($v->passes());

        $v = new Validator($trans, ['x' => 'Continuación'], ['x' => 'Alpha:ascii']);
        $this->assertFalse($v->passes());

        $v = new Validator($trans, ['x' => 'ofreció su dimisión'], ['x' => 'Alpha:ascii']);
        $this->assertFalse($v->passes());

        $v = new Validator($trans, ['x' => '❤'], ['x' => 'Alpha:ascii']);
        $this->assertFalse($v->passes());

        $v = new Validator($trans, ['x' => '123'], ['x' => 'Alpha:ascii']);
        $this->assertFalse($v->passes());

        $v = new Validator($trans, ['x' => 123], ['x' => 'Alpha:ascii']);
        $this->assertFalse($v->passes());

        $v = new Validator($trans, ['x' => 'abc123'], ['x' => 'Alpha:ascii']);
        $this->assertFalse($v->passes());

        $v = new Validator($trans, ['x' => "abc\n"], ['x' => 'Alpha:ascii']); // ends with newline
        $this->assertFalse($v->passes());
    }

    public function testValidateAlphaNumWithAsciiOption()
    {
        $trans = $this->getIlluminateArrayTranslator();
        $v = new Validator($trans, ['x' => 'asls13dlks'], ['x' => 'AlphaNum:ascii']);
        $this->assertTrue($v->passes());

        $v = new Validator($trans, ['x' => 'http://g232oogle.com'], ['x' => 'AlphaNum:ascii']);
        $this->assertFalse($v->passes());

        $v = new Validator($trans, ['x' => 'ユニコードを基盤技術と123'], ['x' => 'AlphaNum:ascii']);
        $this->assertFalse($v->passes());

        $v = new Validator($trans, ['x' => '१२३'], ['x' => 'AlphaNum:ascii']); // numbers in Hindi
        $this->assertFalse($v->passes());

        $v = new Validator($trans, ['x' => '٧٨٩'], ['x' => 'AlphaNum:ascii']); // eastern arabic numerals
        $this->assertFalse($v->passes());

        $v = new Validator($trans, ['x' => 'नमस्कार'], ['x' => 'AlphaNum:ascii']);
        $this->assertFalse($v->passes());

        $v = new Validator($trans, ['x' => "abc\n"], ['x' => 'AlphaNum:ascii']); // ends with newline
        $this->assertFalse($v->passes());
    }

    public function testValidateAlphaDashWithAsciiOption()
    {
        $trans = $this->getIlluminateArrayTranslator();
        $v = new Validator($trans, ['x' => 'asls1-_3dlks'], ['x' => 'AlphaDash:ascii']);
        $this->assertTrue($v->passes());

        $v = new Validator($trans, ['x' => 'http://-g232oogle.com'], ['x' => 'AlphaDash:ascii']);
        $this->assertFalse($v->passes());

        $v = new Validator($trans, ['x' => 'ユニコードを基盤技術と-_123'], ['x' => 'AlphaDash:ascii']);
        $this->assertFalse($v->passes());

        $v = new Validator($trans, ['x' => 'नमस्कार-_'], ['x' => 'AlphaDash:ascii']);
        $this->assertFalse($v->passes());

        $v = new Validator($trans, ['x' => '٧٨٩'], ['x' => 'AlphaDash:ascii']); // eastern arabic numerals
        $this->assertFalse($v->passes());

        $v = new Validator($trans, ['x' => "abc\n"], ['x' => 'AlphaDash:ascii']); // ends with newline
        $this->assertFalse($v->passes());
    }

    public function testValidateTimezone()
    {
        $trans = $this->getIlluminateArrayTranslator();
        $v = new Validator($trans, ['foo' => 'India'], ['foo' => 'Timezone']);
        $this->assertFalse($v->passes());

        $v = new Validator($trans, ['foo' => 'Cairo'], ['foo' => 'Timezone']);
        $this->assertFalse($v->passes());

        $v = new Validator($trans, ['foo' => 'UTC'], ['foo' => 'Timezone']);
        $this->assertTrue($v->passes());

        $v = new Validator($trans, ['foo' => 'Africa/Windhoek'], ['foo' => 'Timezone']);
        $this->assertTrue($v->passes());

        $v = new Validator($trans, ['foo' => 'africa/windhoek'], ['foo' => 'Timezone']);
        $this->assertFalse($v->passes());

        $v = new Validator($trans, ['foo' => 'GMT'], ['foo' => 'Timezone']);
        $this->assertFalse($v->passes());

        $v = new Validator($trans, ['foo' => 'GB'], ['foo' => 'Timezone']);
        $this->assertFalse($v->passes());

        $v = new Validator($trans, ['foo' => ['this_is_not_a_timezone']], ['foo' => 'Timezone']);
        $this->assertFalse($v->passes());
    }

    public function testValidateRegex()
    {
        $trans = $this->getIlluminateArrayTranslator();
        $v = new Validator($trans, ['x' => 'asdasdf'], ['x' => 'Regex:/^[a-z]+$/i']);
        $this->assertTrue($v->passes());

        $v = new Validator($trans, ['x' => 'aasd234fsd1'], ['x' => 'Regex:/^[a-z]+$/i']);
        $this->assertFalse($v->passes());

        // Ensure commas are not interpreted as parameter separators
        $v = new Validator($trans, ['x' => 'a,b'], ['x' => 'Regex:/^a,b$/i']);
        $this->assertTrue($v->passes());

        $v = new Validator($trans, ['x' => '12'], ['x' => 'Regex:/^12$/i']);
        $this->assertTrue($v->passes());

        $v = new Validator($trans, ['x' => 12], ['x' => 'Regex:/^12$/i']);
        $this->assertTrue($v->passes());

        $v = new Validator($trans, ['x' => ['y' => ['z' => 'james']]], ['x.*.z' => ['Regex:/^(taylor|james)$/i']]);
        $this->assertTrue($v->passes());
    }

    public function testValidateNotRegex()
    {
        $trans = $this->getIlluminateArrayTranslator();
        $v = new Validator($trans, ['x' => 'foo bar'], ['x' => 'NotRegex:/[xyz]/i']);
        $this->assertTrue($v->passes());

        $v = new Validator($trans, ['x' => 'foo xxx bar'], ['x' => 'NotRegex:/[xyz]/i']);
        $this->assertFalse($v->passes());

        // Ensure commas are not interpreted as parameter separators
        $v = new Validator($trans, ['x' => 'foo bar'], ['x' => 'NotRegex:/x{3,}/i']);
        $this->assertTrue($v->passes());
    }

    public function testValidateDateAndFormat()
    {
        date_default_timezone_set('UTC');
        $trans = $this->getIlluminateArrayTranslator();
        $v = new Validator($trans, ['x' => '2000-01-01'], ['x' => 'date']);
        $this->assertTrue($v->passes());

        $v = new Validator($trans, ['x' => '01/01/2000'], ['x' => 'date']);
        $this->assertTrue($v->passes());

        $v = new Validator($trans, ['x' => '1325376000'], ['x' => 'date']);
        $this->assertTrue($v->fails());

        $v = new Validator($trans, ['x' => 'Not a date'], ['x' => 'date']);
        $this->assertTrue($v->fails());

        $v = new Validator($trans, ['x' => ['Not', 'a', 'date']], ['x' => 'date']);
        $this->assertTrue($v->fails());

        $v = new Validator($trans, ['x' => new DateTime], ['x' => 'date']);
        $this->assertTrue($v->passes());

        $v = new Validator($trans, ['x' => new DateTimeImmutable], ['x' => 'date']);
        $this->assertTrue($v->passes());

        $v = new Validator($trans, ['x' => '2000-01-01'], ['x' => 'date_format:Y-m-d']);
        $this->assertTrue($v->passes());

        $v = new Validator($trans, ['x' => '01/01/2001'], ['x' => 'date_format:Y-m-d']);
        $this->assertTrue($v->fails());

        $v = new Validator($trans, ['x' => '22000-01-01'], ['x' => 'date_format:Y-m-d']);
        $this->assertTrue($v->fails());

        $v = new Validator($trans, ['x' => '00-01-01'], ['x' => 'date_format:Y-m-d']);
        $this->assertTrue($v->fails());

        $v = new Validator($trans, ['x' => ['Not', 'a', 'date']], ['x' => 'date_format:Y-m-d']);
        $this->assertTrue($v->fails());

        // Set current machine date to 31/xx/xxxx
        $v = new Validator($trans, ['x' => '2013-02'], ['x' => 'date_format:Y-m']);
        $this->assertTrue($v->passes());

        $v = new Validator($trans, ['x' => '2000-01-01T00:00:00Atlantic/Azores'], ['x' => 'date_format:Y-m-d\TH:i:se']);
        $this->assertTrue($v->passes());

        $v = new Validator($trans, ['x' => '2000-01-01T00:00:00Z'], ['x' => 'date_format:Y-m-d\TH:i:sT']);
        $this->assertTrue($v->passes());

        $v = new Validator($trans, ['x' => '2000-01-01T00:00:00+0000'], ['x' => 'date_format:Y-m-d\TH:i:sO']);
        $this->assertTrue($v->passes());

        $v = new Validator($trans, ['x' => '2000-01-01T00:00:00+00:30'], ['x' => 'date_format:Y-m-d\TH:i:sP']);
        $this->assertTrue($v->passes());

        $v = new Validator($trans, ['x' => '2000-01-01 17:43:59'], ['x' => 'date_format:Y-m-d H:i:s']);
        $this->assertTrue($v->passes());

        $v = new Validator($trans, ['x' => '2000-01-01 17:43:59'], ['x' => 'date_format:H:i:s']);
        $this->assertTrue($v->fails());

        $v = new Validator($trans, ['x' => '2000-01-01 17:43:59'], ['x' => 'date_format:Y-m-d H:i:s,H:i:s']);
        $this->assertTrue($v->passes());

        $v = new Validator($trans, ['x' => '17:43:59'], ['x' => 'date_format:Y-m-d H:i:s,H:i:s']);
        $this->assertTrue($v->passes());

        $v = new Validator($trans, ['x' => '17:43:59'], ['x' => 'date_format:H:i:s']);
        $this->assertTrue($v->passes());

        $v = new Validator($trans, ['x' => '17:43:59'], ['x' => 'date_format:H:i']);
        $this->assertTrue($v->fails());

        $v = new Validator($trans, ['x' => '17:43'], ['x' => 'date_format:H:i']);
        $this->assertTrue($v->passes());
    }

    public function testDateEquals()
    {
        date_default_timezone_set('UTC');
        $trans = $this->getIlluminateArrayTranslator();
        $v = new Validator($trans, ['x' => '2000-01-01'], ['x' => 'date_equals:2000-01-01']);
        $this->assertTrue($v->passes());

        $v = new Validator($trans, ['x' => new Carbon('2000-01-01')], ['x' => 'date_equals:2000-01-01']);
        $this->assertTrue($v->passes());

        $v = new Validator($trans, ['x' => new Carbon('2000-01-01')], ['x' => 'date_equals:2001-01-01']);
        $this->assertTrue($v->fails());

        $v = new Validator($trans, ['start' => new DateTime('2000-01-01'), 'ends' => new DateTime('2000-01-01')], ['ends' => 'date_equals:start']);
        $this->assertTrue($v->passes());

        $v = new Validator($trans, ['x' => date('Y-m-d')], ['x' => 'date_equals:today']);
        $this->assertTrue($v->passes());

        $v = new Validator($trans, ['x' => date('Y-m-d')], ['x' => 'date_equals:yesterday']);
        $this->assertTrue($v->fails());

        $v = new Validator($trans, ['x' => date('Y-m-d')], ['x' => 'date_equals:tomorrow']);
        $this->assertTrue($v->fails());

        $v = new Validator($trans, ['x' => date('d/m/Y')], ['x' => 'date_format:d/m/Y|date_equals:today']);
        $this->assertTrue($v->passes());

        $v = new Validator($trans, ['x' => date('d/m/Y')], ['x' => 'date_format:d/m/Y|date_equals:yesterday']);
        $this->assertTrue($v->fails());

        $v = new Validator($trans, ['x' => date('d/m/Y')], ['x' => 'date_format:d/m/Y|date_equals:tomorrow']);
        $this->assertTrue($v->fails());

        $v = new Validator($trans, ['x' => '2012-01-01 17:44:00'], ['x' => 'date_format:Y-m-d H:i:s|date_equals:2012-01-01 17:44:00']);
        $this->assertTrue($v->passes());

        $v = new Validator($trans, ['x' => '2012-01-01 17:44:00'], ['x' => 'date_format:Y-m-d H:i:s|date_equals:2012-01-01 17:43:59']);
        $this->assertTrue($v->fails());

        $v = new Validator($trans, ['x' => '2012-01-01 17:44:00'], ['x' => 'date_format:Y-m-d H:i:s|date_equals:2012-01-01 17:44:01']);
        $this->assertTrue($v->fails());

        $v = new Validator($trans, ['x' => '17:44:00'], ['x' => 'date_format:H:i:s|date_equals:17:44:00']);
        $this->assertTrue($v->passes());

        $v = new Validator($trans, ['x' => '17:44:00'], ['x' => 'date_format:H:i:s|date_equals:17:43:59']);
        $this->assertTrue($v->fails());

        $v = new Validator($trans, ['x' => '17:44:00'], ['x' => 'date_format:H:i:s|date_equals:17:44:01']);
        $this->assertTrue($v->fails());

        $v = new Validator($trans, ['x' => '17:44'], ['x' => 'date_format:H:i|date_equals:17:44']);
        $this->assertTrue($v->passes());

        $v = new Validator($trans, ['x' => '17:44'], ['x' => 'date_format:H:i|date_equals:17:43']);
        $this->assertTrue($v->fails());

        $v = new Validator($trans, ['x' => '17:44'], ['x' => 'date_format:H:i|date_equals:17:45']);
        $this->assertTrue($v->fails());
    }

    public function testDateEqualsRespectsCarbonTestNowWhenParameterIsRelative()
    {
        date_default_timezone_set('UTC');
        $trans = $this->getIlluminateArrayTranslator();
        Carbon::setTestNow(new Carbon('2018-01-01'));

        $v = new Validator($trans, ['x' => '2018-01-01 00:00:00'], ['x' => 'date_equals:now']);
        $this->assertTrue($v->passes());

        $v = new Validator($trans, ['x' => '2018-01-01'], ['x' => 'date_equals:today']);
        $this->assertTrue($v->passes());

        $v = new Validator($trans, ['x' => '2018-01-01'], ['x' => 'date_equals:yesterday']);
        $this->assertTrue($v->fails());

        $v = new Validator($trans, ['x' => '2018-01-01'], ['x' => 'date_equals:tomorrow']);
        $this->assertTrue($v->fails());

        $v = new Validator($trans, ['x' => '01/01/2018'], ['x' => 'date_format:d/m/Y|date_equals:today']);
        $this->assertTrue($v->passes());

        $v = new Validator($trans, ['x' => '01/01/2018'], ['x' => 'date_format:d/m/Y|date_equals:yesterday']);
        $this->assertTrue($v->fails());

        $v = new Validator($trans, ['x' => '01/01/2018'], ['x' => 'date_format:d/m/Y|date_equals:tomorrow']);
        $this->assertTrue($v->fails());

        $v = new Validator($trans, ['x' => new DateTime('2018-01-01')], ['x' => 'date_equals:today']);
        $this->assertTrue($v->passes());

        $v = new Validator($trans, ['x' => new DateTime('2018-01-01')], ['x' => 'date_equals:yesterday']);
        $this->assertTrue($v->fails());

        $v = new Validator($trans, ['x' => new DateTime('2018-01-01')], ['x' => 'date_equals:tomorrow']);
        $this->assertTrue($v->fails());

        $v = new Validator($trans, ['x' => new Carbon('2018-01-01')], ['x' => 'date_equals:today|after:yesterday|before:tomorrow']);
        $this->assertTrue($v->passes());

        $v = new Validator($trans, ['x' => new Carbon('2018-01-01')], ['x' => 'date_equals:yesterday']);
        $this->assertTrue($v->fails());

        $v = new Validator($trans, ['x' => new Carbon('2018-01-01')], ['x' => 'date_equals:tomorrow']);
        $this->assertTrue($v->fails());
    }

    public function testBeforeAndAfter()
    {
        date_default_timezone_set('UTC');
        $trans = $this->getIlluminateArrayTranslator();
        $v = new Validator($trans, ['x' => '2000-01-01'], ['x' => 'Before:2012-01-01']);
        $this->assertTrue($v->passes());

        $v = new Validator($trans, ['x' => ['2000-01-01']], ['x' => 'Before:2012-01-01']);
        $this->assertFalse($v->passes());

        $v = new Validator($trans, ['x' => new Carbon('2000-01-01')], ['x' => 'Before:2012-01-01']);
        $this->assertTrue($v->passes());

        $v = new Validator($trans, ['x' => [new Carbon('2000-01-01')]], ['x' => 'Before:2012-01-01']);
        $this->assertFalse($v->passes());

        $v = new Validator($trans, ['x' => '2012-01-01'], ['x' => 'After:2000-01-01']);
        $this->assertTrue($v->passes());

        $v = new Validator($trans, ['x' => ['2012-01-01']], ['x' => 'After:2000-01-01']);
        $this->assertFalse($v->passes());

        $v = new Validator($trans, ['x' => new Carbon('2012-01-01')], ['x' => 'After:2000-01-01']);
        $this->assertTrue($v->passes());

        $v = new Validator($trans, ['x' => [new Carbon('2012-01-01')]], ['x' => 'After:2000-01-01']);
        $this->assertFalse($v->passes());

        $v = new Validator($trans, ['start' => '2012-01-01', 'ends' => '2013-01-01'], ['start' => 'After:2000-01-01', 'ends' => 'After:start']);
        $this->assertTrue($v->passes());

        $v = new Validator($trans, ['start' => '2012-01-01', 'ends' => '2000-01-01'], ['start' => 'After:2000-01-01', 'ends' => 'After:start']);
        $this->assertTrue($v->fails());

        $v = new Validator($trans, ['start' => '2012-01-01', 'ends' => '2013-01-01'], ['start' => 'Before:ends', 'ends' => 'After:start']);
        $this->assertTrue($v->passes());

        $v = new Validator($trans, ['start' => '2012-01-01', 'ends' => '2000-01-01'], ['start' => 'Before:ends', 'ends' => 'After:start']);
        $this->assertTrue($v->fails());

        $v = new Validator($trans, ['x' => new DateTime('2000-01-01')], ['x' => 'Before:2012-01-01']);
        $this->assertTrue($v->passes());

        $v = new Validator($trans, ['start' => new DateTime('2012-01-01'), 'ends' => new Carbon('2013-01-01')], ['start' => 'Before:ends', 'ends' => 'After:start']);
        $this->assertTrue($v->passes());

        $v = new Validator($trans, ['start' => '2012-01-01', 'ends' => new DateTime('2013-01-01')], ['start' => 'Before:ends', 'ends' => 'After:start']);
        $this->assertTrue($v->passes());

        $v = new Validator($trans, ['start' => new DateTime('2012-01-01'), 'ends' => new DateTime('2000-01-01')], ['start' => 'After:2000-01-01', 'ends' => 'After:start']);
        $this->assertTrue($v->fails());

        $v = new Validator($trans, ['start' => 'today', 'ends' => 'tomorrow'], ['start' => 'Before:ends', 'ends' => 'After:start']);
        $this->assertTrue($v->passes());

        $v = new Validator($trans, ['x' => '2012-01-01 17:43:59'], ['x' => 'Before:2012-01-01 17:44|After:2012-01-01 17:43:58']);
        $this->assertTrue($v->passes());

        $v = new Validator($trans, ['x' => '2012-01-01 17:44:01'], ['x' => 'Before:2012-01-01 17:44:02|After:2012-01-01 17:44']);
        $this->assertTrue($v->passes());

        $v = new Validator($trans, ['x' => '2012-01-01 17:44'], ['x' => 'Before:2012-01-01 17:44:00']);
        $this->assertTrue($v->fails());

        $v = new Validator($trans, ['x' => '2012-01-01 17:44'], ['x' => 'After:2012-01-01 17:44:00']);
        $this->assertTrue($v->fails());

        $v = new Validator($trans, ['x' => '17:43:59'], ['x' => 'Before:17:44|After:17:43:58']);
        $this->assertTrue($v->passes());

        $v = new Validator($trans, ['x' => '17:44:01'], ['x' => 'Before:17:44:02|After:17:44']);
        $this->assertTrue($v->passes());

        $v = new Validator($trans, ['x' => '17:44'], ['x' => 'Before:17:44:00']);
        $this->assertTrue($v->fails());

        $v = new Validator($trans, ['x' => '17:44'], ['x' => 'After:17:44:00']);
        $this->assertTrue($v->fails());
    }

    public function testBeforeAndAfterWithFormat()
    {
        date_default_timezone_set('UTC');
        $trans = $this->getIlluminateArrayTranslator();
        $v = new Validator($trans, ['x' => '31/12/2000'], ['x' => 'before:31/02/2012']);
        $this->assertTrue($v->fails());

        $v = new Validator($trans, ['x' => ['31/12/2000']], ['x' => 'before:31/02/2012']);
        $this->assertTrue($v->fails());

        $v = new Validator($trans, ['x' => '31/12/2000'], ['x' => 'date_format:d/m/Y|before:31/12/2012']);
        $this->assertTrue($v->passes());

        $v = new Validator($trans, ['x' => '31/12/2012'], ['x' => 'after:31/12/2000']);
        $this->assertTrue($v->fails());

        $v = new Validator($trans, ['x' => ['31/12/2012']], ['x' => 'after:31/12/2000']);
        $this->assertTrue($v->fails());

        $v = new Validator($trans, ['x' => '31/12/2012'], ['x' => 'date_format:d/m/Y|after:31/12/2000']);
        $this->assertTrue($v->passes());

        $v = new Validator($trans, ['start' => '31/12/2012', 'ends' => '31/12/2013'], ['start' => 'after:01/01/2000', 'ends' => 'after:start']);
        $this->assertTrue($v->fails());

        $v = new Validator($trans, ['start' => '31/12/2012', 'ends' => '31/12/2013'], ['start' => 'date_format:d/m/Y|after:31/12/2000', 'ends' => 'date_format:d/m/Y|after:start']);
        $this->assertTrue($v->passes());

        $v = new Validator($trans, ['start' => '31/12/2012', 'ends' => '31/12/2000'], ['start' => 'after:31/12/2000', 'ends' => 'after:start']);
        $this->assertTrue($v->fails());

        $v = new Validator($trans, ['start' => '31/12/2012', 'ends' => '31/12/2000'], ['start' => 'date_format:d/m/Y|after:31/12/2000', 'ends' => 'date_format:d/m/Y|after:start']);
        $this->assertTrue($v->fails());

        $v = new Validator($trans, ['start' => '31/12/2012', 'ends' => '31/12/2013'], ['start' => 'before:ends', 'ends' => 'after:start']);
        $this->assertTrue($v->fails());

        $v = new Validator($trans, ['start' => '31/12/2012', 'ends' => '31/12/2013'], ['start' => 'date_format:d/m/Y|before:ends', 'ends' => 'date_format:d/m/Y|after:start']);
        $this->assertTrue($v->passes());

        $v = new Validator($trans, ['start' => '31/12/2012', 'ends' => '31/12/2000'], ['start' => 'before:ends', 'ends' => 'after:start']);
        $this->assertTrue($v->fails());

        $v = new Validator($trans, ['start' => '31/12/2012', 'ends' => '31/12/2000'], ['start' => 'date_format:d/m/Y|before:ends', 'ends' => 'date_format:d/m/Y|after:start']);
        $this->assertTrue($v->fails());

        $v = new Validator($trans, ['start' => 'invalid', 'ends' => 'invalid'], ['start' => 'date_format:d/m/Y|before:ends', 'ends' => 'date_format:d/m/Y|after:start']);
        $this->assertTrue($v->fails());

        $v = new Validator($trans, ['start' => '31/12/2012', 'ends' => null], ['start' => 'date_format:d/m/Y|before:ends', 'ends' => 'date_format:d/m/Y|after:start']);
        $this->assertTrue($v->fails());

        $v = new Validator($trans, ['start' => '31/12/2012', 'ends' => null], ['start' => 'date_format:d/m/Y|before:ends', 'ends' => 'nullable|date_format:d/m/Y|after:start']);
        $this->assertTrue($v->passes());

        $v = new Validator($trans, ['start' => '31/12/2012', 'ends' => null], ['start' => 'before:ends']);
        $this->assertTrue($v->fails());

        $v = new Validator($trans, ['start' => '31/12/2012', 'ends' => null], ['start' => 'before:ends', 'ends' => 'nullable']);
        $this->assertTrue($v->fails());

        $v = new Validator($trans, ['x' => date('d/m/Y')], ['x' => 'date_format:d/m/Y|after:yesterday|before:tomorrow']);
        $this->assertTrue($v->passes());

        $v = new Validator($trans, ['x' => date('d/m/Y')], ['x' => 'date_format:d/m/Y|after:today']);
        $this->assertTrue($v->fails());

        $v = new Validator($trans, ['x' => date('d/m/Y')], ['x' => 'date_format:d/m/Y|before:today']);
        $this->assertTrue($v->fails());

        $v = new Validator($trans, ['x' => date('Y-m-d')], ['x' => 'after:yesterday|before:tomorrow']);
        $this->assertTrue($v->passes());

        $v = new Validator($trans, ['x' => date('Y-m-d')], ['x' => 'after:today']);
        $this->assertTrue($v->fails());

        $v = new Validator($trans, ['x' => date('Y-m-d')], ['x' => 'before:today']);
        $this->assertTrue($v->fails());

        $v = new Validator($trans, ['x' => '2012-01-01 17:44:00'], ['x' => 'date_format:Y-m-d H:i:s|before:2012-01-01 17:44:01|after:2012-01-01 17:43:59']);
        $this->assertTrue($v->passes());

        $v = new Validator($trans, ['x' => '2012-01-01 17:44:00'], ['x' => 'date_format:Y-m-d H:i:s|before:2012-01-01 17:44:00']);
        $this->assertTrue($v->fails());

        $v = new Validator($trans, ['x' => '2012-01-01 17:44:00'], ['x' => 'date_format:Y-m-d H:i:s|after:2012-01-01 17:44:00']);
        $this->assertTrue($v->fails());

        $v = new Validator($trans, ['x' => '17:44:00'], ['x' => 'date_format:H:i:s|before:17:44:01|after:17:43:59']);
        $this->assertTrue($v->passes());

        $v = new Validator($trans, ['x' => '17:44:00'], ['x' => 'date_format:H:i:s|before:17:44:00']);
        $this->assertTrue($v->fails());

        $v = new Validator($trans, ['x' => '17:44:00'], ['x' => 'date_format:H:i:s|after:17:44:00']);
        $this->assertTrue($v->fails());

        $v = new Validator($trans, ['x' => '17:44'], ['x' => 'date_format:H:i|before:17:45|after:17:43']);
        $this->assertTrue($v->passes());

        $v = new Validator($trans, ['x' => '17:44'], ['x' => 'date_format:H:i|before:17:44']);
        $this->assertTrue($v->fails());

        $v = new Validator($trans, ['x' => '17:44'], ['x' => 'date_format:H:i|after:17:44']);
        $this->assertTrue($v->fails());

        $v = new Validator($trans, ['x' => '2038-01-18', '2018-05-12' => '2038-01-19'], ['x' => 'date_format:Y-m-d|before:2018-05-12']);
        $this->assertTrue($v->fails());

        $v = new Validator($trans, ['x' => '1970-01-02', '2018-05-12' => '1970-01-01'], ['x' => 'date_format:Y-m-d|after:2018-05-12']);
        $this->assertTrue($v->fails());
    }

    public function testWeakBeforeAndAfter()
    {
        date_default_timezone_set('UTC');
        $trans = $this->getIlluminateArrayTranslator();
        $v = new Validator($trans, ['x' => '2012-01-15'], ['x' => 'before_or_equal:2012-01-15']);
        $this->assertTrue($v->passes());

        $v = new Validator($trans, ['x' => '2012-01-15'], ['x' => 'before_or_equal:2012-01-16']);
        $this->assertTrue($v->passes());

        $v = new Validator($trans, ['x' => '2012-01-15'], ['x' => 'before_or_equal:2012-01-14']);
        $this->assertTrue($v->fails());

        $v = new Validator($trans, ['x' => '15/01/2012'], ['x' => 'date_format:d/m/Y|before_or_equal:15/01/2012']);
        $this->assertTrue($v->passes());

        $v = new Validator($trans, ['x' => '15/01/2012'], ['x' => 'date_format:d/m/Y|before_or_equal:14/01/2012']);
        $this->assertTrue($v->fails());

        $v = new Validator($trans, ['x' => date('d/m/Y')], ['x' => 'date_format:d/m/Y|before_or_equal:today']);
        $this->assertTrue($v->passes());

        $v = new Validator($trans, ['x' => date('d/m/Y')], ['x' => 'date_format:d/m/Y|before_or_equal:tomorrow']);
        $this->assertTrue($v->passes());

        $v = new Validator($trans, ['x' => date('d/m/Y')], ['x' => 'date_format:d/m/Y|before_or_equal:yesterday']);
        $this->assertTrue($v->fails());

        $v = new Validator($trans, ['x' => '2012-01-15'], ['x' => 'after_or_equal:2012-01-15']);
        $this->assertTrue($v->passes());

        $v = new Validator($trans, ['x' => '2012-01-15'], ['x' => 'after_or_equal:2012-01-14']);
        $this->assertTrue($v->passes());

        $v = new Validator($trans, ['x' => '2012-01-15'], ['x' => 'after_or_equal:2012-01-16']);
        $this->assertTrue($v->fails());

        $v = new Validator($trans, ['x' => '15/01/2012'], ['x' => 'date_format:d/m/Y|after_or_equal:15/01/2012']);
        $this->assertTrue($v->passes());

        $v = new Validator($trans, ['x' => '15/01/2012'], ['x' => 'date_format:d/m/Y|after_or_equal:16/01/2012']);
        $this->assertTrue($v->fails());

        $v = new Validator($trans, ['x' => date('d/m/Y')], ['x' => 'date_format:d/m/Y|after_or_equal:today']);
        $this->assertTrue($v->passes());

        $v = new Validator($trans, ['x' => date('d/m/Y')], ['x' => 'date_format:d/m/Y|after_or_equal:yesterday']);
        $this->assertTrue($v->passes());

        $v = new Validator($trans, ['x' => date('d/m/Y')], ['x' => 'date_format:d/m/Y|after_or_equal:tomorrow']);
        $this->assertTrue($v->fails());

        $v = new Validator($trans, ['x' => '2012-01-01 17:44:00'], ['x' => 'date_format:Y-m-d H:i:s|before_or_equal:2012-01-01 17:44:00|after_or_equal:2012-01-01 17:44:00']);
        $this->assertTrue($v->passes());

        $v = new Validator($trans, ['x' => '2012-01-01 17:44:00'], ['x' => 'date_format:Y-m-d H:i:s|before_or_equal:2012-01-01 17:43:59']);
        $this->assertTrue($v->fails());

        $v = new Validator($trans, ['x' => '2012-01-01 17:44:00'], ['x' => 'date_format:Y-m-d H:i:s|after_or_equal:2012-01-01 17:44:01']);
        $this->assertTrue($v->fails());

        $v = new Validator($trans, ['x' => '17:44:00'], ['x' => 'date_format:H:i:s|before_or_equal:17:44:00|after_or_equal:17:44:00']);
        $this->assertTrue($v->passes());

        $v = new Validator($trans, ['x' => '17:44:00'], ['x' => 'date_format:H:i:s|before_or_equal:17:43:59']);
        $this->assertTrue($v->fails());

        $v = new Validator($trans, ['x' => '17:44:00'], ['x' => 'date_format:H:i:s|after_or_equal:17:44:01']);
        $this->assertTrue($v->fails());

        $v = new Validator($trans, ['x' => '17:44'], ['x' => 'date_format:H:i|before_or_equal:17:44|after_or_equal:17:44']);
        $this->assertTrue($v->passes());

        $v = new Validator($trans, ['x' => '17:44'], ['x' => 'date_format:H:i|before_or_equal:17:43']);
        $this->assertTrue($v->fails());

        $v = new Validator($trans, ['x' => '17:44'], ['x' => 'date_format:H:i|after_or_equal:17:45']);
        $this->assertTrue($v->fails());

        $v = new Validator($trans, ['foo' => '2012-01-14', 'bar' => '2012-01-15'], ['foo' => 'before_or_equal:bar']);
        $this->assertTrue($v->passes());

        $v = new Validator($trans, ['foo' => '2012-01-15', 'bar' => '2012-01-15'], ['foo' => 'before_or_equal:bar']);
        $this->assertTrue($v->passes());

        $v = new Validator($trans, ['foo' => '2012-01-15 13:00', 'bar' => '2012-01-15 12:00'], ['foo' => 'before_or_equal:bar']);
        $this->assertTrue($v->fails());

        $v = new Validator($trans, ['foo' => '2012-01-15 11:00', 'bar' => null], ['foo' => 'date_format:Y-m-d H:i|before_or_equal:bar', 'bar' => 'date_format:Y-m-d H:i']);
        $this->assertTrue($v->fails());

        $v = new Validator($trans, ['foo' => '2012-01-15 11:00', 'bar' => null], ['foo' => 'date_format:Y-m-d H:i|before_or_equal:bar', 'bar' => 'date_format:Y-m-d H:i|nullable']);
        $this->assertTrue($v->passes());

        $v = new Validator($trans, ['foo' => '2012-01-15 11:00', 'bar' => null], ['foo' => 'before_or_equal:bar']);
        $this->assertTrue($v->fails());

        $v = new Validator($trans, ['foo' => '2012-01-15 11:00', 'bar' => null], ['foo' => 'before_or_equal:bar', 'bar' => 'nullable']);
        $this->assertTrue($v->fails());
    }

    public function testSometimesAddingRules()
    {
        $trans = $this->getIlluminateArrayTranslator();
        $v = new Validator($trans, ['x' => 'foo'], ['x' => 'Required']);
        $v->sometimes('x', 'Confirmed', function ($i) {
            return $i->x === 'foo';
        });
        $this->assertEquals(['x' => ['Required', 'Confirmed']], $v->getRules());

        $trans = $this->getIlluminateArrayTranslator();
        $v = new Validator($trans, ['x' => ''], ['y' => 'Required']);
        $v->sometimes('x', 'Required', function ($i) {
            return true;
        });
        $this->assertEquals(['x' => ['Required'], 'y' => ['Required']], $v->getRules());

        $trans = $this->getIlluminateArrayTranslator();
        $v = new Validator($trans, ['x' => 'foo'], ['x' => 'Required']);
        $v->sometimes('x', 'Confirmed', function ($i) {
            return $i->x === 'bar';
        });
        $this->assertEquals(['x' => ['Required']], $v->getRules());

        $trans = $this->getIlluminateArrayTranslator();
        $v = new Validator($trans, ['x' => 'foo'], ['x' => 'Required']);
        $v->sometimes('x', 'Foo|Bar', function ($i) {
            return $i->x === 'foo';
        });
        $this->assertEquals(['x' => ['Required', 'Foo', 'Bar']], $v->getRules());

        $trans = $this->getIlluminateArrayTranslator();
        $v = new Validator($trans, ['x' => 'foo'], ['x' => 'Required']);
        $v->sometimes('x', ['Foo', 'Bar:Baz'], function ($i) {
            return $i->x === 'foo';
        });
        $this->assertEquals(['x' => ['Required', 'Foo', 'Bar:Baz']], $v->getRules());

        $trans = $this->getIlluminateArrayTranslator();
        $v = new Validator($trans, ['foo' => [['name' => 'first', 'title' => null]]], []);
        $v->sometimes('foo.*.name', 'Required|String', function ($i) {
            return is_null($i['foo'][0]['title']);
        });
        $this->assertEquals(['foo.0.name' => ['Required', 'String']], $v->getRules());
    }

    public function testItemAwareSometimesAddingRules()
    {
        // ['users'] -> if users is not empty it must be validated as array
        $trans = $this->getIlluminateArrayTranslator();
        $v = new Validator($trans, ['users' => [['name' => 'Taylor'], ['name' => 'Abigail']]], ['users.*.name' => 'required|string']);
        $v->sometimes(['users'], 'array', function ($i, $item) {
            return $item !== null;
        });
        $this->assertEquals(['users' => ['array'], 'users.0.name' => ['required', 'string'], 'users.1.name' => ['required', 'string']], $v->getRules());

        // ['users'] -> if users is null no rules will be applied
        $trans = $this->getIlluminateArrayTranslator();
        $v = new Validator($trans, ['users' => null], ['users.*.name' => 'required|string']);
        $v->sometimes(['users'], 'array', function ($i, $item) {
            return (bool) $item;
        });
        $this->assertEquals([], $v->getRules());

        // ['company.users'] -> if users is not empty it must be validated as array
        $trans = $this->getIlluminateArrayTranslator();
        $v = new Validator($trans, ['company' => ['users' => [['name' => 'Taylor'], ['name' => 'Abigail']]]], ['company.users.*.name' => 'required|string']);
        $v->sometimes(['company.users'], 'array', function ($i, $item) {
            return $item->users !== null;
        });
        $this->assertEquals(['company.users' => ['array'], 'company.users.0.name' => ['required', 'string'], 'company.users.1.name' => ['required', 'string']], $v->getRules());

        // ['company.users'] -> if users is null no rules will be applied
        $trans = $this->getIlluminateArrayTranslator();
        $v = new Validator($trans, ['company' => ['users' => null]], ['company' => 'required', 'company.users.*.name' => 'required|string']);
        $v->sometimes(['company.users'], 'array', function ($i, $item) {
            return (bool) $item->users;
        });
        $this->assertEquals(['company' => ['required']], $v->getRules());

        // ['company.*'] -> if users is not empty it must be validated as array
        $trans = $this->getIlluminateArrayTranslator();
        $v = new Validator($trans, ['company' => ['users' => [['name' => 'Taylor'], ['name' => 'Abigail']]]], ['company.users.*.name' => 'required|string']);
        $v->sometimes(['company.*'], 'array', function ($i, $item) {
            return $item !== null;
        });
        $this->assertEquals(['company.users' => ['array'], 'company.users.0.name' => ['required', 'string'], 'company.users.1.name' => ['required', 'string']], $v->getRules());

        // ['company.*'] -> if users is null no rules will be applied
        $trans = $this->getIlluminateArrayTranslator();
        $v = new Validator($trans, ['company' => ['users' => null]], ['company' => 'required', 'company.users.*.name' => 'required|string']);
        $v->sometimes(['company.*'], 'array', function ($i, $item) {
            return (bool) $item;
        });
        $this->assertEquals(['company' => ['required']], $v->getRules());

        // ['users.*'] -> all nested array items in users must be validated as array
        $trans = $this->getIlluminateArrayTranslator();
        $v = new Validator($trans, ['users' => [['name' => 'Taylor'], ['name' => 'Abigail']]], ['users.*.name' => 'required|string']);
        $v->sometimes(['users.*'], 'array', function ($i, $item) {
            return (bool) $item;
        });
        $this->assertEquals(['users.0' => ['array'], 'users.1' => ['array'], 'users.0.name' => ['required', 'string'], 'users.1.name' => ['required', 'string']], $v->getRules());

        // ['company.users.*'] -> all nested array items in users must be validated as array
        $trans = $this->getIlluminateArrayTranslator();
        $v = new Validator($trans, ['company' => ['users' => [['name' => 'Taylor'], ['name' => 'Abigail']]]], ['company.users.*.name' => 'required|string']);
        $v->sometimes(['company.users.*'], 'array', function () {
            return true;
        });
        $this->assertEquals(['company.users.0' => ['array'], 'company.users.1' => ['array'], 'company.users.0.name' => ['required', 'string'], 'company.users.1.name' => ['required', 'string']], $v->getRules());

        // ['company.*.*'] -> all nested array items in users must be validated as array
        $trans = $this->getIlluminateArrayTranslator();
        $v = new Validator($trans, ['company' => ['users' => [['name' => 'Taylor'], ['name' => 'Abigail']]]], ['company.users.*.name' => 'required|string']);
        $v->sometimes(['company.*.*'], 'array', function ($i, $item) {
            return true;
        });
        $this->assertEquals(['company.users.0' => ['array'], 'company.users.1' => ['array'], 'company.users.0.name' => ['required', 'string'], 'company.users.1.name' => ['required', 'string']], $v->getRules());

        // ['user.profile.value'] -> multiple true cases, the item based condition does match and the optional validation is added
        $trans = $this->getIlluminateArrayTranslator();
        $v = new Validator($trans, ['user' => ['profile' => ['photo' => 'image.jpg', 'type' => 'email', 'value' => 'test@test.com']]], ['user.profile.*' => ['required']]);
        $v->sometimes(['user.profile.value'], 'email', function ($i, $item) {
            return $item->type === 'email';
        });
        $v->sometimes('user.profile.photo', 'mimes:jpg,bmp,png', function ($i, $item) {
            return $item->photo;
        });
        $this->assertEquals(['user.profile.value' => ['required', 'email'], 'user.profile.photo' => ['required', 'mimes:jpg,bmp,png'], 'user.profile.type' => ['required']], $v->getRules());

        // ['user.profile.value'] -> multiple true cases with middle wildcard, the item based condition does match and the optional validation is added
        $trans = $this->getIlluminateArrayTranslator();
        $v = new Validator($trans, ['user' => ['profile' => ['photo' => 'image.jpg', 'type' => 'email', 'value' => 'test@test.com']]], ['user.profile.*' => ['required']]);
        $v->sometimes('user.*.value', 'email', function ($i, $item) {
            return $item->type === 'email';
        });
        $v->sometimes('user.*.photo', 'mimes:jpg,bmp,png', function ($i, $item) {
            return $item->photo;
        });
        $this->assertEquals(['user.profile.value' => ['required', 'email'], 'user.profile.photo' => ['required', 'mimes:jpg,bmp,png'], 'user.profile.type' => ['required']], $v->getRules());

        // ['profiles.*.value'] -> true and false cases for the same field with middle wildcard, the item based condition does match and the optional validation is added
        $trans = $this->getIlluminateArrayTranslator();
        $v = new Validator($trans, ['profiles' => [['type' => 'email'], ['type' => 'string']]], ['profiles.*.value' => ['required']]);
        $v->sometimes(['profiles.*.value'], 'email', function ($i, $item) {
            return $item->type === 'email';
        });
        $v->sometimes('profiles.*.value', 'url', function ($i, $item) {
            return $item->type !== 'email';
        });
        $this->assertEquals(['profiles.0.value' => ['required', 'email'], 'profiles.1.value' => ['required', 'url']], $v->getRules());

        // ['profiles.*.value'] -> true case with middle wildcard, the item based condition does match and the optional validation is added
        $trans = $this->getIlluminateArrayTranslator();
        $v = new Validator($trans, ['profiles' => [['type' => 'email'], ['type' => 'string']]], ['profiles.*.value' => ['required']]);
        $v->sometimes(['profiles.*.value'], 'email', function ($i, $item) {
            return $item->type === 'email';
        });
        $this->assertEquals(['profiles.0.value' => ['required', 'email'], 'profiles.1.value' => ['required']], $v->getRules());

        // ['profiles.*.value'] -> false case with middle wildcard, the item based condition does not match and the optional validation is not added
        $trans = $this->getIlluminateArrayTranslator();
        $v = new Validator($trans, ['profiles' => [['type' => 'string'], ['type' => 'string']]], ['profiles.*.value' => ['required']]);
        $v->sometimes(['profiles.*.value'], 'email', function ($i, $item) {
            return $item->type === 'email';
        });
        $this->assertEquals(['profiles.0.value' => ['required'], 'profiles.1.value' => ['required']], $v->getRules());

        // ['users.profiles.*.value'] -> true case nested and with middle wildcard, the item based condition does match and the optional validation is added
        $trans = $this->getIlluminateArrayTranslator();
        $v = new Validator($trans, ['users' => ['profiles' => [['type' => 'email'], ['type' => 'string']]]], ['users.profiles.*.value' => ['required']]);
        $v->sometimes(['users.profiles.*.value'], 'email', function ($i, $item) {
            return $item->type === 'email';
        });
        $this->assertEquals(['users.profiles.0.value' => ['required', 'email'], 'users.profiles.1.value' => ['required']], $v->getRules());

        // ['users.*.*.value'] -> true case nested and with double middle wildcard, the item based condition does match and the optional validation is added
        $trans = $this->getIlluminateArrayTranslator();
        $v = new Validator($trans, ['users' => ['profiles' => [['type' => 'email'], ['type' => 'string']]]], ['users.profiles.*.value' => ['required']]);
        $v->sometimes(['users.*.*.value'], 'email', function ($i, $item) {
            return $item->type === 'email';
        });
        $this->assertEquals(['users.profiles.0.value' => ['required', 'email'], 'users.profiles.1.value' => ['required']], $v->getRules());

        // 'user.value' -> true case nested with string, the item based condition does match and the optional validation is added
        $trans = $this->getIlluminateArrayTranslator();
        $v = new Validator($trans, ['user' => ['name' => 'username', 'type' => 'email', 'value' => 'test@test.com']], ['user.*' => ['required']]);
        $v->sometimes('user.value', 'email', function ($i, $item) {
            return $item->type === 'email';
        });
        $this->assertEquals(['user.name' => ['required'], 'user.type' => ['required'], 'user.value' => ['required', 'email']], $v->getRules());

        // 'user.value' -> standard true case with string, the INPUT based condition does match and the optional validation is added
        $trans = $this->getIlluminateArrayTranslator();
        $v = new Validator($trans, ['name' => 'username', 'type' => 'email', 'value' => 'test@test.com'], ['*' => ['required']]);
        $v->sometimes('value', 'email', function ($i) {
            return $i->type === 'email';
        });
        $this->assertEquals(['name' => ['required'], 'type' => ['required'], 'value' => ['required', 'email']], $v->getRules());

        // ['value'] -> standard true case with array, the INPUT based condition does match and the optional validation is added
        $trans = $this->getIlluminateArrayTranslator();
        $v = new Validator($trans, ['name' => 'username', 'type' => 'email', 'value' => 'test@test.com'], ['*' => ['required']]);
        $v->sometimes(['value'], 'email', function ($i, $item) {
            return $i->type === 'email';
        });
        $this->assertEquals(['name' => ['required'], 'type' => ['required'], 'value' => ['required', 'email']], $v->getRules());

        // ['email'] -> if value is set, it will be validated as string
        $trans = $this->getIlluminateArrayTranslator();
        $v = new Validator($trans, ['email' => 'test@test.com'], ['*' => ['required']]);
        $v->sometimes(['email'], 'email', function ($i, $item) {
            return $item;
        });
        $this->assertEquals(['email' => ['required', 'email']], $v->getRules());

        // ['attendee.*'] -> if attendee name is set, all other fields will be required as well
        $trans = $this->getIlluminateArrayTranslator();
        $v = new Validator($trans, ['attendee' => ['name' => 'Taylor', 'title' => 'Creator of Laravel', 'type' => 'Developer']], ['attendee.*' => 'string']);
        $v->sometimes(['attendee.*'], 'required', function ($i, $item) {
            return (bool) $item;
        });
        $this->assertEquals(['attendee.name' => ['string', 'required'], 'attendee.title' => ['string', 'required'], 'attendee.type' => ['string', 'required']], $v->getRules());
    }

    public function testValidateSometimesImplicitEachWithAsterisksBeforeAndAfter()
    {
        $trans = $this->getIlluminateArrayTranslator();

        $v = new Validator($trans, [
            'foo' => [
                ['start' => '2016-04-19', 'end' => '2017-04-19'],
            ],
        ], []);
        $v->sometimes('foo.*.start', ['before:foo.*.end'], function () {
            return true;
        });
        $this->assertTrue($v->passes());

        $v = new Validator($trans, [
            'foo' => [
                ['start' => '2016-04-19', 'end' => '2017-04-19'],
            ],
        ], []);
        $v->sometimes('foo.*.start', 'before:foo.*.end', function () {
            return true;
        });
        $this->assertTrue($v->passes());

        $v = new Validator($trans, [
            'foo' => [
                ['start' => '2016-04-19', 'end' => '2017-04-19'],
            ],
        ], []);
        $v->sometimes('foo.*.end', ['before:foo.*.start'], function () {
            return true;
        });

        $this->assertTrue($v->fails());

        $v = new Validator($trans, [
            'foo' => [
                ['start' => '2016-04-19', 'end' => '2017-04-19'],
            ],
        ], []);
        $v->sometimes('foo.*.end', ['after:foo.*.start'], function () {
            return true;
        });
        $this->assertTrue($v->passes());

        $v = new Validator($trans, [
            'foo' => [
                ['start' => '2016-04-19', 'end' => '2017-04-19'],
            ],
        ], []);
        $v->sometimes('foo.*.start', ['after:foo.*.end'], function () {
            return true;
        });
        $this->assertTrue($v->fails());
    }

    public function testCustomValidators()
    {
        $trans = $this->getIlluminateArrayTranslator();
        $trans->addLines(['validation.foo' => 'foo!'], 'en');
        $v = new Validator($trans, ['name' => 'taylor'], ['name' => 'foo']);
        $v->addExtension('foo', function () {
            return false;
        });
        $this->assertFalse($v->passes());
        $v->messages()->setFormat(':message');
        $this->assertSame('foo!', $v->messages()->first('name'));

        $trans = $this->getIlluminateArrayTranslator();
        $trans->addLines(['validation.foo_bar' => 'foo!'], 'en');
        $v = new Validator($trans, ['name' => 'taylor'], ['name' => 'foo_bar']);
        $v->addExtension('FooBar', function () {
            return false;
        });
        $this->assertFalse($v->passes());
        $v->messages()->setFormat(':message');
        $this->assertSame('foo!', $v->messages()->first('name'));

        $trans = $this->getIlluminateArrayTranslator();
        $v = new Validator($trans, ['name' => 'taylor'], ['name' => 'foo_bar']);
        $v->addExtension('FooBar', function () {
            return false;
        });
        $v->setFallbackMessages(['foo_bar' => 'foo!']);
        $this->assertFalse($v->passes());
        $v->messages()->setFormat(':message');
        $this->assertSame('foo!', $v->messages()->first('name'));

        $trans = $this->getIlluminateArrayTranslator();
        $v = new Validator($trans, ['name' => 'taylor'], ['name' => 'foo_bar']);
        $v->addExtensions([
            'FooBar' => function () {
                return false;
            },
        ]);
        $v->setFallbackMessages(['foo_bar' => 'foo!']);
        $this->assertFalse($v->passes());
        $v->messages()->setFormat(':message');
        $this->assertSame('foo!', $v->messages()->first('name'));
    }

    public function testClassBasedCustomValidators()
    {
        $trans = $this->getIlluminateArrayTranslator();
        $trans->addLines(['validation.foo' => 'foo!'], 'en');
        $v = new Validator($trans, ['name' => 'taylor'], ['name' => 'foo']);
        $v->setContainer($container = m::mock(Container::class));
        $v->addExtension('foo', 'Foo@bar');
        $container->shouldReceive('make')->once()->with('Foo')->andReturn($foo = m::mock(stdClass::class));
        $foo->shouldReceive('bar')->once()->andReturn(false);
        $this->assertFalse($v->passes());
        $v->messages()->setFormat(':message');
        $this->assertSame('foo!', $v->messages()->first('name'));
    }

    public function testClassBasedCustomValidatorsUsingConventionalMethod()
    {
        $trans = $this->getIlluminateArrayTranslator();
        $trans->addLines(['validation.foo' => 'foo!'], 'en');
        $v = new Validator($trans, ['name' => 'taylor'], ['name' => 'foo']);
        $v->setContainer($container = m::mock(Container::class));
        $v->addExtension('foo', 'Foo');
        $container->shouldReceive('make')->once()->with('Foo')->andReturn($foo = m::mock(stdClass::class));
        $foo->shouldReceive('validate')->once()->andReturn(false);
        $this->assertFalse($v->passes());
        $v->messages()->setFormat(':message');
        $this->assertSame('foo!', $v->messages()->first('name'));
    }

    public function testCustomImplicitValidators()
    {
        $trans = $this->getIlluminateArrayTranslator();
        $v = new Validator($trans, [], ['implicit_rule' => 'foo']);
        $v->addImplicitExtension('implicit_rule', function () {
            return true;
        });
        $this->assertTrue($v->passes());
    }

    public function testCustomDependentValidators()
    {
        $trans = $this->getIlluminateArrayTranslator();
        $v = new Validator($trans,
            [
                ['name' => 'Jamie', 'age' => 27],
            ],
            ['*.name' => 'dependent_rule:*.age']
        );
        $v->addDependentExtension('dependent_rule', function ($name) use ($v) {
            return Arr::get($v->getData(), $name) === 'Jamie';
        });
        $this->assertTrue($v->passes());
    }

    public function testExceptionThrownOnIncorrectParameterCount()
    {
        $this->expectException(InvalidArgumentException::class);
        $this->expectExceptionMessage('Validation rule required_if requires at least 2 parameters.');

        $trans = $this->getTranslator();
        $v = new Validator($trans, [], ['foo' => 'required_if:foo']);
        $v->passes();
    }

    public function testValidateImplicitEachWithAsterisks()
    {
        $trans = $this->getIlluminateArrayTranslator();
        $data = ['foo' => [5, 10, 15]];

        // pipe rules fails
        $v = new Validator($trans, $data, [
            'foo' => 'Array',
            'foo.*' => 'Numeric|Min:6|Max:16',
        ]);
        $this->assertFalse($v->passes());

        // pipe passes
        $v = new Validator($trans, $data, [
            'foo' => 'Array',
            'foo.*' => 'Numeric|Min:4|Max:16',
        ]);
        $this->assertTrue($v->passes());

        // array rules fails
        $v = new Validator($trans, $data, [
            'foo' => 'Array',
            'foo.*' => ['Numeric', 'Min:6', 'Max:16'],
        ]);
        $this->assertFalse($v->passes());

        // array rules passes
        $v = new Validator($trans, $data, [
            'foo' => 'Array',
            'foo.*' => ['Numeric', 'Min:4', 'Max:16'],
        ]);
        $this->assertTrue($v->passes());

        // string passes
        $v = new Validator($trans,
            ['foo' => [['name' => 'first'], ['name' => 'second']]],
            ['foo' => 'Array', 'foo.*.name' => 'Required|String']);
        $this->assertTrue($v->passes());

        // numeric fails
        $v = new Validator($trans,
            ['foo' => [['name' => 'first'], ['name' => 'second']]],
            ['foo' => 'Array', 'foo.*.name' => 'Required|Numeric']);
        $this->assertFalse($v->passes());

        // nested array fails
        $v = new Validator($trans,
            ['foo' => [['name' => 'first', 'votes' => [1, 2]], ['name' => 'second', 'votes' => ['something', 2]]]],
            ['foo' => 'Array', 'foo.*.name' => 'Required|String', 'foo.*.votes.*' => 'Required|Integer']);
        $this->assertFalse($v->passes());

        // multiple items passes
        $v = new Validator($trans, ['foo' => [['name' => 'first'], ['name' => 'second']]],
            ['foo' => 'Array', 'foo.*.name' => ['Required', 'String']]);
        $this->assertTrue($v->passes());

        // multiple items fails
        $v = new Validator($trans, ['foo' => [['name' => 'first'], ['name' => 'second']]],
            ['foo' => 'Array', 'foo.*.name' => ['Required', 'Numeric']]);
        $this->assertFalse($v->passes());

        // nested arrays fails
        $v = new Validator($trans,
            ['foo' => [['name' => 'first', 'votes' => [1, 2]], ['name' => 'second', 'votes' => ['something', 2]]]],
            ['foo' => 'Array', 'foo.*.name' => ['Required', 'String'], 'foo.*.votes.*' => ['Required', 'Integer']]);
        $this->assertFalse($v->passes());
    }

    public function testSometimesOnArraysInImplicitRules()
    {
        $trans = $this->getIlluminateArrayTranslator();

        $v = new Validator($trans, [['bar' => 'baz']], ['*.foo' => 'sometimes|required|string']);
        $this->assertTrue($v->passes());

        // $data = ['names' => [['second' => []]]];
        // $v = new Validator($trans, $data, ['names.*.second' => 'sometimes|required']);
        // $this->assertFalse($v->passes());

        $data = ['names' => [['second' => ['Taylor']]]];
        $v = new Validator($trans, $data, ['names.*.second' => 'sometimes|required|string']);
        $this->assertFalse($v->passes());
        $this->assertEquals(['validation.string'], $v->errors()->get('names.0.second'));
    }

    public function testValidateImplicitEachWithAsterisksForRequiredNonExistingKey()
    {
        $trans = $this->getIlluminateArrayTranslator();

        $data = ['companies' => ['spark']];
        $v = new Validator($trans, $data, ['companies.*.name' => 'required']);
        $this->assertFalse($v->passes());

        $data = ['names' => [['second' => 'I have no first']]];
        $v = new Validator($trans, $data, ['names.*.first' => 'required']);
        $this->assertFalse($v->passes());

        $data = [];
        $v = new Validator($trans, $data, ['names.*.first' => 'required']);
        $this->assertTrue($v->passes());

        $data = ['names' => [['second' => 'I have no first']]];
        $v = new Validator($trans, $data, ['names.*.first' => 'required']);
        $this->assertFalse($v->passes());

        $data = [
            'people' => [
                ['cars' => [['model' => 2005], []]],
            ],
        ];
        $v = new Validator($trans, $data, ['people.*.cars.*.model' => 'required']);
        $this->assertFalse($v->passes());

        $data = [
            'people' => [
                ['name' => 'test', 'cars' => [['model' => 2005], ['name' => 'test2']]],
            ],
        ];
        $v = new Validator($trans, $data, ['people.*.cars.*.model' => 'required']);
        $this->assertFalse($v->passes());

        $data = [
            'people' => [
                ['phones' => ['iphone', 'android'], 'cars' => [['model' => 2005], ['name' => 'test2']]],
            ],
        ];
        $v = new Validator($trans, $data, ['people.*.cars.*.model' => 'required']);
        $this->assertFalse($v->passes());

        $data = ['names' => [['second' => '2']]];
        $v = new Validator($trans, $data, ['names.*.first' => 'sometimes|required']);
        $this->assertTrue($v->passes());

        $data = [
            'people' => [
                ['name' => 'Jon', 'email' => 'a@b.c'],
                ['name' => 'Jon'],
            ],
        ];
        $v = new Validator($trans, $data, ['people.*.email' => 'required']);
        $this->assertFalse($v->passes());

        $data = [
            'people' => [
                [
                    'name' => 'Jon',
                    'cars' => [
                        ['model' => 2014],
                    ],
                ],
                [
                    'name' => 'Arya',
                    'cars' => [
                        ['name' => 'test'],
                    ],
                ],
            ],
        ];
        $v = new Validator($trans, $data, ['people.*.cars.*.model' => 'required']);
        $this->assertFalse($v->passes());
    }

    public function testParsingArrayKeysWithDot()
    {
        $trans = $this->getIlluminateArrayTranslator();
        // Interpreted dot fails on empty value
        $v = new Validator($trans, ['foo' => ['bar' => ''], 'foo.bar' => 'valid'], ['foo.bar' => 'required']);
        $this->assertTrue($v->fails());
        // Escaped dot fails on empty value
        $v = new Validator($trans, ['foo' => ['bar' => 'valid'], 'foo.bar' => ''], ['foo\.bar' => 'required']);
        $this->assertTrue($v->fails());
        // Interpreted dot succeeds
        $v = new Validator($trans, ['foo' => ['bar' => 'valid'], 'foo.bar' => 'zxc'], ['foo\.bar' => 'required']);
        $this->assertFalse($v->fails());
        // Interpreted dot followed by escaped dot fails on empty value
        $v = new Validator($trans, ['foo' => ['bar.baz' => '']], ['foo.bar\.baz' => 'required']);
        $this->assertTrue($v->fails());
        // Interpreted dot followed by escaped dot fails on empty value
        $v = new Validator($trans, ['foo' => [['bar.baz' => ''], ['bar.baz' => '']]], ['foo.*.bar\.baz' => 'required']);
        $this->assertTrue($v->fails());
    }

    public function testParsingArrayKeysWithDotWhenTestingExistence()
    {
        $trans = $this->getIlluminateArrayTranslator();
        // RequiredWith using escaped dot in a nested array
        $v = new Validator($trans, ['foo' => '', 'bar' => ['foo.bar' => 'valid']], ['foo' => 'required_with:bar.foo\.bar']);
        $this->assertFalse($v->passes());
        // RequiredWithAll using escaped dot in a nested array
        $v = new Validator($trans, ['foo' => '', 'bar' => ['foo.bar' => 'valid']], ['foo' => 'required_with_all:bar.foo\.bar']);
        $this->assertFalse($v->passes());
        // RequiredWithout using escaped dot in a nested array
        $v = new Validator($trans, ['foo' => 'valid', 'bar' => ['foo.bar' => 'valid']], ['foo' => 'required_without:bar.foo\.bar']);
        $this->assertTrue($v->passes());
        // RequiredWithoutAll using escaped dot in a nested array
        $v = new Validator($trans, ['foo' => 'valid', 'bar' => ['foo.bar' => 'valid']], ['foo' => 'required_without_all:bar.foo\.bar']);
        $this->assertTrue($v->passes());
        // Same using escaped dot in a nested array
        $v = new Validator($trans, ['foo' => 'valid', 'bar' => ['foo.bar' => 'valid']], ['foo' => 'same:bar.foo\.bar']);
        $this->assertTrue($v->passes());
        // RequiredUnless using escaped dot in a nested array
        $v = new Validator($trans, ['foo' => '', 'bar' => ['foo.bar' => 'valid']], ['foo' => 'required_unless:bar.foo\.bar,valid']);
        $this->assertTrue($v->passes());
    }

    public function testPassingSlashVulnerability()
    {
        $trans = $this->getIlluminateArrayTranslator();

        $v = new Validator($trans, [
            'matrix' => ['\\' => ['invalid'], '1\\' => ['invalid']],
        ], [
            'matrix.*.*' => 'integer',
        ]);
        $this->assertTrue($v->fails());

        $v = new Validator($trans, [
            'matrix' => ['\\' => [1], '1\\' => [1]],
        ], [
            'matrix.*.*' => 'integer',
        ]);
        $this->assertTrue($v->passes());

        $v = new Validator($trans, [
            'foo' => ['bar' => 'valid'], 'foo.bar' => 'invalid', 'foo->bar' => 'valid',
        ], [
            'foo\.bar' => 'required|in:valid',
        ]);
        $this->assertTrue($v->fails());
    }

    public function testPlaceholdersAreReplaced()
    {
        $trans = $this->getIlluminateArrayTranslator();

        $v = new Validator($trans, [
            'matrix' => ['\\' => ['invalid'], '1\\' => ['invalid']],
        ], [
            'matrix.*.*' => 'integer',
        ]);
        $this->assertTrue($v->fails());

        $v = new Validator($trans, [
            'matrix' => ['\\' => [1], '1\\' => [1]],
        ], [
            'matrix.*.*' => 'integer',
        ]);
        $this->assertTrue($v->passes());

        $v = new Validator($trans, [
            'foo' => ['bar' => 'valid'], 'foo.bar' => 'invalid', 'foo->bar' => 'valid',
        ], [
            'foo\.bar' => 'required|in:valid',
        ]);
        $this->assertTrue($v->fails());
        $this->assertArrayHasKey('foo.bar', $v->errors()->getMessages());

        $v = new Validator($trans, [
            'foo.bar' => 'valid',
        ], [
            'foo\.bar' => 'required|in:valid',
        ]);
        $this->assertTrue($v->passes());
        $this->assertArrayHasKey('foo.bar', $v->validated());
    }

    public function testCoveringEmptyKeys()
    {
        $trans = $this->getIlluminateArrayTranslator();
        $v = new Validator($trans, ['foo' => ['' => ['bar' => '']]], ['foo.*.bar' => 'required']);
        $this->assertTrue($v->fails());
    }

    public function testImplicitEachWithAsterisksWithArrayValues()
    {
        $trans = $this->getIlluminateArrayTranslator();

        $v = new Validator($trans, ['foo' => ['bar.baz' => '']], ['foo' => 'required']);
        $this->assertEquals(['foo' => ['bar.baz' => '']], $v->validated());
    }

    public function testValidateNestedArrayWithCommonParentChildKey()
    {
        $trans = $this->getIlluminateArrayTranslator();

        $data = [
            'products' => [
                [
                    'price' => 2,
                    'options' => [
                        ['price' => 1],
                    ],
                ],
                [
                    'price' => 2,
                    'options' => [
                        ['price' => 0],
                    ],
                ],
            ],
        ];
        $v = new Validator($trans, $data, ['products.*.price' => 'numeric|min:1']);
        $this->assertTrue($v->passes());
    }

    public function testValidateNestedArrayWithNonNumericKeys()
    {
        $trans = $this->getIlluminateArrayTranslator();

        $data = [
            'item_amounts' => [
                'item_123' => 2,
            ],
        ];

        $v = new Validator($trans, $data, ['item_amounts.*' => 'numeric|min:5']);
        $this->assertFalse($v->passes());
    }

    public function testValidateImplicitEachWithAsterisksConfirmed()
    {
        $trans = $this->getIlluminateArrayTranslator();

        // confirmed passes
        $v = new Validator($trans, [
            'foo' => [
                ['password' => 'foo0', 'password_confirmation' => 'foo0'],
                ['password' => 'foo1', 'password_confirmation' => 'foo1'],
            ],
        ], ['foo.*.password' => 'confirmed']);
        $this->assertTrue($v->passes());

        // nested confirmed passes
        $v = new Validator($trans, [
            'foo' => [
                [
                    'bar' => [
                        ['password' => 'bar0', 'password_confirmation' => 'bar0'],
                        ['password' => 'bar1', 'password_confirmation' => 'bar1'],
                    ],
                ],
                [
                    'bar' => [
                        ['password' => 'bar2', 'password_confirmation' => 'bar2'],
                        ['password' => 'bar3', 'password_confirmation' => 'bar3'],
                    ],
                ],
            ],
        ], ['foo.*.bar.*.password' => 'confirmed']);
        $this->assertTrue($v->passes());

        // confirmed fails
        $v = new Validator($trans, [
            'foo' => [
                ['password' => 'foo0', 'password_confirmation' => 'bar0'],
                ['password' => 'foo1'],
            ],
        ], ['foo.*.password' => 'confirmed']);
        $this->assertFalse($v->passes());
        $this->assertTrue($v->messages()->has('foo.0.password'));
        $this->assertTrue($v->messages()->has('foo.1.password'));

        // nested confirmed fails
        $v = new Validator($trans, [
            'foo' => [
                [
                    'bar' => [
                        ['password' => 'bar0'],
                        ['password' => 'bar1', 'password_confirmation' => 'bar2'],
                    ],
                ],
            ],
        ], ['foo.*.bar.*.password' => 'confirmed']);
        $this->assertFalse($v->passes());
        $this->assertTrue($v->messages()->has('foo.0.bar.0.password'));
        $this->assertTrue($v->messages()->has('foo.0.bar.1.password'));
    }

    public function testValidateImplicitEachWithAsterisksDifferent()
    {
        $trans = $this->getIlluminateArrayTranslator();

        // different passes
        $v = new Validator($trans, [
            'foo' => [
                ['name' => 'foo', 'last' => 'bar'],
                ['name' => 'bar', 'last' => 'foo'],
            ],
        ], ['foo.*.name' => ['different:foo.*.last']]);
        $this->assertTrue($v->passes());

        // nested different passes
        $v = new Validator($trans, [
            'foo' => [
                [
                    'bar' => [
                        ['name' => 'foo', 'last' => 'bar'],
                        ['name' => 'bar', 'last' => 'foo'],
                    ],
                ],
            ],
        ], ['foo.*.bar.*.name' => ['different:foo.*.bar.*.last']]);
        $this->assertTrue($v->passes());

        // different fails
        $v = new Validator($trans, [
            'foo' => [
                ['name' => 'foo', 'last' => 'foo'],
                ['name' => 'bar', 'last' => 'bar'],
            ],
        ], ['foo.*.name' => ['different:foo.*.last']]);
        $this->assertFalse($v->passes());
        $this->assertTrue($v->messages()->has('foo.0.name'));
        $this->assertTrue($v->messages()->has('foo.1.name'));

        // nested different fails
        $v = new Validator($trans, [
            'foo' => [
                [
                    'bar' => [
                        ['name' => 'foo', 'last' => 'foo'],
                        ['name' => 'bar', 'last' => 'bar'],
                    ],
                ],
            ],
        ], ['foo.*.bar.*.name' => ['different:foo.*.bar.*.last']]);
        $this->assertFalse($v->passes());
        $this->assertTrue($v->messages()->has('foo.0.bar.0.name'));
        $this->assertTrue($v->messages()->has('foo.0.bar.1.name'));
    }

    public function testValidateImplicitEachWithAsterisksSame()
    {
        $trans = $this->getIlluminateArrayTranslator();

        // same passes
        $v = new Validator($trans, [
            'foo' => [
                ['name' => 'foo', 'last' => 'foo'],
                ['name' => 'bar', 'last' => 'bar'],
            ],
        ], ['foo.*.name' => ['same:foo.*.last']]);
        $this->assertTrue($v->passes());

        // nested same passes
        $v = new Validator($trans, [
            'foo' => [
                [
                    'bar' => [
                        ['name' => 'foo', 'last' => 'foo'],
                        ['name' => 'bar', 'last' => 'bar'],
                    ],
                ],
            ],
        ], ['foo.*.bar.*.name' => ['same:foo.*.bar.*.last']]);
        $this->assertTrue($v->passes());

        // same fails
        $v = new Validator($trans, [
            'foo' => [
                ['name' => 'foo', 'last' => 'bar'],
                ['name' => 'bar', 'last' => 'foo'],
            ],
        ], ['foo.*.name' => ['same:foo.*.last']]);
        $this->assertFalse($v->passes());
        $this->assertTrue($v->messages()->has('foo.0.name'));
        $this->assertTrue($v->messages()->has('foo.1.name'));

        // nested same fails
        $v = new Validator($trans, [
            'foo' => [
                [
                    'bar' => [
                        ['name' => 'foo', 'last' => 'bar'],
                        ['name' => 'bar', 'last' => 'foo'],
                    ],
                ],
            ],
        ], ['foo.*.bar.*.name' => ['same:foo.*.bar.*.last']]);
        $this->assertFalse($v->passes());
        $this->assertTrue($v->messages()->has('foo.0.bar.0.name'));
        $this->assertTrue($v->messages()->has('foo.0.bar.1.name'));
    }

    public function testValidateImplicitEachWithAsterisksRequired()
    {
        $trans = $this->getIlluminateArrayTranslator();

        // required passes
        $v = new Validator($trans, [
            'foo' => [
                ['name' => 'first'],
                ['name' => 'second'],
            ],
        ], ['foo.*.name' => ['Required']]);
        $this->assertTrue($v->passes());

        // nested required passes
        $v = new Validator($trans, [
            'foo' => [
                ['name' => 'first'],
                ['name' => 'second'],
            ],
        ], ['foo.*.name' => ['Required']]);
        $this->assertTrue($v->passes());

        // required fails
        $v = new Validator($trans, [
            'foo' => [
                ['name' => null],
                ['name' => null, 'last' => 'last'],
            ],
        ], ['foo.*.name' => ['Required']]);
        $this->assertFalse($v->passes());
        $this->assertTrue($v->messages()->has('foo.0.name'));
        $this->assertTrue($v->messages()->has('foo.1.name'));

        // nested required fails
        $v = new Validator($trans, [
            'foo' => [
                [
                    'bar' => [
                        ['name' => null],
                        ['name' => null],
                    ],
                ],
            ],
        ], ['foo.*.bar.*.name' => ['Required']]);
        $this->assertFalse($v->passes());
        $this->assertTrue($v->messages()->has('foo.0.bar.0.name'));
        $this->assertTrue($v->messages()->has('foo.0.bar.1.name'));
    }

    public function testValidateImplicitEachWithAsterisksRequiredIf()
    {
        $trans = $this->getIlluminateArrayTranslator();

        // required_if passes
        $v = new Validator($trans, [
            'foo' => [
                ['name' => 'first', 'last' => 'foo'],
                ['last' => 'bar'],
            ],
        ], ['foo.*.name' => ['Required_if:foo.*.last,foo']]);
        $this->assertTrue($v->passes());

        // nested required_if passes
        $v = new Validator($trans, [
            'foo' => [
                ['name' => 'first', 'last' => 'foo'],
                ['last' => 'bar'],
            ],
        ], ['foo.*.name' => ['Required_if:foo.*.last,foo']]);
        $this->assertTrue($v->passes());

        // required_if fails
        $v = new Validator($trans, [
            'foo' => [
                ['name' => null, 'last' => 'foo'],
                ['name' => null, 'last' => 'foo'],
            ],
        ], ['foo.*.name' => ['Required_if:foo.*.last,foo']]);
        $this->assertFalse($v->passes());
        $this->assertTrue($v->messages()->has('foo.0.name'));
        $this->assertTrue($v->messages()->has('foo.1.name'));

        // nested required_if fails
        $v = new Validator($trans, [
            'foo' => [
                [
                    'bar' => [
                        ['name' => null, 'last' => 'foo'],
                        ['name' => null, 'last' => 'foo'],
                    ],
                ],
            ],
        ], ['foo.*.bar.*.name' => ['Required_if:foo.*.bar.*.last,foo']]);
        $this->assertFalse($v->passes());
        $this->assertTrue($v->messages()->has('foo.0.bar.0.name'));
        $this->assertTrue($v->messages()->has('foo.0.bar.1.name'));
    }

    public function testValidateImplicitEachWithAsterisksRequiredUnless()
    {
        $trans = $this->getIlluminateArrayTranslator();

        // required_unless passes
        $v = new Validator($trans, [
            'foo' => [
                ['name' => null, 'last' => 'foo'],
                ['name' => 'second', 'last' => 'bar'],
            ],
        ], ['foo.*.name' => ['Required_unless:foo.*.last,foo']]);
        $this->assertTrue($v->passes());

        // nested required_unless passes
        $v = new Validator($trans, [
            'foo' => [
                ['name' => null, 'last' => 'foo'],
                ['name' => 'second', 'last' => 'foo'],
            ],
        ], ['foo.*.bar.*.name' => ['Required_unless:foo.*.bar.*.last,foo']]);
        $this->assertTrue($v->passes());

        // required_unless fails
        $v = new Validator($trans, [
            'foo' => [
                ['name' => null, 'last' => 'baz'],
                ['name' => null, 'last' => 'bar'],
            ],
        ], ['foo.*.name' => ['Required_unless:foo.*.last,foo']]);
        $this->assertFalse($v->passes());
        $this->assertTrue($v->messages()->has('foo.0.name'));
        $this->assertTrue($v->messages()->has('foo.1.name'));

        // nested required_unless fails
        $v = new Validator($trans, [
            'foo' => [
                [
                    'bar' => [
                        ['name' => null, 'last' => 'bar'],
                        ['name' => null, 'last' => 'bar'],
                    ],
                ],
            ],
        ], ['foo.*.bar.*.name' => ['Required_unless:foo.*.bar.*.last,foo']]);
        $this->assertFalse($v->passes());
        $this->assertTrue($v->messages()->has('foo.0.bar.0.name'));
        $this->assertTrue($v->messages()->has('foo.0.bar.1.name'));
    }

    public function testValidateImplicitEachWithAsterisksRequiredWith()
    {
        $trans = $this->getIlluminateArrayTranslator();

        // required_with passes
        $v = new Validator($trans, [
            'foo' => [
                ['name' => 'first', 'last' => 'last'],
                ['name' => 'second', 'last' => 'last'],
            ],
        ], ['foo.*.name' => ['Required_with:foo.*.last']]);
        $this->assertTrue($v->passes());

        // nested required_with passes
        $v = new Validator($trans, [
            'foo' => [
                ['name' => 'first', 'last' => 'last'],
                ['name' => 'second', 'last' => 'last'],
            ],
        ], ['foo.*.name' => ['Required_with:foo.*.last']]);
        $this->assertTrue($v->passes());

        // required_with fails
        $v = new Validator($trans, [
            'foo' => [
                ['name' => null, 'last' => 'last'],
                ['name' => null, 'last' => 'last'],
            ],
        ], ['foo.*.name' => ['Required_with:foo.*.last']]);
        $this->assertFalse($v->passes());
        $this->assertTrue($v->messages()->has('foo.0.name'));
        $this->assertTrue($v->messages()->has('foo.1.name'));

        $v = new Validator($trans, [
            'fields' => [
                'fr' => ['name' => '', 'content' => 'ragnar'],
                'es' => ['name' => '', 'content' => 'lagertha'],
            ],
        ], ['fields.*.name' => 'required_with:fields.*.content']);
        $this->assertFalse($v->passes());

        // nested required_with fails
        $v = new Validator($trans, [
            'foo' => [
                [
                    'bar' => [
                        ['name' => null, 'last' => 'last'],
                        ['name' => null, 'last' => 'last'],
                    ],
                ],
            ],
        ], ['foo.*.bar.*.name' => ['Required_with:foo.*.bar.*.last']]);
        $this->assertFalse($v->passes());
        $this->assertTrue($v->messages()->has('foo.0.bar.0.name'));
        $this->assertTrue($v->messages()->has('foo.0.bar.1.name'));
    }

    public function testValidateImplicitEachWithAsterisksRequiredWithAll()
    {
        $trans = $this->getIlluminateArrayTranslator();

        // required_with_all passes
        $v = new Validator($trans, [
            'foo' => [
                ['name' => 'first', 'last' => 'last', 'middle' => 'middle'],
                ['name' => 'second', 'last' => 'last', 'middle' => 'middle'],
            ],
        ], ['foo.*.name' => ['Required_with_all:foo.*.last,foo.*.middle']]);
        $this->assertTrue($v->passes());

        // nested required_with_all passes
        $v = new Validator($trans, [
            'foo' => [
                ['name' => 'first', 'last' => 'last', 'middle' => 'middle'],
                ['name' => 'second', 'last' => 'last', 'middle' => 'middle'],
            ],
        ], ['foo.*.name' => ['Required_with_all:foo.*.last,foo.*.middle']]);
        $this->assertTrue($v->passes());

        // required_with_all fails
        $v = new Validator($trans, [
            'foo' => [
                ['name' => null, 'last' => 'last', 'middle' => 'middle'],
                ['name' => null, 'last' => 'last', 'middle' => 'middle'],
            ],
        ], ['foo.*.name' => ['Required_with_all:foo.*.last,foo.*.middle']]);
        $this->assertFalse($v->passes());
        $this->assertTrue($v->messages()->has('foo.0.name'));
        $this->assertTrue($v->messages()->has('foo.1.name'));

        // nested required_with_all fails
        $v = new Validator($trans, [
            'foo' => [
                [
                    'bar' => [
                        ['name' => null, 'last' => 'last', 'middle' => 'middle'],
                        ['name' => null, 'last' => 'last', 'middle' => 'middle'],
                    ],
                ],
            ],
        ], ['foo.*.bar.*.name' => ['Required_with_all:foo.*.bar.*.last,foo.*.bar.*.middle']]);
        $this->assertFalse($v->passes());
        $this->assertTrue($v->messages()->has('foo.0.bar.0.name'));
        $this->assertTrue($v->messages()->has('foo.0.bar.1.name'));
    }

    public function testValidateImplicitEachWithAsterisksRequiredWithout()
    {
        $trans = $this->getIlluminateArrayTranslator();

        // required_without passes
        $v = new Validator($trans, [
            'foo' => [
                ['name' => 'first', 'middle' => 'middle'],
                ['name' => 'second', 'last' => 'last'],
            ],
        ], ['foo.*.name' => ['Required_without:foo.*.last,foo.*.middle']]);
        $this->assertTrue($v->passes());

        // nested required_without passes
        $v = new Validator($trans, [
            'foo' => [
                ['name' => 'first', 'middle' => 'middle'],
                ['name' => 'second', 'last' => 'last'],
            ],
        ], ['foo.*.name' => ['Required_without:foo.*.last,foo.*.middle']]);
        $this->assertTrue($v->passes());

        // required_without fails
        $v = new Validator($trans, [
            'foo' => [
                ['name' => null, 'last' => 'last'],
                ['name' => null, 'middle' => 'middle'],
            ],
        ], ['foo.*.name' => ['Required_without:foo.*.last,foo.*.middle']]);
        $this->assertFalse($v->passes());
        $this->assertTrue($v->messages()->has('foo.0.name'));
        $this->assertTrue($v->messages()->has('foo.1.name'));

        // nested required_without fails
        $v = new Validator($trans, [
            'foo' => [
                [
                    'bar' => [
                        ['name' => null, 'last' => 'last'],
                        ['name' => null, 'middle' => 'middle'],
                    ],
                ],
            ],
        ], ['foo.*.bar.*.name' => ['Required_without:foo.*.bar.*.last,foo.*.bar.*.middle']]);
        $this->assertFalse($v->passes());
        $this->assertTrue($v->messages()->has('foo.0.bar.0.name'));
        $this->assertTrue($v->messages()->has('foo.0.bar.1.name'));
    }

    public function testValidateImplicitEachWithAsterisksRequiredWithoutAll()
    {
        $trans = $this->getIlluminateArrayTranslator();

        // required_without_all passes
        $v = new Validator($trans, [
            'foo' => [
                ['name' => 'first'],
                ['name' => null, 'middle' => 'middle'],
                ['name' => null, 'middle' => 'middle', 'last' => 'last'],
            ],
        ], ['foo.*.name' => ['Required_without_all:foo.*.last,foo.*.middle']]);
        $this->assertTrue($v->passes());

        // required_without_all fails
        // nested required_without_all passes
        $v = new Validator($trans, [
            'foo' => [
                ['name' => 'first'],
                ['name' => null, 'middle' => 'middle'],
                ['name' => null, 'middle' => 'middle', 'last' => 'last'],
            ],
        ], ['foo.*.name' => ['Required_without_all:foo.*.last,foo.*.middle']]);
        $this->assertTrue($v->passes());

        $v = new Validator($trans, [
            'foo' => [
                ['name' => null, 'foo' => 'foo', 'bar' => 'bar'],
                ['name' => null, 'foo' => 'foo', 'bar' => 'bar'],
            ],
        ], ['foo.*.name' => ['Required_without_all:foo.*.last,foo.*.middle']]);
        $this->assertFalse($v->passes());
        $this->assertTrue($v->messages()->has('foo.0.name'));
        $this->assertTrue($v->messages()->has('foo.1.name'));

        // nested required_without_all fails
        $v = new Validator($trans, [
            'foo' => [
                [
                    'bar' => [
                        ['name' => null, 'foo' => 'foo', 'bar' => 'bar'],
                        ['name' => null, 'foo' => 'foo', 'bar' => 'bar'],
                    ],
                ],
            ],
        ], ['foo.*.bar.*.name' => ['Required_without_all:foo.*.bar.*.last,foo.*.bar.*.middle']]);
        $this->assertFalse($v->passes());
        $this->assertTrue($v->messages()->has('foo.0.bar.0.name'));
        $this->assertTrue($v->messages()->has('foo.0.bar.1.name'));
    }

    public function testValidateImplicitEachWithAsterisksBeforeAndAfter()
    {
        $trans = $this->getIlluminateArrayTranslator();

        $v = new Validator($trans, [
            'foo' => [
                ['start' => '2016-04-19', 'end' => '2017-04-19'],
            ],
        ], ['foo.*.start' => ['before:foo.*.end']]);
        $this->assertTrue($v->passes());

        $v = new Validator($trans, [
            'foo' => [
                ['start' => '2016-04-19', 'end' => '2017-04-19'],
            ],
        ], ['foo.*.end' => ['before:foo.*.start']]);
        $this->assertTrue($v->fails());

        $v = new Validator($trans, [
            'foo' => [
                ['start' => '2016-04-19', 'end' => '2017-04-19'],
            ],
        ], ['foo.*.end' => ['after:foo.*.start']]);
        $this->assertTrue($v->passes());

        $v = new Validator($trans, [
            'foo' => [
                ['start' => '2016-04-19', 'end' => '2017-04-19'],
            ],
        ], ['foo.*.start' => ['after:foo.*.end']]);
        $this->assertTrue($v->fails());
    }

    public function testGetLeadingExplicitAttributePath()
    {
        $this->assertNull(ValidationData::getLeadingExplicitAttributePath('*.email'));
        $this->assertSame('foo', ValidationData::getLeadingExplicitAttributePath('foo.*'));
        $this->assertSame('foo.bar', ValidationData::getLeadingExplicitAttributePath('foo.bar.*.baz'));
        $this->assertSame('foo.bar.1', ValidationData::getLeadingExplicitAttributePath('foo.bar.1'));
    }

    public function testExtractDataFromPath()
    {
        $data = [['email' => 'mail'], ['email' => 'mail2']];
        $this->assertEquals([['email' => 'mail'], ['email' => 'mail2']], ValidationData::extractDataFromPath(null, $data));

        $data = ['cat' => ['cat1' => ['name']], ['cat2' => ['name2']]];
        $this->assertEquals(['cat' => ['cat1' => ['name']]], ValidationData::extractDataFromPath('cat.cat1', $data));

        $data = ['cat' => ['cat1' => ['name' => '1', 'price' => 1]], ['cat2' => ['name' => 2]]];
        $this->assertEquals(['cat' => ['cat1' => ['name' => '1']]], ValidationData::extractDataFromPath('cat.cat1.name', $data));
    }

    public function testParsingTablesFromModels()
    {
        $trans = $this->getIlluminateArrayTranslator();
        $v = new Validator($trans, [], []);

        $implicit_no_connection = $v->parseTable(ImplicitTableModel::class);
        $this->assertNull($implicit_no_connection[0]);
        $this->assertSame('implicit_table_models', $implicit_no_connection[1]);

        $explicit_no_connection = $v->parseTable(ExplicitTableModel::class);
        $this->assertNull($explicit_no_connection[0]);
        $this->assertSame('explicits', $explicit_no_connection[1]);

        $explicit_model_with_prefix = $v->parseTable(ExplicitPrefixedTableModel::class);
        $this->assertNull($explicit_model_with_prefix[0]);
        $this->assertSame('prefix.explicits', $explicit_model_with_prefix[1]);

        $explicit_table_with_connection_prefix = $v->parseTable('connection.table');
        $this->assertSame('connection', $explicit_table_with_connection_prefix[0]);
        $this->assertSame('table', $explicit_table_with_connection_prefix[1]);

        $noneloquent_no_connection = $v->parseTable(NonEloquentModel::class);
        $this->assertNull($noneloquent_no_connection[0]);
        $this->assertEquals(NonEloquentModel::class, $noneloquent_no_connection[1]);

        $raw_no_connection = $v->parseTable('table');
        $this->assertNull($raw_no_connection[0]);
        $this->assertSame('table', $raw_no_connection[1]);

        $implicit_connection = $v->parseTable('connection.'.ImplicitTableModel::class);
        $this->assertSame('connection', $implicit_connection[0]);
        $this->assertSame('implicit_table_models', $implicit_connection[1]);

        $explicit_connection = $v->parseTable('connection.'.ExplicitTableModel::class);
        $this->assertSame('connection', $explicit_connection[0]);
        $this->assertSame('explicits', $explicit_connection[1]);

        $explicit_model_implicit_connection = $v->parseTable(ExplicitTableAndConnectionModel::class);
        $this->assertSame('connection', $explicit_model_implicit_connection[0]);
        $this->assertSame('explicits', $explicit_model_implicit_connection[1]);

        $noneloquent_connection = $v->parseTable('connection.'.NonEloquentModel::class);
        $this->assertSame('connection', $noneloquent_connection[0]);
        $this->assertEquals(NonEloquentModel::class, $noneloquent_connection[1]);

        $raw_connection = $v->parseTable('connection.table');
        $this->assertSame('connection', $raw_connection[0]);
        $this->assertSame('table', $raw_connection[1]);
    }

    public function testUsingSettersWithImplicitRules()
    {
        $trans = $this->getIlluminateArrayTranslator();
        $v = new Validator($trans, ['foo' => ['a', 'b', 'c']], ['foo.*' => 'string']);
        $v->setData(['foo' => ['a', 'b', 'c', 4]]);
        $this->assertFalse($v->passes());

        $trans = $this->getIlluminateArrayTranslator();
        $v = new Validator($trans, ['foo' => ['a', 'b', 'c']], ['foo.*' => 'string']);
        $v->setRules(['foo.*' => 'integer']);
        $this->assertFalse($v->passes());
    }

    public function testInvalidMethod()
    {
        $trans = $this->getIlluminateArrayTranslator();

        $v = new Validator($trans,
            [
                ['name' => 'John'],
                ['name' => null],
                ['name' => ''],
            ],
            [
                '*.name' => 'required',
            ]);

        $this->assertEquals(
            [
                1 => ['name' => null],
                2 => ['name' => ''],
            ],
            $v->invalid()
        );

        $v = new Validator($trans,
            [
                'name' => '',
            ],
            [
                'name' => 'required',
            ]);

        $this->assertEquals(
            [
                'name' => '',
            ],
            $v->invalid()
        );
    }

    public function testValidMethod()
    {
        $trans = $this->getIlluminateArrayTranslator();

        $v = new Validator($trans,
            [
                ['name' => 'John'],
                ['name' => null],
                ['name' => ''],
                ['name' => 'Doe'],
            ],
            [
                '*.name' => 'required',
            ]);

        $this->assertEquals(
            [
                0 => ['name' => 'John'],
                3 => ['name' => 'Doe'],
            ],
            $v->valid()
        );

        $v = new Validator($trans,
            [
                'name' => 'Carlos',
                'age' => 'unknown',
                'gender' => 'male',
            ],
            [
                'name' => 'required',
                'gender' => 'in:male,female',
                'age' => 'required|int',
            ]);

        $this->assertEquals(
            [
                'name' => 'Carlos',
                'gender' => 'male',
            ],
            $v->valid()
        );
    }

    public function testNestedInvalidMethod()
    {
        $trans = $this->getIlluminateArrayTranslator();
        $v = new Validator($trans, [
            'testvalid' => 'filled',
            'testinvalid' => '',
            'records' => [
                'ABC123',
                'ABC122',
                'ABB132',
                'ADCD23',
            ],
        ], [
            'testvalid' => 'filled',
            'testinvalid' => 'filled',
            'records.*' => [
                'required',
                'regex:/[A-F]{3}[0-9]{3}/',
            ],
        ]);
        $this->assertEquals(
            [
                'testinvalid' => '',
                'records' => [
                    3 => 'ADCD23',
                ],
            ],
            $v->invalid()
        );
    }

    public function testMultipleFileUploads()
    {
        $trans = $this->getIlluminateArrayTranslator();
        $file = new File(__FILE__, false);
        $file2 = new File(__FILE__, false);
        $v = new Validator($trans, ['file' => [$file, $file2]], ['file.*' => 'Required|mimes:xls']);
        $this->assertFalse($v->passes());
    }

    public function testFileUploads()
    {
        $trans = $this->getIlluminateArrayTranslator();
        $file = new File(__FILE__, false);
        $v = new Validator($trans, ['file' => $file], ['file' => 'Required|mimes:xls']);
        $this->assertFalse($v->passes());
    }

    public function testCustomValidationObject()
    {
        // Test passing case...
        $v = new Validator(
            $this->getIlluminateArrayTranslator(),
            ['name' => 'taylor'],
            [
                'name' => new class implements Rule
                {
                    public function passes($attribute, $value)
                    {
                        return $value === 'taylor';
                    }

                    public function message()
                    {
                        return ':attribute must be taylor';
                    }
                },
            ]
        );

        $this->assertTrue($v->passes());

        // Test failing case...
        $v = new Validator(
            $this->getIlluminateArrayTranslator(),
            ['name' => 'adam'],
            [
                'name' => [
                    new class implements Rule
                    {
                        public function passes($attribute, $value)
                        {
                            return $value === 'taylor';
                        }

                        public function message()
                        {
                            return ':attribute must be taylor';
                        }
                    },
                ],
            ]
        );

        $this->assertTrue($v->fails());
        $this->assertSame('name must be taylor', $v->errors()->all()[0]);

        // Test passing case with Closure...
        $v = new Validator(
            $this->getIlluminateArrayTranslator(),
            ['name' => 'taylor'],
            [
                'name.*' => function ($attribute, $value, $fail) {
                    if ($value !== 'taylor') {
                        $fail(':attribute was '.$value.' instead of taylor');
                    }
                },
            ]
        );

        $this->assertTrue($v->passes());

        // Test failing case with Closure...
        $v = new Validator(
            $this->getIlluminateArrayTranslator(),
            ['name' => 'adam'],
            [
                'name' => function ($attribute, $value, $fail) {
                    if ($value !== 'taylor') {
                        $fail(':attribute was '.$value.' instead of taylor');
                    }
                },
            ]
        );

        $this->assertTrue($v->fails());
        $this->assertSame('name was adam instead of taylor', $v->errors()->all()[0]);

        // Test complex failing case...
        $v = new Validator(
            $this->getIlluminateArrayTranslator(),
            ['name' => 'taylor', 'states' => ['AR', 'TX'], 'number' => 9],
            [
                'states.*' => new class implements Rule
                {
                    public function passes($attribute, $value)
                    {
                        return in_array($value, ['AK', 'HI']);
                    }

                    public function message()
                    {
                        return ':attribute must be AR or TX';
                    }
                },
                'name' => function ($attribute, $value, $fail) {
                    if ($value !== 'taylor') {
                        $fail(':attribute must be taylor');
                    }
                },
                'number' => [
                    'required',
                    'integer',
                    function ($attribute, $value, $fail) {
                        if ($value % 4 !== 0) {
                            $fail(':attribute must be divisible by 4');
                        }
                    },
                ],
            ]
        );

        $this->assertFalse($v->passes());
        $this->assertSame('states.0 must be AR or TX', $v->errors()->get('states.0')[0]);
        $this->assertSame('states.1 must be AR or TX', $v->errors()->get('states.1')[0]);
        $this->assertSame('number must be divisible by 4', $v->errors()->get('number')[0]);

        // Test array of messages with failing case...
        $v = new Validator(
            $this->getIlluminateArrayTranslator(),
            ['name' => 42],
            [
                'name' => new class implements Rule
                {
                    public function passes($attribute, $value)
                    {
                        return $value === 'taylor';
                    }

                    public function message()
                    {
                        return [':attribute must be taylor', ':attribute must be a first name'];
                    }
                },
            ]
        );

        $this->assertTrue($v->fails());
        $this->assertSame('name must be taylor', $v->errors()->get('name')[0]);
        $this->assertSame('name must be a first name', $v->errors()->get('name')[1]);

        // Test array of messages with multiple rules for one attribute case...
        $v = new Validator(
            $this->getIlluminateArrayTranslator(),
            ['name' => 42],
            [
                'name' => [
                    new class implements Rule
                    {
                        public function passes($attribute, $value)
                        {
                            return $value === 'taylor';
                        }

                        public function message()
                        {
                            return [':attribute must be taylor', ':attribute must be a first name'];
                        }
                    }, 'string',
                ],
            ]
        );

        $this->assertTrue($v->fails());
        $this->assertSame('name must be taylor', $v->errors()->get('name')[0]);
        $this->assertSame('name must be a first name', $v->errors()->get('name')[1]);
        $this->assertSame('validation.string', $v->errors()->get('name')[2]);

        // Test access to the validator data
        $v = new Validator(
            $this->getIlluminateArrayTranslator(),
            ['password' => 'foo', 'password_confirmation' => 'foo'],
            [
                'password' => [
                    new class implements Rule, DataAwareRule
                    {
                        protected $data;

                        public function setData($data)
                        {
                            $this->data = $data;
                        }

                        public function passes($attribute, $value)
                        {
                            return $value === $this->data['password_confirmation'];
                        }

                        public function message()
                        {
                            return ['The :attribute confirmation does not match.'];
                        }
                    }, 'string',
                ],
            ]
        );

        $this->assertTrue($v->passes());

        $v = new Validator(
            $this->getIlluminateArrayTranslator(),
            ['password' => 'foo', 'password_confirmation' => 'bar'],
            [
                'password' => [
                    new class implements Rule, DataAwareRule
                    {
                        protected $data;

                        public function setData($data)
                        {
                            $this->data = $data;
                        }

                        public function passes($attribute, $value)
                        {
                            return $value === $this->data['password_confirmation'];
                        }

                        public function message()
                        {
                            return ['The :attribute confirmation does not match.'];
                        }
                    }, 'string',
                ],
            ]
        );

        $this->assertTrue($v->fails());
        $this->assertSame('The password confirmation does not match.', $v->errors()->get('password')[0]);

        // Test access to the validator
        $v = new Validator(
            $this->getIlluminateArrayTranslator(),
            ['base' => 21, 'double' => 42],
            [
                'base' => ['integer'],
                'double' => [
                    'integer',
                    new class implements Rule, ValidatorAwareRule
                    {
                        protected $validator;

                        public function setValidator($validator)
                        {
                            $this->validator = $validator;
                        }

                        public function passes($attribute, $value)
                        {
                            if ($this->validator->errors()->hasAny(['base', $attribute])) {
                                return true;
                            }

                            return $value === 2 * $this->validator->getData()['base'];
                        }

                        public function message()
                        {
                            return ['The :attribute must be the double of base.'];
                        }
                    },
                ],
            ]
        );

        $this->assertTrue($v->passes());

        $v = new Validator(
            $this->getIlluminateArrayTranslator(),
            ['base' => 21, 'double' => 10],
            [
                'base' => ['integer'],
                'double' => [
                    'integer',
                    new class implements Rule, ValidatorAwareRule
                    {
                        protected $validator;

                        public function setValidator($validator)
                        {
                            $this->validator = $validator;
                        }

                        public function passes($attribute, $value)
                        {
                            if ($this->validator->errors()->hasAny(['base', $attribute])) {
                                return true;
                            }

                            return $value === 2 * $this->validator->getData()['base'];
                        }

                        public function message()
                        {
                            return ['The :attribute must be the double of base.'];
                        }
                    },
                ],
            ]
        );

        $this->assertTrue($v->fails());
        $this->assertSame('The double must be the double of base.', $v->errors()->get('double')[0]);

        $v = new Validator(
            $this->getIlluminateArrayTranslator(),
            ['base' => 21, 'double' => 'foo'],
            [
                'base' => ['integer'],
                'double' => [
                    'integer',
                    new class implements Rule, ValidatorAwareRule
                    {
                        protected $validator;

                        public function setValidator($validator)
                        {
                            $this->validator = $validator;
                        }

                        public function passes($attribute, $value)
                        {
                            if ($this->validator->errors()->hasAny(['base', $attribute])) {
                                return true;
                            }

                            return $value === 2 * $this->validator->getData()['base'];
                        }

                        public function message()
                        {
                            return ['The :attribute must be the double of base.'];
                        }
                    },
                ],
            ]
        );

        $this->assertTrue($v->fails());
        $this->assertCount(1, $v->errors()->get('double'));
        $this->assertSame('validation.integer', $v->errors()->get('double')[0]);
    }

    public function testCustomValidationObjectWithDotKeysIsCorrectlyPassedValue()
    {
        $v = new Validator(
            $this->getIlluminateArrayTranslator(),
            ['foo' => ['foo.bar' => 'baz']],
            [
                'foo' => new class implements Rule
                {
                    public function passes($attribute, $value)
                    {
                        return $value === ['foo.bar' => 'baz'];
                    }

                    public function message()
                    {
                        return ':attribute must be baz';
                    }
                },
            ]
        );

        $this->assertTrue($v->passes());

        // Test failed attributes contains proper entries
        $v = new Validator(
            $this->getIlluminateArrayTranslator(),
            ['foo' => ['foo.bar' => 'baz']],
            [
                'foo.foo\.bar' => new class implements Rule
                {
                    public function passes($attribute, $value)
                    {
                        return false;
                    }

                    public function message()
                    {
                        return ':attribute must be baz';
                    }
                },
            ]
        );

        $this->assertFalse($v->passes());
        $this->assertIsArray($v->failed()['foo.foo.bar']);
    }

    public function testImplicitCustomValidationObjects()
    {
        // Test passing case...
        $v = new Validator(
            $this->getIlluminateArrayTranslator(),
            ['name' => ''],
            [
                'name' => $rule = new class implements ImplicitRule
                {
                    public $called = false;

                    public function passes($attribute, $value)
                    {
                        $this->called = true;

                        return true;
                    }

                    public function message()
                    {
                        return 'message';
                    }
                },
            ]
        );

        $this->assertTrue($v->passes());
        $this->assertTrue($rule->called);
    }

    public function testValidateReturnsValidatedData()
    {
        $post = ['first' => 'john', 'preferred' => 'john', 'last' => 'doe', 'type' => 'admin'];

        $v = new Validator($this->getIlluminateArrayTranslator(), $post, ['first' => 'required', 'preferred' => 'required']);
        $v->sometimes('type', 'required', function () {
            return false;
        });
        $data = $v->validate();

        $this->assertEquals(['first' => 'john', 'preferred' => 'john'], $data);
    }

    public function testValidateReturnsValidatedDataNestedRules()
    {
        $post = ['nested' => ['foo' => 'bar', 'baz' => ''], 'array' => [1, 2]];

        $rules = ['nested.foo' => 'required', 'array.*' => 'integer'];

        $v = new Validator($this->getIlluminateArrayTranslator(), $post, $rules);
        $v->sometimes('type', 'required', function () {
            return false;
        });
        $data = $v->validate();

        $this->assertEquals(['nested' => ['foo' => 'bar'], 'array' => [1, 2]], $data);
    }

    public function testValidateReturnsValidatedDataNestedChildRules()
    {
        $post = ['nested' => ['foo' => 'bar', 'with' => 'extras', 'type' => 'admin']];

        $v = new Validator($this->getIlluminateArrayTranslator(), $post, ['nested.foo' => 'required']);
        $v->sometimes('nested.type', 'required', function () {
            return false;
        });
        $data = $v->validate();

        $this->assertEquals(['nested' => ['foo' => 'bar']], $data);
    }

    public function testValidateReturnsValidatedDataNestedArrayRules()
    {
        $post = ['nested' => [['bar' => 'baz', 'with' => 'extras', 'type' => 'admin'], ['bar' => 'baz2', 'with' => 'extras', 'type' => 'admin']]];

        $v = new Validator($this->getIlluminateArrayTranslator(), $post, ['nested.*.bar' => 'required']);
        $v->sometimes('nested.*.type', 'required', function () {
            return false;
        });
        $data = $v->validate();

        $this->assertEquals(['nested' => [['bar' => 'baz'], ['bar' => 'baz2']]], $data);
    }

    public function testValidateAndValidatedData()
    {
        $post = ['first' => 'john', 'preferred' => 'john', 'last' => 'doe', 'type' => 'admin'];

        $v = new Validator($this->getIlluminateArrayTranslator(), $post, ['first' => 'required', 'preferred' => 'required']);
        $v->sometimes('type', 'required', function () {
            return false;
        });
        $data = $v->validate();
        $validatedData = $v->validated();

        $this->assertEquals(['first' => 'john', 'preferred' => 'john'], $data);
        $this->assertEquals($data, $validatedData);
    }

    public function testValidatedNotValidateTwiceData()
    {
        $post = ['first' => 'john', 'preferred' => 'john', 'last' => 'doe', 'type' => 'admin'];

        $validateCount = 0;
        $v = new Validator($this->getIlluminateArrayTranslator(), $post, ['first' => 'required', 'preferred' => 'required']);
        $v->after(function () use (&$validateCount) {
            $validateCount++;
        });
        $data = $v->validate();
        $v->validated();

        $this->assertEquals(['first' => 'john', 'preferred' => 'john'], $data);
        $this->assertEquals(1, $validateCount);
    }

    public function testMultiplePassesCalls()
    {
        $trans = $this->getIlluminateArrayTranslator();
        $v = new Validator($trans, [], ['foo' => 'string|required']);
        $this->assertFalse($v->passes());
        $this->assertFalse($v->passes());
    }

    /**
     * @dataProvider validUuidList
     */
    public function testValidateWithValidUuid($uuid)
    {
        $trans = $this->getIlluminateArrayTranslator();
        $v = new Validator($trans, ['foo' => $uuid], ['foo' => 'uuid']);
        $this->assertTrue($v->passes());
    }

    /**
     * @dataProvider invalidUuidList
     */
    public function testValidateWithInvalidUuid($uuid)
    {
        $trans = $this->getIlluminateArrayTranslator();
        $v = new Validator($trans, ['foo' => $uuid], ['foo' => 'uuid']);
        $this->assertFalse($v->passes());
    }

    public static function validUuidList()
    {
        return [
            ['a0a2a2d2-0b87-4a18-83f2-2529882be2de'],
            ['145a1e72-d11d-11e8-a8d5-f2801f1b9fd1'],
            ['00000000-0000-0000-0000-000000000000'],
            ['e60d3f48-95d7-4d8d-aad0-856f29a27da2'],
            ['ff6f8cb0-c57d-11e1-9b21-0800200c9a66'],
            ['ff6f8cb0-c57d-21e1-9b21-0800200c9a66'],
            ['ff6f8cb0-c57d-31e1-9b21-0800200c9a66'],
            ['ff6f8cb0-c57d-41e1-9b21-0800200c9a66'],
            ['ff6f8cb0-c57d-51e1-9b21-0800200c9a66'],
            ['FF6F8CB0-C57D-11E1-9B21-0800200C9A66'],
        ];
    }

    public static function invalidUuidList()
    {
        return [
            ['not a valid uuid so we can test this'],
            ['zf6f8cb0-c57d-11e1-9b21-0800200c9a66'],
            ['145a1e72-d11d-11e8-a8d5-f2801f1b9fd1'.PHP_EOL],
            ['145a1e72-d11d-11e8-a8d5-f2801f1b9fd1 '],
            [' 145a1e72-d11d-11e8-a8d5-f2801f1b9fd1'],
            ['145a1e72-d11d-11e8-a8d5-f2z01f1b9fd1'],
            ['3f6f8cb0-c57d-11e1-9b21-0800200c9a6'],
            ['af6f8cb-c57d-11e1-9b21-0800200c9a66'],
            ['af6f8cb0c57d11e19b210800200c9a66'],
            ['ff6f8cb0-c57da-51e1-9b21-0800200c9a66'],
        ];
    }

    public function testValidateWithValidAscii()
    {
        $trans = $this->getIlluminateArrayTranslator();
        $v = new Validator($trans, ['foo' => 'Dusseldorf'], ['foo' => 'ascii']);
        $this->assertTrue($v->passes());
    }

    public function testValidateWithInvalidAscii()
    {
        $trans = $this->getIlluminateArrayTranslator();
        $v = new Validator($trans, ['foo' => 'Düsseldorf'], ['foo' => 'ascii']);
        $this->assertFalse($v->passes());
    }

    public function testValidateWithValidUlid()
    {
        $trans = $this->getIlluminateArrayTranslator();
        $v = new Validator($trans, ['foo' => '01gd6r360bp37zj17nxb55yv40'], ['foo' => 'ulid']);
        $this->assertTrue($v->passes());
    }

    public function testValidateWithInvalidUlid()
    {
        $trans = $this->getIlluminateArrayTranslator();
        $v = new Validator($trans, ['foo' => '01gd6r36-bp37z-17nx-55yv40'], ['foo' => 'ulid']);
        $this->assertFalse($v->passes());
    }

    public static function providesPassingExcludeIfData()
    {
        return [
            [
                [
                    'has_appointment' => ['required', 'bool'],
                    'appointment_date' => ['exclude_if:has_appointment,false', 'required', 'date'],
                ], [
                    'has_appointment' => false,
                    'appointment_date' => 'should be excluded',
                ], [
                    'has_appointment' => false,
                ],
            ],
            [
                [
                    'cat' => ['required', 'string'],
                    'mouse' => ['exclude_if:cat,Tom', 'required', 'file'],
                ], [
                    'cat' => 'Tom',
                    'mouse' => 'should be excluded',
                ], [
                    'cat' => 'Tom',
                ],
            ],
            [
                [
                    'has_appointment' => ['required', 'bool'],
                    'appointment_date' => ['exclude_if:has_appointment,false', 'required', 'date'],
                ], [
                    'has_appointment' => false,
                ], [
                    'has_appointment' => false,
                ],
            ],
            [
                [
                    'has_appointment' => ['nullable', 'bool'],
                    'appointment_date' => ['exclude_if:has_appointment,null', 'required', 'date'],
                ],
                [
                    'has_appointment' => true,
                    'appointment_date' => '2021-03-08',
                ],
                [
                    'has_appointment' => true,
                    'appointment_date' => '2021-03-08',
                ],
            ],
            [
                [
                    'has_appointment' => ['required', 'bool'],
                    'appointment_date' => ['exclude_if:has_appointment,false', 'required', 'date'],
                ], [
                    'has_appointment' => true,
                    'appointment_date' => '2019-12-13',
                ], [
                    'has_appointment' => true,
                    'appointment_date' => '2019-12-13',
                ],
            ],
            [
                [
                    'has_no_appointments' => ['required', 'bool'],
                    'has_doctor_appointment' => ['exclude_if:has_no_appointments,true', 'required', 'bool'],
                    'doctor_appointment_date' => ['exclude_if:has_no_appointments,true', 'exclude_if:has_doctor_appointment,false', 'required', 'date'],
                ], [
                    'has_no_appointments' => true,
                    'has_doctor_appointment' => true,
                    'doctor_appointment_date' => '2019-12-13',
                ], [
                    'has_no_appointments' => true,
                ],
            ],
            [
                [
                    'has_no_appointments' => ['required', 'bool'],
                    'has_doctor_appointment' => ['exclude_if:has_no_appointments,true', 'required', 'bool'],
                    'doctor_appointment_date' => ['exclude_if:has_no_appointments,true', 'exclude_if:has_doctor_appointment,false', 'required', 'date'],
                ], [
                    'has_no_appointments' => false,
                    'has_doctor_appointment' => false,
                    'doctor_appointment_date' => 'should be excluded',
                ], [
                    'has_no_appointments' => false,
                    'has_doctor_appointment' => false,
                ],
            ],
            'nested-01' => [
                [
                    'has_appointments' => ['required', 'bool'],
                    'appointments.*' => ['exclude_if:has_appointments,false', 'required', 'date'],
                ], [
                    'has_appointments' => false,
                    'appointments' => ['2019-05-15', '2020-05-15'],
                ], [
                    'has_appointments' => false,
                ],
            ],
            'nested-02' => [
                [
                    'has_appointments' => ['required', 'bool'],
                    'appointments.*.date' => ['exclude_if:has_appointments,false', 'required', 'date'],
                    'appointments.*.name' => ['exclude_if:has_appointments,false', 'required', 'string'],
                ], [
                    'has_appointments' => false,
                    'appointments' => [
                        ['date' => 'should be excluded', 'name' => 'should be excluded'],
                    ],
                ], [
                    'has_appointments' => false,
                ],
            ],
            'nested-03' => [
                [
                    'has_appointments' => ['required', 'bool'],
                    'appointments' => ['exclude_if:has_appointments,false', 'required', 'array'],
                    'appointments.*.date' => ['required', 'date'],
                    'appointments.*.name' => ['required', 'string'],
                ], [
                    'has_appointments' => false,
                    'appointments' => [
                        ['date' => 'should be excluded', 'name' => 'should be excluded'],
                    ],
                ], [
                    'has_appointments' => false,
                ],
            ],
            'nested-04' => [
                [
                    'has_appointments' => ['required', 'bool'],
                    'appointments.*.date' => ['required', 'date'],
                    'appointments' => ['exclude_if:has_appointments,false', 'required', 'array'],
                ], [
                    'has_appointments' => false,
                    'appointments' => [
                        ['date' => 'should be excluded', 'name' => 'should be excluded'],
                    ],
                ], [
                    'has_appointments' => false,
                ],
            ],
            'nested-05' => [
                [
                    'vehicles.*.type' => 'required|in:car,boat',
                    'vehicles.*.wheels' => 'exclude_if:vehicles.*.type,boat|required|numeric',
                ], [
                    'vehicles' => [
                        ['type' => 'car', 'wheels' => 4],
                        ['type' => 'boat', 'wheels' => 'should be excluded'],
                    ],
                ], [
                    'vehicles' => [
                        ['type' => 'car', 'wheels' => 4],
                        ['type' => 'boat'],
                    ],
                ],
            ],
            'nested-06' => [
                [
                    'vehicles.*.type' => 'required|in:car,boat',
                    'vehicles.*.wheels' => 'exclude_if:vehicles.*.type,boat|required|numeric',
                ], [
                    'vehicles' => [
                        ['type' => 'car', 'wheels' => 4],
                        ['type' => 'boat'],
                    ],
                ], [
                    'vehicles' => [
                        ['type' => 'car', 'wheels' => 4],
                        ['type' => 'boat'],
                    ],
                ],
            ],
            'nested-07' => [
                [
                    'vehicles.*.type' => 'required|in:car,boat',
                    'vehicles.*.wheels' => 'exclude_if:vehicles.*.type,boat|required|array',
                    'vehicles.*.wheels.*.color' => 'required|in:red,blue',
                    // In this bizzaro world example you can choose a custom shape for your wheels if they are red
                    'vehicles.*.wheels.*.shape' => 'exclude_unless:vehicles.*.wheels.*.color,red|required|in:square,round',
                ], [
                    'vehicles' => [
                        [
                            'type' => 'car', 'wheels' => [
                                ['color' => 'red', 'shape' => 'square'],
                                ['color' => 'blue', 'shape' => 'hexagon'],
                                ['color' => 'red', 'shape' => 'round', 'junk' => 'no rule, still present'],
                                ['color' => 'blue', 'shape' => 'triangle'],
                            ],
                        ],
                        ['type' => 'boat'],
                    ],
                ], [
                    'vehicles' => [
                        [
                            'type' => 'car', 'wheels' => [
                                ['color' => 'red', 'shape' => 'square'],
                                ['color' => 'blue'],
                                ['color' => 'red', 'shape' => 'round', 'junk' => 'no rule, still present'],
                                ['color' => 'blue'],
                            ],
                        ],
                        ['type' => 'boat'],
                    ],
                ],
            ],
        ];
    }

    /**
     * @dataProvider providesPassingExcludeIfData
     */
    public function testExcludeIf($rules, $data, $expectedValidatedData)
    {
        $validator = new Validator(
            $this->getIlluminateArrayTranslator(),
            $data,
            $rules
        );

        $passes = $validator->passes();

        if (! $passes) {
            $message = sprintf("Validation unexpectedly failed:\nRules: %s\nData: %s\nValidation error: %s",
                json_encode($rules, JSON_PRETTY_PRINT | JSON_UNESCAPED_SLASHES),
                json_encode($data, JSON_PRETTY_PRINT | JSON_UNESCAPED_SLASHES),
                json_encode($validator->messages()->toArray(), JSON_PRETTY_PRINT | JSON_UNESCAPED_SLASHES)
            );
        }

        $this->assertTrue($passes, $message ?? '');

        $this->assertSame($expectedValidatedData, $validator->validated());
    }

    public static function providesFailingExcludeIfData()
    {
        return [
            [
                [
                    'has_appointment' => ['required', 'bool'],
                    'appointment_date' => ['exclude_if:has_appointment,false', 'required', 'date'],
                ], [
                    'has_appointment' => true,
                ], [
                    'appointment_date' => ['validation.required'],
                ],
            ],
            [
                [
                    'cat' => ['required', 'string'],
                    'mouse' => ['exclude_if:cat,Tom', 'required', 'file'],
                ], [
                    'cat' => 'Bob',
                    'mouse' => 'not a file',
                ], [
                    'mouse' => ['validation.file'],
                ],
            ],
            [
                [
                    'has_appointments' => ['required', 'bool'],
                    'appointments' => ['exclude_if:has_appointments,false', 'required', 'array'],
                    'appointments.*.date' => ['required', 'date'],
                    'appointments.*.name' => ['required', 'string'],
                ], [
                    'has_appointments' => true,
                    'appointments' => [
                        ['date' => 'invalid', 'name' => 'Bob'],
                        ['date' => '2019-05-15'],
                    ],
                ], [
                    'appointments.0.date' => ['validation.date'],
                    'appointments.1.name' => ['validation.required'],
                ],
            ],
            [
                [
                    'vehicles.*.price' => 'required|numeric',
                    'vehicles.*.type' => 'required|in:car,boat',
                    'vehicles.*.wheels' => 'exclude_if:vehicles.*.type,boat|required|numeric',
                ], [
                    'vehicles' => [
                        [
                            'price' => 100,
                            'type' => 'car',
                        ],
                        [
                            'price' => 500,
                            'type' => 'boat',
                        ],
                    ],
                ], [
                    'vehicles.0.wheels' => ['validation.required'],
                    // vehicles.1.wheels is not required, because type is not "car"
                ],
            ],
            'exclude-validation-error-01' => [
                [
                    'vehicles.*.type' => 'required|in:car,boat',
                    'vehicles.*.wheels' => 'exclude_if:vehicles.*.type,boat|required|array',
                    'vehicles.*.wheels.*.color' => 'required|in:red,blue',
                    // In this bizzaro world example you can choose a custom shape for your wheels if they are red
                    'vehicles.*.wheels.*.shape' => 'exclude_unless:vehicles.*.wheels.*.color,red|required|in:square,round',
                ], [
                    'vehicles' => [
                        [
                            'type' => 'car', 'wheels' => [
                                ['color' => 'red', 'shape' => 'square'],
                                ['color' => 'blue', 'shape' => 'hexagon'],
                                ['color' => 'red', 'shape' => 'hexagon'],
                                ['color' => 'blue', 'shape' => 'triangle'],
                            ],
                        ],
                        ['type' => 'boat', 'wheels' => 'should be excluded'],
                    ],
                ], [
                    // The blue wheels are excluded and are therefore not validated against the "in:square,round" rule
                    'vehicles.0.wheels.2.shape' => ['validation.in'],
                ],
            ],
        ];
    }

    /**
     * @dataProvider providesFailingExcludeIfData
     */
    public function testExcludeIfWhenValidationFails($rules, $data, $expectedMessages)
    {
        $validator = new Validator(
            $this->getIlluminateArrayTranslator(),
            $data,
            $rules
        );

        $fails = $validator->fails();

        if (! $fails) {
            $message = sprintf("Validation unexpectedly passed:\nRules: %s\nData: %s",
                json_encode($rules, JSON_PRETTY_PRINT | JSON_UNESCAPED_SLASHES),
                json_encode($data, JSON_PRETTY_PRINT | JSON_UNESCAPED_SLASHES)
            );
        }

        $this->assertTrue($fails, $message ?? '');

        $this->assertSame($expectedMessages, $validator->messages()->toArray());
    }

    public static function providesPassingExcludeData()
    {
        return [
            [
                [
                    'has_appointment' => ['required', 'bool'],
                    'appointment_date' => ['exclude'],
                ], [
                    'has_appointment' => false,
                    'appointment_date' => 'should be excluded',
                ], [
                    'has_appointment' => false,
                ],
            ],
        ];
    }

    /**
     * @dataProvider providesPassingExcludeData
     */
    public function testExclude($rules, $data, $expectedValidatedData)
    {
        $validator = new Validator(
            $this->getIlluminateArrayTranslator(),
            $data,
            $rules
        );

        $passes = $validator->passes();

        if (! $passes) {
            $message = sprintf("Validation unexpectedly failed:\nRules: %s\nData: %s\nValidation error: %s",
                json_encode($rules, JSON_PRETTY_PRINT | JSON_UNESCAPED_SLASHES),
                json_encode($data, JSON_PRETTY_PRINT | JSON_UNESCAPED_SLASHES),
                json_encode($validator->messages()->toArray(), JSON_PRETTY_PRINT | JSON_UNESCAPED_SLASHES)
            );
        }

        $this->assertTrue($passes, $message ?? '');

        $this->assertSame($expectedValidatedData, $validator->validated());
    }

    public function testExcludingArrays()
    {
        $validator = new Validator(
            $this->getIlluminateArrayTranslator(),
            ['users' => [['name' => 'Mohamed', 'location' => 'cairo']]],
            ['users' => 'array', 'users.*.name' => 'string']
        );
        $validator->excludeUnvalidatedArrayKeys = false;
        $this->assertTrue($validator->passes());
        $this->assertSame(['users' => [['name' => 'Mohamed', 'location' => 'cairo']]], $validator->validated());

        $validator = new Validator(
            $this->getIlluminateArrayTranslator(),
            ['users' => [['name' => 'Mohamed', 'location' => 'cairo']]],
            ['users' => 'array', 'users.*.name' => 'string']
        );
        $validator->excludeUnvalidatedArrayKeys = true;
        $this->assertTrue($validator->passes());
        $this->assertSame(['users' => [['name' => 'Mohamed']]], $validator->validated());

        $validator = new Validator(
            $this->getIlluminateArrayTranslator(),
            ['admin' => ['name' => 'Mohamed', 'location' => 'cairo'], 'users' => [['name' => 'Mohamed', 'location' => 'cairo']]],
            ['admin' => 'array', 'admin.name' => 'string', 'users' => 'array', 'users.*.name' => 'string']
        );
        $validator->excludeUnvalidatedArrayKeys = true;
        $this->assertTrue($validator->passes());
        $this->assertSame(['admin' => ['name' => 'Mohamed'], 'users' => [['name' => 'Mohamed']]], $validator->validated());

        $validator = new Validator(
            $this->getIlluminateArrayTranslator(),
            ['users' => [['name' => 'Mohamed', 'location' => 'cairo']]],
            ['users' => 'array']
        );
        $validator->excludeUnvalidatedArrayKeys = true;
        $this->assertTrue($validator->passes());
        $this->assertSame(['users' => [['name' => 'Mohamed', 'location' => 'cairo']]], $validator->validated());

        $validator = new Validator(
            $this->getIlluminateArrayTranslator(),
            ['users' => ['mohamed', 'zain']],
            ['users' => 'array', 'users.*' => 'string']
        );
        $validator->excludeUnvalidatedArrayKeys = true;
        $this->assertTrue($validator->passes());
        $this->assertSame(['users' => ['mohamed', 'zain']], $validator->validated());

        $validator = new Validator(
            $this->getIlluminateArrayTranslator(),
            ['users' => ['admins' => [['name' => 'mohamed', 'job' => 'dev']], 'unvalidated' => 'foobar']],
            ['users' => 'array', 'users.admins' => 'array', 'users.admins.*.name' => 'string']
        );
        $validator->excludeUnvalidatedArrayKeys = true;
        $this->assertTrue($validator->passes());
        $this->assertSame(['users' => ['admins' => [['name' => 'mohamed']]]], $validator->validated());

        $validator = new Validator(
            $this->getIlluminateArrayTranslator(),
            ['users' => [1, 2, 3]],
            ['users' => 'array|max:10']
        );
        $validator->excludeUnvalidatedArrayKeys = true;
        $this->assertTrue($validator->passes());
        $this->assertSame(['users' => [1, 2, 3]], $validator->validated());
    }

    public function testExcludeUnless()
    {
        $validator = new Validator(
            $this->getIlluminateArrayTranslator(),
            ['cat' => 'Felix', 'mouse' => 'Jerry'],
            ['cat' => 'required|string', 'mouse' => 'exclude_unless:cat,Tom|required|string']
        );
        $this->assertTrue($validator->passes());
        $this->assertSame(['cat' => 'Felix'], $validator->validated());

        $validator = new Validator(
            $this->getIlluminateArrayTranslator(),
            ['cat' => 'Felix'],
            ['cat' => 'required|string', 'mouse' => 'exclude_unless:cat,Tom|required|string']
        );
        $this->assertTrue($validator->passes());
        $this->assertSame(['cat' => 'Felix'], $validator->validated());

        $validator = new Validator(
            $this->getIlluminateArrayTranslator(),
            ['cat' => 'Tom', 'mouse' => 'Jerry'],
            ['cat' => 'required|string', 'mouse' => 'exclude_unless:cat,Tom|required|string']
        );
        $this->assertTrue($validator->passes());
        $this->assertSame(['cat' => 'Tom', 'mouse' => 'Jerry'], $validator->validated());

        $validator = new Validator(
            $this->getIlluminateArrayTranslator(),
            ['cat' => 'Tom'],
            ['cat' => 'required|string', 'mouse' => 'exclude_unless:cat,Tom|required|string']
        );
        $this->assertTrue($validator->fails());
        $this->assertSame(['mouse' => ['validation.required']], $validator->messages()->toArray());

        $validator = new Validator(
            $this->getIlluminateArrayTranslator(),
            ['foo' => true, 'bar' => 'baz'],
            ['foo' => 'nullable', 'bar' => 'exclude_unless:foo,null']
        );
        $this->assertTrue($validator->passes());
        $this->assertSame(['foo' => true], $validator->validated());

        $trans = $this->getIlluminateArrayTranslator();
        $v = new Validator($trans, ['bar' => 'Hello'], ['bar' => 'exclude_unless:foo,true']);
        $this->assertTrue($v->passes());
        $this->assertSame([], $v->validated());

        $trans = $this->getIlluminateArrayTranslator();
        $v = new Validator($trans, ['bar' => 'Hello'], ['bar' => 'exclude_unless:foo,null']);
        $this->assertTrue($v->passes());
        $this->assertSame(['bar' => 'Hello'], $v->validated());
    }

    public function testExcludeWithout()
    {
        $validator = new Validator(
            $this->getIlluminateArrayTranslator(),
            ['region' => 'South'],
            [
                'country' => 'exclude_without:region|nullable|required_with:region|string|min:3',
                'region' => 'exclude_without:country|nullable|required_with:country|string|min:3',
            ]
        );

        $this->assertTrue($validator->fails());
        $this->assertSame(['country' => ['validation.required_with']], $validator->messages()->toArray());
    }

    public function testExcludeValuesAreReallyRemoved()
    {
        $validator = new Validator(
            $this->getIlluminateArrayTranslator(),
            ['cat' => 'Tom', 'mouse' => 'Jerry'],
            ['cat' => 'required|string', 'mouse' => 'exclude_if:cat,Tom|required|string']
        );
        $this->assertTrue($validator->passes());
        $this->assertSame(['cat' => 'Tom'], $validator->validated());
        $this->assertSame(['cat' => 'Tom'], $validator->valid());
        $this->assertSame([], $validator->invalid());

        $validator = new Validator(
            $this->getIlluminateArrayTranslator(),
            ['cat' => 'Tom', 'mouse' => null],
            ['cat' => 'required|string', 'mouse' => 'exclude_if:cat,Felix|required|string']
        );
        $this->assertTrue($validator->fails());
        $this->assertSame(['cat' => 'Tom'], $validator->valid());
        $this->assertSame(['mouse' => null], $validator->invalid());
    }

    public function testExcludeWithValuesAreReallyRemoved()
    {
        $validator = new Validator(
            $this->getIlluminateArrayTranslator(),
            [
                'cat' => 'Tom',
                'mouse' => 'Jerry',
            ],
            [
                'cat' => 'string',
                'mouse' => 'string|exclude_with:cat',
            ]
        );

        $this->assertTrue($validator->passes());
        $this->assertSame(['cat' => 'Tom'], $validator->validated());
        $this->assertSame(['cat' => 'Tom'], $validator->valid());
        $this->assertSame([], $validator->invalid());
    }

    public function testValidateFailsWithAsterisksAsDataKeys()
    {
        $post = ['data' => [0 => ['date' => '2019-01-24'], 1 => ['date' => 'blah'], '*' => ['date' => 'blah']]];

        $rules = ['data.*.date' => 'required|date'];

        $validator = new Validator($this->getIlluminateArrayTranslator(), $post, $rules);

        $this->assertTrue($validator->fails());
        $this->assertSame(['data.1.date' => ['validation.date'], 'data.*.date' => ['validation.date']], $validator->messages()->toArray());
    }

    public function testFailOnFirstError()
    {
        $trans = $this->getIlluminateArrayTranslator();
        $data = [
            'foo' => 'bar',
            'age' => 30,
        ];
        $rules = [
            'foo' => ['required', 'string'],
            'baz' => ['required'],
            'age' => ['required', 'min:31'],
        ];

        $expectedFailOnFirstErrorDisableResult = [
            'baz' => [
                'validation.required',
            ],
            'age' => [
                'validation.min.string',
            ],
        ];
        $failOnFirstErrorDisable = new Validator($trans, $data, $rules);
        $this->assertFalse($failOnFirstErrorDisable->passes());
        $this->assertEquals($expectedFailOnFirstErrorDisableResult, $failOnFirstErrorDisable->getMessageBag()->getMessages());

        $expectedFailOnFirstErrorEnableResult = [
            'baz' => [
                'validation.required',
            ],
        ];
        $failOnFirstErrorEnable = new Validator($trans, $data, $rules, [], []);
        $failOnFirstErrorEnable->stopOnFirstFailure();
        $this->assertFalse($failOnFirstErrorEnable->passes());
        $this->assertEquals($expectedFailOnFirstErrorEnableResult, $failOnFirstErrorEnable->getMessageBag()->getMessages());
    }

    public function testArrayKeysValidationPassedWhenHasKeys()
    {
        $trans = $this->getIlluminateArrayTranslator();

        $data = [
            'baz' => [
                'foo' => 'bar',
                'fee' => 'faa',
                'laa' => 'lee',
            ],
        ];

        $rules = [
            'baz' => [
                'array',
                'required_array_keys:foo,fee,laa',
            ],
        ];

        $validator = new Validator($trans, $data, $rules, [], []);
        $this->assertTrue($validator->passes());
    }

    public function testArrayKeysValidationPassedWithPartialMatch()
    {
        $trans = $this->getIlluminateArrayTranslator();

        $data = [
            'baz' => [
                'foo' => 'bar',
                'fee' => 'faa',
                'laa' => 'lee',
            ],
        ];

        $rules = [
            'baz' => [
                'array',
                'required_array_keys:foo,fee',
            ],
        ];

        $validator = new Validator($trans, $data, $rules, [], []);
        $this->assertTrue($validator->passes());
    }

    public function testArrayKeysValidationFailsWithMissingKey()
    {
        $trans = $this->getIlluminateArrayTranslator();
        $trans->addLines(['validation.required_array_keys' => 'The :attribute field must contain entries for :values'], 'en');

        $data = [
            'baz' => [
                'foo' => 'bar',
                'fee' => 'faa',
                'laa' => 'lee',
            ],
        ];

        $rules = [
            'baz' => [
                'array',
                'required_array_keys:foo,fee,boo,bar',
            ],
        ];

        $validator = new Validator($trans, $data, $rules, [], []);
        $this->assertFalse($validator->passes());
        $this->assertSame(
            'The baz field must contain entries for foo, fee, boo, bar',
            $validator->messages()->first('baz')
        );
    }

    public function testArrayKeysValidationFailsWithNotAnArray()
    {
        $trans = $this->getIlluminateArrayTranslator();
        $trans->addLines(['validation.required_array_keys' => 'The :attribute field must contain entries for :values'], 'en');

        $data = [
            'baz' => 'no an array',
        ];

        $rules = [
            'baz' => [
                'required_array_keys:foo,fee,boo,bar',
            ],
        ];

        $validator = new Validator($trans, $data, $rules, [], []);
        $this->assertFalse($validator->passes());
        $this->assertSame(
            'The baz field must contain entries for foo, fee, boo, bar',
            $validator->messages()->first('baz')
        );
    }

    public function testArrayKeysWithDotIntegerMin()
    {
        $trans = $this->getIlluminateArrayTranslator();

        $data = [
            'foo.bar' => -1,
        ];

        $rules = [
            'foo\.bar' => 'integer|min:1',
        ];

        $expectedResult = [
            'foo.bar' => [
                'validation.min.numeric',
            ],
        ];

        $validator = new Validator($trans, $data, $rules, [], []);
        $this->assertEquals($expectedResult, $validator->getMessageBag()->getMessages());
    }

<<<<<<< HEAD
    public function testItCanTranslateMessagesForClosureBasedRules()
    {
        $trans = $this->getIlluminateArrayTranslator();
        $trans->addLines(['validation.translated-error' => 'Translated error message.'], 'en');
        $rule = function ($attribute, $value, $fail) {
            $fail('validation.translated-error')->translate();
            $fail('validation.not-translated-message')->translate();
        };

        $validator = new Validator($trans, ['foo' => 'bar'], ['foo' => $rule]);

        $this->assertTrue($validator->fails());
        $this->assertSame([
            'foo' => [
                'Translated error message.',
                'validation.not-translated-message',
            ],
        ], $validator->messages()->messages());
    }

    public function testItCanSpecifyTheValidationErrorKeyForTheErrorMessageForClosureBasedRules()
    {
        $trans = $this->getIlluminateArrayTranslator();
        $rule = function ($attribute, $value, $fail) {
            $fail('bar.baz', 'Another attribute error.');
            $fail('This attribute error.');
        };

        $validator = new Validator($trans, ['foo' => 'xxxx'], ['foo' => $rule]);

        $this->assertFalse($validator->passes());
        $this->assertSame([
            'bar.baz' => [
                'Another attribute error.',
            ],
            'foo' => [
                'This attribute error.',
            ],
        ], $validator->messages()->messages());
=======
    public function testItTrimsSpaceFromParameters()
    {
        $trans = $this->getIlluminateArrayTranslator();

        $validator = new Validator($trans, [
            'min' => ' 20 ',
            'min_str' => ' abc ',
            'multiple_of' => ' 0.5 ',
            'between' => "\n 5 \n",
            'between_str' => ' abc ',
            'gt' => "\t5 ",
            'gt_field' => "\t5 ",
            'gt_str' => ' abc ',
            'lt' => "\t5 ",
            'lt_field' => "\t5 ",
            'lt_str' => ' abc ',
            'gte' => "\t5 ",
            'gte_field' => "\t5 ",
            'gte_str' => ' abc ',
            'lte' => "\t5 ",
            'lte_field' => "\t5 ",
            'lte_str' => ' abc ',
            'max' => ' 20 ',
            'max_str' => ' abc ',
            'size' => ' 20 ',
            'size_str' => ' abc ',
            'foo' => '4',
            ' foo' => ' 5',
            ' foo ' => ' 6 ',
        ], [
            'min' => 'numeric|min: 20',
            'min_str' => 'min: 5',
            'multiple_of' => 'multiple_of:0.25 ',
            'between' => "numeric|between:\t 4, 6\n",
            'between_str' => "between:\t 5, 6\n",
            'gt' => 'numeric|gt: 4',
            'gt_field' => 'numeric|gt:foo',
            'gt_str' => 'gt:foo',
            'lt' => 'numeric|lt: 6',
            'lt_field' => 'numeric|lt: foo ',
            'lt_str' => 'lt: foo ',
            'gte' => 'numeric|gte: 5',
            'gte_field' => 'numeric|gte: foo',
            'gte_str' => 'gte: foo',
            'lte' => 'numeric|lte: 5',
            'lte_field' => 'numeric|lte: foo',
            'lte_str' => 'lte: foo',
            'max' => 'numeric|max: 20',
            'max_str' => 'max: 5',
            'size' => 'numeric|size: 20',
            'size_str' => 'size: 5',
        ], [], []);
        $this->assertTrue($validator->passes());

        $validator = new Validator($trans, [
            'min' => ' 20 ',
            'min_str' => ' abc ',
            'multiple_of' => ' 0.5 ',
            'between' => "\n 5 \n",
            'between_str' => ' abc ',
            'gt' => "\t5 ",
            'gt_field' => "\t5 ",
            'gt_str' => ' abc ',
            'lt' => "\t5 ",
            'lt_field' => "\t5 ",
            'lt_str' => ' abc ',
            'gte' => "\t5 ",
            'gte_field' => "\t5 ",
            'gte_str' => ' abc ',
            'lte' => "\t5 ",
            'lte_field' => "\t5 ",
            'lte_str' => ' abc ',
            'max' => ' 20 ',
            'max_str' => ' abc ',
            'size' => ' 20 ',
            'size_str' => ' abc ',
            'foo' => '4',
            ' foo' => ' 5',
            ' foo ' => ' 6 ',
        ], [
            'min' => 'numeric|min: 21',
            'min_str' => 'min: 6',
            'multiple_of' => 'multiple_of:0.3 ',
            'between' => "numeric|between:\t 6, 7\n",
            'between_str' => "between:\t 6, 7\n",
            'gt' => 'numeric|gt: 5',
            'gt_field' => 'numeric|gt: foo ',
            'gt_str' => 'gt: foo',
            'lt' => 'numeric|lt: 5',
            'lt_field' => 'numeric|lt: foo',
            'lt_str' => 'lt: foo',
            'gte' => 'numeric|gte: 6',
            'gte_field' => 'numeric|gte: foo ',
            'gte_str' => 'gte: foo ',
            'lte' => 'numeric|lte: 4',
            'lte_field' => 'numeric|lte:foo',
            'lte_str' => 'lte:foo',
            'max' => 'numeric|max: 19',
            'max_str' => 'max: 4',
            'size' => 'numeric|size: 19',
            'size_str' => 'size: 4',
        ], [], []);
        $this->assertSame([
            'min',
            'min_str',
            'multiple_of',
            'between',
            'between_str',
            'gt',
            'gt_field',
            'gt_str',
            'lt',
            'lt_field',
            'lt_str',
            'gte',
            'gte_field',
            'gte_str',
            'lte',
            'lte_field',
            'lte_str',
            'max',
            'max_str',
            'size',
            'size_str',
        ], $validator->messages()->keys());
>>>>>>> 39932773
    }

    protected function getTranslator()
    {
        return m::mock(TranslatorContract::class);
    }

    public function getIlluminateArrayTranslator()
    {
        return new Translator(
            new ArrayLoader, 'en'
        );
    }
}

class ImplicitTableModel extends Model
{
    protected $guarded = [];
    public $timestamps = false;
}

class ExplicitTableModel extends Model
{
    protected $table = 'explicits';
    protected $guarded = [];
    public $timestamps = false;
}

class ExplicitPrefixedTableModel extends Model
{
    protected $table = 'prefix.explicits';
    protected $guarded = [];
    public $timestamps = false;
}

class ExplicitTableAndConnectionModel extends Model
{
    protected $table = 'explicits';
    protected $connection = 'connection';
    protected $guarded = [];
    public $timestamps = false;
}

class NonEloquentModel
{
}<|MERGE_RESOLUTION|>--- conflicted
+++ resolved
@@ -8045,7 +8045,6 @@
         $this->assertEquals($expectedResult, $validator->getMessageBag()->getMessages());
     }
 
-<<<<<<< HEAD
     public function testItCanTranslateMessagesForClosureBasedRules()
     {
         $trans = $this->getIlluminateArrayTranslator();
@@ -8085,7 +8084,8 @@
                 'This attribute error.',
             ],
         ], $validator->messages()->messages());
-=======
+    }
+
     public function testItTrimsSpaceFromParameters()
     {
         $trans = $this->getIlluminateArrayTranslator();
@@ -8211,7 +8211,6 @@
             'size',
             'size_str',
         ], $validator->messages()->keys());
->>>>>>> 39932773
     }
 
     protected function getTranslator()
