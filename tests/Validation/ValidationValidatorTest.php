--- conflicted
+++ resolved
@@ -305,7 +305,6 @@
         $this->assertFalse($v->passes());
     }
 
-<<<<<<< HEAD
     public function testValidateFilled()
     {
         $trans = $this->getRealTranslator();
@@ -323,7 +322,8 @@
 
         $v = new Validator($trans, ['foo' => [['id' => null]]], ['foo.*.id' => 'filled']);
         $this->assertFalse($v->passes());
-=======
+    }
+
     public function testValidatePresent()
     {
         $trans = $this->getRealTranslator();
@@ -344,7 +344,6 @@
 
         $v = new Validator($trans, ['foo' => [['id' => 1], ['id' => null]]], ['foo.*.id' => 'present']);
         $this->assertTrue($v->passes());
->>>>>>> 15089b6d
     }
 
     public function testValidateRequired()
