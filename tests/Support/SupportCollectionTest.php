<?php

namespace Illuminate\Tests\Support;

use ArrayAccess;
use ArrayIterator;
use ArrayObject;
use CachingIterator;
use Exception;
use Illuminate\Contracts\Support\Arrayable;
use Illuminate\Contracts\Support\Jsonable;
use Illuminate\Support\Collection;
use Illuminate\Support\HtmlString;
use Illuminate\Support\ItemNotFoundException;
use Illuminate\Support\LazyCollection;
use Illuminate\Support\MultipleItemsFoundException;
use Illuminate\Support\Str;
use InvalidArgumentException;
use IteratorAggregate;
use JsonSerializable;
use Mockery as m;
use PHPUnit\Framework\Attributes\DataProvider;
use PHPUnit\Framework\TestCase;
use ReflectionClass;
use stdClass;
use Symfony\Component\VarDumper\VarDumper;
use Traversable;
use UnexpectedValueException;
use WeakMap;

include_once 'Enums.php';

class SupportCollectionTest extends TestCase
{
    #[DataProvider('collectionClassProvider')]
    public function testFirstReturnsFirstItemInCollection($collection)
    {
        $c = new $collection(['foo', 'bar']);
        $this->assertSame('foo', $c->first());
    }

    #[DataProvider('collectionClassProvider')]
    public function testFirstWithCallback($collection)
    {
        $data = new $collection(['foo', 'bar', 'baz']);
        $result = $data->first(function ($value) {
            return $value === 'bar';
        });
        $this->assertSame('bar', $result);
    }

    #[DataProvider('collectionClassProvider')]
    public function testFirstWithCallbackAndDefault($collection)
    {
        $data = new $collection(['foo', 'bar']);
        $result = $data->first(function ($value) {
            return $value === 'baz';
        }, 'default');
        $this->assertSame('default', $result);
    }

    #[DataProvider('collectionClassProvider')]
    public function testFirstWithDefaultAndWithoutCallback($collection)
    {
        $data = new $collection;
        $result = $data->first(null, 'default');
        $this->assertSame('default', $result);

        $data = new $collection(['foo', 'bar']);
        $result = $data->first(null, 'default');
        $this->assertSame('foo', $result);
    }

    #[DataProvider('collectionClassProvider')]
    public function testSoleReturnsFirstItemInCollectionIfOnlyOneExists($collection)
    {
        $collection = new $collection([
            ['name' => 'foo'],
            ['name' => 'bar'],
        ]);

        $this->assertSame(['name' => 'foo'], $collection->where('name', 'foo')->sole());
        $this->assertSame(['name' => 'foo'], $collection->sole('name', '=', 'foo'));
        $this->assertSame(['name' => 'foo'], $collection->sole('name', 'foo'));
    }

    #[DataProvider('collectionClassProvider')]
    public function testSoleThrowsExceptionIfNoItemsExist($collection)
    {
        $this->expectException(ItemNotFoundException::class);

        $collection = new $collection([
            ['name' => 'foo'],
            ['name' => 'bar'],
        ]);

        $collection->where('name', 'INVALID')->sole();
    }

    #[DataProvider('collectionClassProvider')]
    public function testSoleThrowsExceptionIfMoreThanOneItemExists($collection)
    {
        $this->expectExceptionObject(new MultipleItemsFoundException(2));

        $collection = new $collection([
            ['name' => 'foo'],
            ['name' => 'foo'],
            ['name' => 'bar'],
        ]);

        $collection->where('name', 'foo')->sole();
    }

    #[DataProvider('collectionClassProvider')]
    public function testSoleReturnsFirstItemInCollectionIfOnlyOneExistsWithCallback($collection)
    {
        $data = new $collection(['foo', 'bar', 'baz']);
        $result = $data->sole(function ($value) {
            return $value === 'bar';
        });
        $this->assertSame('bar', $result);
    }

    #[DataProvider('collectionClassProvider')]
    public function testSoleThrowsExceptionIfNoItemsExistWithCallback($collection)
    {
        $this->expectException(ItemNotFoundException::class);

        $data = new $collection(['foo', 'bar', 'baz']);

        $data->sole(function ($value) {
            return $value === 'invalid';
        });
    }

    #[DataProvider('collectionClassProvider')]
    public function testSoleThrowsExceptionIfMoreThanOneItemExistsWithCallback($collection)
    {
        $this->expectExceptionObject(new MultipleItemsFoundException(2));

        $data = new $collection(['foo', 'bar', 'bar']);

        $data->sole(function ($value) {
            return $value === 'bar';
        });
    }

    #[DataProvider('collectionClassProvider')]
    public function testFirstOrFailReturnsFirstItemInCollection($collection)
    {
        $collection = new $collection([
            ['name' => 'foo'],
            ['name' => 'bar'],
        ]);

        $this->assertSame(['name' => 'foo'], $collection->where('name', 'foo')->firstOrFail());
        $this->assertSame(['name' => 'foo'], $collection->firstOrFail('name', '=', 'foo'));
        $this->assertSame(['name' => 'foo'], $collection->firstOrFail('name', 'foo'));
    }

    #[DataProvider('collectionClassProvider')]
    public function testFirstOrFailThrowsExceptionIfNoItemsExist($collection)
    {
        $this->expectException(ItemNotFoundException::class);

        $collection = new $collection([
            ['name' => 'foo'],
            ['name' => 'bar'],
        ]);

        $collection->where('name', 'INVALID')->firstOrFail();
    }

    #[DataProvider('collectionClassProvider')]
    public function testFirstOrFailDoesntThrowExceptionIfMoreThanOneItemExists($collection)
    {
        $collection = new $collection([
            ['name' => 'foo'],
            ['name' => 'foo'],
            ['name' => 'bar'],
        ]);

        $this->assertSame(['name' => 'foo'], $collection->where('name', 'foo')->firstOrFail());
    }

    #[DataProvider('collectionClassProvider')]
    public function testFirstOrFailReturnsFirstItemInCollectionIfOnlyOneExistsWithCallback($collection)
    {
        $data = new $collection(['foo', 'bar', 'baz']);
        $result = $data->firstOrFail(function ($value) {
            return $value === 'bar';
        });
        $this->assertSame('bar', $result);
    }

    #[DataProvider('collectionClassProvider')]
    public function testFirstOrFailThrowsExceptionIfNoItemsExistWithCallback($collection)
    {
        $this->expectException(ItemNotFoundException::class);

        $data = new $collection(['foo', 'bar', 'baz']);

        $data->firstOrFail(function ($value) {
            return $value === 'invalid';
        });
    }

    #[DataProvider('collectionClassProvider')]
    public function testFirstOrFailDoesntThrowExceptionIfMoreThanOneItemExistsWithCallback($collection)
    {
        $data = new $collection(['foo', 'bar', 'bar']);

        $this->assertSame(
            'bar',
            $data->firstOrFail(function ($value) {
                return $value === 'bar';
            })
        );
    }

    #[DataProvider('collectionClassProvider')]
    public function testFirstOrFailStopsIteratingAtFirstMatch($collection)
    {
        $data = new $collection([
            function () {
                return false;
            },
            function () {
                return true;
            },
            function () {
                throw new Exception();
            },
        ]);

        $this->assertNotNull($data->firstOrFail(function ($callback) {
            return $callback();
        }));
    }

    #[DataProvider('collectionClassProvider')]
    public function testFirstWhere($collection)
    {
        $data = new $collection([
            ['material' => 'paper', 'type' => 'book'],
            ['material' => 'rubber', 'type' => 'gasket'],
        ]);

        $this->assertSame('book', $data->firstWhere('material', 'paper')['type']);
        $this->assertSame('gasket', $data->firstWhere('material', 'rubber')['type']);
        $this->assertNull($data->firstWhere('material', 'nonexistent'));
        $this->assertNull($data->firstWhere('nonexistent', 'key'));

        $this->assertSame('book', $data->firstWhere(fn ($value) => $value['material'] === 'paper')['type']);
        $this->assertSame('gasket', $data->firstWhere(fn ($value) => $value['material'] === 'rubber')['type']);
        $this->assertNull($data->firstWhere(fn ($value) => $value['material'] === 'nonexistent'));
        $this->assertNull($data->firstWhere(fn ($value) => ($value['nonexistent'] ?? null) === 'key'));
    }

    #[DataProvider('collectionClassProvider')]
    public function testLastReturnsLastItemInCollection($collection)
    {
        $c = new $collection(['foo', 'bar']);
        $this->assertSame('bar', $c->last());

        $c = new $collection([]);
        $this->assertNull($c->last());
    }

    #[DataProvider('collectionClassProvider')]
    public function testLastWithCallback($collection)
    {
        $data = new $collection([100, 200, 300]);
        $result = $data->last(function ($value) {
            return $value < 250;
        });
        $this->assertEquals(200, $result);

        $result = $data->last(function ($value, $key) {
            return $key < 2;
        });
        $this->assertEquals(200, $result);

        $result = $data->last(function ($value) {
            return $value > 300;
        });
        $this->assertNull($result);
    }

    #[DataProvider('collectionClassProvider')]
    public function testLastWithCallbackAndDefault($collection)
    {
        $data = new $collection(['foo', 'bar']);
        $result = $data->last(function ($value) {
            return $value === 'baz';
        }, 'default');
        $this->assertSame('default', $result);

        $data = new $collection(['foo', 'bar', 'Bar']);
        $result = $data->last(function ($value) {
            return $value === 'bar';
        }, 'default');
        $this->assertSame('bar', $result);
    }

    #[DataProvider('collectionClassProvider')]
    public function testLastWithDefaultAndWithoutCallback($collection)
    {
        $data = new $collection;
        $result = $data->last(null, 'default');
        $this->assertSame('default', $result);
    }

    public function testPopReturnsAndRemovesLastItemInCollection()
    {
        $c = new Collection(['foo', 'bar']);

        $this->assertSame('bar', $c->pop());
        $this->assertSame('foo', $c->first());
    }

    public function testPopReturnsAndRemovesLastXItemsInCollection()
    {
        $c = new Collection(['foo', 'bar', 'baz']);

        $this->assertEquals(new Collection(['baz', 'bar']), $c->pop(2));
        $this->assertSame('foo', $c->first());

        $this->assertEquals(new Collection(['baz', 'bar', 'foo']), (new Collection(['foo', 'bar', 'baz']))->pop(6));
    }

    public function testShiftReturnsAndRemovesFirstItemInCollection()
    {
        $data = new Collection(['Taylor', 'Otwell']);

        $this->assertSame('Taylor', $data->shift());
        $this->assertSame('Otwell', $data->first());
        $this->assertSame('Otwell', $data->shift());
        $this->assertNull($data->first());
    }

    public function testShiftReturnsAndRemovesFirstXItemsInCollection()
    {
        $data = new Collection(['foo', 'bar', 'baz']);

        $this->assertEquals(new Collection(['foo', 'bar']), $data->shift(2));
        $this->assertSame('baz', $data->first());

        $this->assertEquals(new Collection(['foo', 'bar', 'baz']), (new Collection(['foo', 'bar', 'baz']))->shift(6));
    }

    #[DataProvider('collectionClassProvider')]
    public function testSliding($collection)
    {
        // Default parameters: $size = 2, $step = 1
        $this->assertSame([], $collection::times(0)->sliding()->toArray());
        $this->assertSame([], $collection::times(1)->sliding()->toArray());
        $this->assertSame([[1, 2]], $collection::times(2)->sliding()->toArray());
        $this->assertSame(
            [[1, 2], [2, 3]],
            $collection::times(3)->sliding()->map->values()->toArray()
        );

        // Custom step: $size = 2, $step = 3
        $this->assertSame([], $collection::times(1)->sliding(2, 3)->toArray());
        $this->assertSame([[1, 2]], $collection::times(2)->sliding(2, 3)->toArray());
        $this->assertSame([[1, 2]], $collection::times(3)->sliding(2, 3)->toArray());
        $this->assertSame([[1, 2]], $collection::times(4)->sliding(2, 3)->toArray());
        $this->assertSame(
            [[1, 2], [4, 5]],
            $collection::times(5)->sliding(2, 3)->map->values()->toArray()
        );

        // Custom size: $size = 3, $step = 1
        $this->assertSame([], $collection::times(2)->sliding(3)->toArray());
        $this->assertSame([[1, 2, 3]], $collection::times(3)->sliding(3)->toArray());
        $this->assertSame(
            [[1, 2, 3], [2, 3, 4]],
            $collection::times(4)->sliding(3)->map->values()->toArray()
        );
        $this->assertSame(
            [[1, 2, 3], [2, 3, 4]],
            $collection::times(4)->sliding(3)->map->values()->toArray()
        );

        // Custom size and custom step: $size = 3, $step = 2
        $this->assertSame([], $collection::times(2)->sliding(3, 2)->toArray());
        $this->assertSame([[1, 2, 3]], $collection::times(3)->sliding(3, 2)->toArray());
        $this->assertSame([[1, 2, 3]], $collection::times(4)->sliding(3, 2)->toArray());
        $this->assertSame(
            [[1, 2, 3], [3, 4, 5]],
            $collection::times(5)->sliding(3, 2)->map->values()->toArray()
        );
        $this->assertSame(
            [[1, 2, 3], [3, 4, 5]],
            $collection::times(6)->sliding(3, 2)->map->values()->toArray()
        );

        // Ensure keys are preserved, and inner chunks are also collections
        $chunks = $collection::times(3)->sliding();

        $this->assertSame([[0 => 1, 1 => 2], [1 => 2, 2 => 3]], $chunks->toArray());

        $this->assertInstanceOf($collection, $chunks);
        $this->assertInstanceOf($collection, $chunks->first());
        $this->assertInstanceOf($collection, $chunks->skip(1)->first());
    }

    #[DataProvider('collectionClassProvider')]
    public function testEmptyCollectionIsEmpty($collection)
    {
        $c = new $collection;

        $this->assertTrue($c->isEmpty());
    }

    #[DataProvider('collectionClassProvider')]
    public function testEmptyCollectionIsNotEmpty($collection)
    {
        $c = new $collection(['foo', 'bar']);

        $this->assertFalse($c->isEmpty());
        $this->assertTrue($c->isNotEmpty());
    }

    #[DataProvider('collectionClassProvider')]
    public function testCollectionIsConstructed($collection)
    {
        $data = new $collection('foo');
        $this->assertSame(['foo'], $data->all());

        $data = new $collection(2);
        $this->assertSame([2], $data->all());

        $data = new $collection(false);
        $this->assertSame([false], $data->all());

        $data = new $collection(null);
        $this->assertEmpty($data->all());

        $data = new $collection;
        $this->assertEmpty($data->all());
    }

    #[DataProvider('collectionClassProvider')]
    public function testSkipMethod($collection)
    {
        $data = new $collection([1, 2, 3, 4, 5, 6]);

        // Total items to skip is smaller than collection length
        $this->assertSame([5, 6], $data->skip(4)->values()->all());

        // Total items to skip is more than collection length
        $this->assertSame([], $data->skip(10)->values()->all());
    }

    #[DataProvider('collectionClassProvider')]
    public function testSkipUntil($collection)
    {
        $data = new $collection([1, 1, 2, 2, 3, 3, 4, 4]);

        // Item at the beginning of the collection
        $this->assertSame([1, 1, 2, 2, 3, 3, 4, 4], $data->skipUntil(1)->values()->all());

        // Item at the middle of the collection
        $this->assertSame([3, 3, 4, 4], $data->skipUntil(3)->values()->all());

        // Item not in the collection
        $this->assertSame([], $data->skipUntil(5)->values()->all());

        // Item at the beginning of the collection
        $data = $data->skipUntil(function ($value, $key) {
            return $value <= 1;
        })->values();

        $this->assertSame([1, 1, 2, 2, 3, 3, 4, 4], $data->all());

        // Item at the middle of the collection
        $data = $data->skipUntil(function ($value, $key) {
            return $value >= 3;
        })->values();

        $this->assertSame([3, 3, 4, 4], $data->all());

        // Item not in the collection
        $data = $data->skipUntil(function ($value, $key) {
            return $value >= 5;
        })->values();

        $this->assertSame([], $data->all());
    }

    #[DataProvider('collectionClassProvider')]
    public function testSkipWhile($collection)
    {
        $data = new $collection([1, 1, 2, 2, 3, 3, 4, 4]);

        // Item at the beginning of the collection
        $this->assertSame([2, 2, 3, 3, 4, 4], $data->skipWhile(1)->values()->all());

        // Item not in the collection
        $this->assertSame([1, 1, 2, 2, 3, 3, 4, 4], $data->skipWhile(5)->values()->all());

        // Item in the collection but not at the beginning
        $this->assertSame([1, 1, 2, 2, 3, 3, 4, 4], $data->skipWhile(2)->values()->all());

        // Item not in the collection
        $data = $data->skipWhile(function ($value, $key) {
            return $value >= 5;
        })->values();

        $this->assertSame([1, 1, 2, 2, 3, 3, 4, 4], $data->all());

        // Item in the collection but not at the beginning
        $data = $data->skipWhile(function ($value, $key) {
            return $value >= 2;
        })->values();

        $this->assertSame([1, 1, 2, 2, 3, 3, 4, 4], $data->all());

        // Item at the beginning of the collection
        $data = $data->skipWhile(function ($value, $key) {
            return $value < 3;
        })->values();

        $this->assertSame([3, 3, 4, 4], $data->all());
    }

    #[DataProvider('collectionClassProvider')]
    public function testGetArrayableItems($collection)
    {
        $data = new $collection;

        $class = new ReflectionClass($collection);
        $method = $class->getMethod('getArrayableItems');

        $items = new TestArrayableObject;
        $array = $method->invokeArgs($data, [$items]);
        $this->assertSame(['foo' => 'bar'], $array);

        $items = new TestJsonableObject;
        $array = $method->invokeArgs($data, [$items]);
        $this->assertSame(['foo' => 'bar'], $array);

        $items = new TestJsonSerializeObject;
        $array = $method->invokeArgs($data, [$items]);
        $this->assertSame(['foo' => 'bar'], $array);

        $items = new TestJsonSerializeWithScalarValueObject;
        $array = $method->invokeArgs($data, [$items]);
        $this->assertSame(['foo'], $array);

        $subject = [new stdClass, new stdClass];
        $items = new TestTraversableAndJsonSerializableObject($subject);
        $array = $method->invokeArgs($data, [$items]);
        $this->assertSame($subject, $array);

        $items = new $collection(['foo' => 'bar']);
        $array = $method->invokeArgs($data, [$items]);
        $this->assertSame(['foo' => 'bar'], $array);

        $items = ['foo' => 'bar'];
        $array = $method->invokeArgs($data, [$items]);
        $this->assertSame(['foo' => 'bar'], $array);
    }

    #[DataProvider('collectionClassProvider')]
    public function testToArrayCallsToArrayOnEachItemInCollection($collection)
    {
        $item1 = m::mock(Arrayable::class);
        $item1->shouldReceive('toArray')->once()->andReturn('foo.array');
        $item2 = m::mock(Arrayable::class);
        $item2->shouldReceive('toArray')->once()->andReturn('bar.array');
        $c = new $collection([$item1, $item2]);
        $results = $c->toArray();

        $this->assertEquals(['foo.array', 'bar.array'], $results);
    }

    public function testLazyReturnsLazyCollection()
    {
        $data = new Collection([1, 2, 3, 4, 5]);

        $lazy = $data->lazy();

        $data->add(6);

        $this->assertInstanceOf(LazyCollection::class, $lazy);
        $this->assertSame([1, 2, 3, 4, 5], $lazy->all());
    }

    #[DataProvider('collectionClassProvider')]
    public function testJsonSerializeCallsToArrayOrJsonSerializeOnEachItemInCollection($collection)
    {
        $item1 = m::mock(JsonSerializable::class);
        $item1->shouldReceive('jsonSerialize')->once()->andReturn('foo.json');
        $item2 = m::mock(Arrayable::class);
        $item2->shouldReceive('toArray')->once()->andReturn('bar.array');
        $c = new $collection([$item1, $item2]);
        $results = $c->jsonSerialize();

        $this->assertEquals(['foo.json', 'bar.array'], $results);
    }

    #[DataProvider('collectionClassProvider')]
    public function testToJsonEncodesTheJsonSerializeResult($collection)
    {
        $c = $this->getMockBuilder($collection)->onlyMethods(['jsonSerialize'])->getMock();
        $c->expects($this->once())->method('jsonSerialize')->willReturn(['foo']);
        $results = $c->toJson();
        $this->assertJsonStringEqualsJsonString(json_encode(['foo']), $results);
    }

    #[DataProvider('collectionClassProvider')]
    public function testCastingToStringJsonEncodesTheToArrayResult($collection)
    {
        $c = $this->getMockBuilder($collection)->onlyMethods(['jsonSerialize'])->getMock();
        $c->expects($this->once())->method('jsonSerialize')->willReturn(['foo']);

        $this->assertJsonStringEqualsJsonString(json_encode(['foo']), (string) $c);
    }

    public function testOffsetAccess()
    {
        $c = new Collection(['name' => 'taylor']);
        $this->assertSame('taylor', $c['name']);
        $c['name'] = 'dayle';
        $this->assertSame('dayle', $c['name']);
        $this->assertTrue(isset($c['name']));
        unset($c['name']);
        $this->assertFalse(isset($c['name']));
        $c[] = 'jason';
        $this->assertSame('jason', $c[0]);
    }

    public function testArrayAccessOffsetExists()
    {
        $c = new Collection(['foo', 'bar', null]);
        $this->assertTrue($c->offsetExists(0));
        $this->assertTrue($c->offsetExists(1));
        $this->assertFalse($c->offsetExists(2));
    }

    public function testBehavesLikeAnArrayWithArrayAccess()
    {
        // indexed array
        $input = ['foo', null];
        $c = new Collection($input);
        $this->assertEquals(isset($input[0]), isset($c[0])); // existing value
        $this->assertEquals(isset($input[1]), isset($c[1])); // existing but null value
        $this->assertEquals(isset($input[1000]), isset($c[1000])); // non-existing value
        $this->assertEquals($input[0], $c[0]);
        $this->assertEquals($input[1], $c[1]);

        // associative array
        $input = ['k1' => 'foo', 'k2' => null];
        $c = new Collection($input);
        $this->assertEquals(isset($input['k1']), isset($c['k1'])); // existing value
        $this->assertEquals(isset($input['k2']), isset($c['k2'])); // existing but null value
        $this->assertEquals(isset($input['k3']), isset($c['k3'])); // non-existing value
        $this->assertEquals($input['k1'], $c['k1']);
        $this->assertEquals($input['k2'], $c['k2']);
    }

    public function testArrayAccessOffsetGet()
    {
        $c = new Collection(['foo', 'bar']);
        $this->assertSame('foo', $c->offsetGet(0));
        $this->assertSame('bar', $c->offsetGet(1));
    }

    public function testArrayAccessOffsetSet()
    {
        $c = new Collection(['foo', 'foo']);

        $c->offsetSet(1, 'bar');
        $this->assertSame('bar', $c[1]);

        $c->offsetSet(null, 'qux');
        $this->assertSame('qux', $c[2]);
    }

    public function testArrayAccessOffsetUnset()
    {
        $c = new Collection(['foo', 'bar']);

        $c->offsetUnset(1);
        $this->assertFalse(isset($c[1]));
    }

    public function testForgetSingleKey()
    {
        $c = new Collection(['foo', 'bar']);
        $c = $c->forget(0)->all();
        $this->assertFalse(isset($c['foo']));
        $this->assertFalse(isset($c[0]));
        $this->assertTrue(isset($c[1]));

        $c = new Collection(['foo' => 'bar', 'baz' => 'qux']);
        $c = $c->forget('foo')->all();
        $this->assertFalse(isset($c['foo']));
        $this->assertTrue(isset($c['baz']));
    }

    public function testForgetArrayOfKeys()
    {
        $c = new Collection(['foo', 'bar', 'baz']);
        $c = $c->forget([0, 2])->all();
        $this->assertFalse(isset($c[0]));
        $this->assertFalse(isset($c[2]));
        $this->assertTrue(isset($c[1]));

        $c = new Collection(['name' => 'taylor', 'foo' => 'bar', 'baz' => 'qux']);
        $c = $c->forget(['foo', 'baz'])->all();
        $this->assertFalse(isset($c['foo']));
        $this->assertFalse(isset($c['baz']));
        $this->assertTrue(isset($c['name']));
    }

    public function testForgetCollectionOfKeys()
    {
        $c = new Collection(['foo', 'bar', 'baz']);
        $c = $c->forget(collect([0, 2]))->all();
        $this->assertFalse(isset($c[0]));
        $this->assertFalse(isset($c[2]));
        $this->assertTrue(isset($c[1]));

        $c = new Collection(['name' => 'taylor', 'foo' => 'bar', 'baz' => 'qux']);
        $c = $c->forget(collect(['foo', 'baz']))->all();
        $this->assertFalse(isset($c['foo']));
        $this->assertFalse(isset($c['baz']));
        $this->assertTrue(isset($c['name']));
    }

    #[DataProvider('collectionClassProvider')]
    public function testCountable($collection)
    {
        $c = new $collection(['foo', 'bar']);
        $this->assertCount(2, $c);
    }

    #[DataProvider('collectionClassProvider')]
    public function testCountByStandalone($collection)
    {
        $c = new $collection(['foo', 'foo', 'foo', 'bar', 'bar', 'foobar']);
        $this->assertEquals(['foo' => 3, 'bar' => 2, 'foobar' => 1], $c->countBy()->all());

        $c = new $collection([true, true, false, false, false]);
        $this->assertEquals([true => 2, false => 3], $c->countBy()->all());

        $c = new $collection([1, 5, 1, 5, 5, 1]);
        $this->assertEquals([1 => 3, 5 => 3], $c->countBy()->all());
    }

    #[DataProvider('collectionClassProvider')]
    public function testCountByWithKey($collection)
    {
        $c = new $collection([
            ['key' => 'a'], ['key' => 'a'], ['key' => 'a'], ['key' => 'a'],
            ['key' => 'b'], ['key' => 'b'], ['key' => 'b'],
        ]);
        $this->assertEquals(['a' => 4, 'b' => 3], $c->countBy('key')->all());
    }

    #[DataProvider('collectionClassProvider')]
    public function testCountableByWithCallback($collection)
    {
        $c = new $collection(['alice', 'aaron', 'bob', 'carla']);
        $this->assertEquals(['a' => 2, 'b' => 1, 'c' => 1], $c->countBy(function ($name) {
            return substr($name, 0, 1);
        })->all());

        $c = new $collection([1, 2, 3, 4, 5]);
        $this->assertEquals([true => 2, false => 3], $c->countBy(function ($i) {
            return $i % 2 === 0;
        })->all());
    }

    public function testAdd()
    {
        $c = new Collection([]);
        $this->assertEquals([1], $c->add(1)->values()->all());
        $this->assertEquals([1, 2], $c->add(2)->values()->all());
        $this->assertEquals([1, 2, ''], $c->add('')->values()->all());
        $this->assertEquals([1, 2, '', null], $c->add(null)->values()->all());
        $this->assertEquals([1, 2, '', null, false], $c->add(false)->values()->all());
        $this->assertEquals([1, 2, '', null, false, []], $c->add([])->values()->all());
        $this->assertEquals([1, 2, '', null, false, [], 'name'], $c->add('name')->values()->all());
    }

    #[DataProvider('collectionClassProvider')]
    public function testContainsOneItem($collection)
    {
        $this->assertFalse((new $collection([]))->containsOneItem());
        $this->assertTrue((new $collection([1]))->containsOneItem());
        $this->assertFalse((new $collection([1, 2]))->containsOneItem());
    }

    public function testIterable()
    {
        $c = new Collection(['foo']);
        $this->assertInstanceOf(ArrayIterator::class, $c->getIterator());
        $this->assertEquals(['foo'], $c->getIterator()->getArrayCopy());
    }

    #[DataProvider('collectionClassProvider')]
    public function testCachingIterator($collection)
    {
        $c = new $collection(['foo']);
        $this->assertInstanceOf(CachingIterator::class, $c->getCachingIterator());
    }

    #[DataProvider('collectionClassProvider')]
    public function testFilter($collection)
    {
        $c = new $collection([['id' => 1, 'name' => 'Hello'], ['id' => 2, 'name' => 'World']]);
        $this->assertEquals([1 => ['id' => 2, 'name' => 'World']], $c->filter(function ($item) {
            return $item['id'] == 2;
        })->all());

        $c = new $collection(['', 'Hello', '', 'World']);
        $this->assertEquals(['Hello', 'World'], $c->filter()->values()->toArray());

        $c = new $collection(['id' => 1, 'first' => 'Hello', 'second' => 'World']);
        $this->assertEquals(['first' => 'Hello', 'second' => 'World'], $c->filter(function ($item, $key) {
            return $key !== 'id';
        })->all());

        $c = new $collection([1, 2, 3, null, false, '', 0, []]);
        $this->assertEquals([1, 2, 3], $c->filter()->all());
    }

    #[DataProvider('collectionClassProvider')]
    public function testHigherOrderKeyBy($collection)
    {
        $c = new $collection([
            ['id' => 'id1', 'name' => 'first'],
            ['id' => 'id2', 'name' => 'second'],
        ]);

        $this->assertEquals(['id1' => 'first', 'id2' => 'second'], $c->keyBy->id->map->name->all());
    }

    #[DataProvider('collectionClassProvider')]
    public function testHigherOrderUnique($collection)
    {
        $c = new $collection([
            ['id' => '1', 'name' => 'first'],
            ['id' => '1', 'name' => 'second'],
        ]);

        $this->assertCount(1, $c->unique->id);
    }

    #[DataProvider('collectionClassProvider')]
    public function testHigherOrderFilter($collection)
    {
        $c = new $collection([
            new class
            {
                public $name = 'Alex';

                public function active()
                {
                    return true;
                }
            },
            new class
            {
                public $name = 'John';

                public function active()
                {
                    return false;
                }
            },
        ]);

        $this->assertCount(1, $c->filter->active());
    }

    #[DataProvider('collectionClassProvider')]
    public function testWhere($collection)
    {
        $c = new $collection([['v' => 1], ['v' => 2], ['v' => 3], ['v' => '3'], ['v' => 4]]);

        $this->assertEquals(
            [['v' => 3], ['v' => '3']],
            $c->where('v', 3)->values()->all()
        );
        $this->assertEquals(
            [['v' => 3], ['v' => '3']],
            $c->where('v', '=', 3)->values()->all()
        );
        $this->assertEquals(
            [['v' => 3], ['v' => '3']],
            $c->where('v', '==', 3)->values()->all()
        );
        $this->assertEquals(
            [['v' => 3], ['v' => '3']],
            $c->where('v', 'garbage', 3)->values()->all()
        );
        $this->assertEquals(
            [['v' => 3]],
            $c->where('v', '===', 3)->values()->all()
        );

        $this->assertEquals(
            [['v' => 1], ['v' => 2], ['v' => 4]],
            $c->where('v', '<>', 3)->values()->all()
        );
        $this->assertEquals(
            [['v' => 1], ['v' => 2], ['v' => 4]],
            $c->where('v', '!=', 3)->values()->all()
        );
        $this->assertEquals(
            [['v' => 1], ['v' => 2], ['v' => '3'], ['v' => 4]],
            $c->where('v', '!==', 3)->values()->all()
        );
        $this->assertEquals(
            [['v' => 1], ['v' => 2], ['v' => 3], ['v' => '3']],
            $c->where('v', '<=', 3)->values()->all()
        );
        $this->assertEquals(
            [['v' => 3], ['v' => '3'], ['v' => 4]],
            $c->where('v', '>=', 3)->values()->all()
        );
        $this->assertEquals(
            [['v' => 1], ['v' => 2]],
            $c->where('v', '<', 3)->values()->all()
        );
        $this->assertEquals(
            [['v' => 4]],
            $c->where('v', '>', 3)->values()->all()
        );

        $object = (object) ['foo' => 'bar'];

        $this->assertEquals(
            [],
            $c->where('v', $object)->values()->all()
        );

        $this->assertEquals(
            [['v' => 1], ['v' => 2], ['v' => 3], ['v' => '3'], ['v' => 4]],
            $c->where('v', '<>', $object)->values()->all()
        );

        $this->assertEquals(
            [['v' => 1], ['v' => 2], ['v' => 3], ['v' => '3'], ['v' => 4]],
            $c->where('v', '!=', $object)->values()->all()
        );

        $this->assertEquals(
            [['v' => 1], ['v' => 2], ['v' => 3], ['v' => '3'], ['v' => 4]],
            $c->where('v', '!==', $object)->values()->all()
        );

        $this->assertEquals(
            [],
            $c->where('v', '>', $object)->values()->all()
        );

        $this->assertEquals(
            [['v' => 3], ['v' => '3']],
            $c->where(fn ($value) => $value['v'] == 3)->values()->all()
        );

        $this->assertEquals(
            [['v' => 3]],
            $c->where(fn ($value) => $value['v'] === 3)->values()->all()
        );

        $c = new $collection([['v' => 1], ['v' => $object]]);
        $this->assertEquals(
            [['v' => $object]],
            $c->where('v', $object)->values()->all()
        );

        $this->assertEquals(
            [['v' => 1], ['v' => $object]],
            $c->where('v', '<>', null)->values()->all()
        );

        $this->assertEquals(
            [],
            $c->where('v', '<', null)->values()->all()
        );

        $c = new $collection([['v' => 1], ['v' => new HtmlString('hello')]]);
        $this->assertEquals(
            [['v' => new HtmlString('hello')]],
            $c->where('v', 'hello')->values()->all()
        );

        $c = new $collection([['v' => 1], ['v' => 'hello']]);
        $this->assertEquals(
            [['v' => 'hello']],
            $c->where('v', new HtmlString('hello'))->values()->all()
        );

        $c = new $collection([['v' => 1], ['v' => 2], ['v' => null]]);
        $this->assertEquals(
            [['v' => 1], ['v' => 2]],
            $c->where('v')->values()->all()
        );

        $c = new $collection([
            ['v' => 1, 'g' => 3],
            ['v' => 2, 'g' => 2],
            ['v' => 2, 'g' => 3],
            ['v' => 2, 'g' => null],
        ]);
        $this->assertEquals([['v' => 2, 'g' => 3]], $c->where('v', 2)->where('g', 3)->values()->all());
        $this->assertEquals([['v' => 2, 'g' => 3]], $c->where('v', 2)->where('g', '>', 2)->values()->all());
        $this->assertEquals([], $c->where('v', 2)->where('g', 4)->values()->all());
        $this->assertEquals([['v' => 2, 'g' => null]], $c->where('v', 2)->whereNull('g')->values()->all());
    }

    #[DataProvider('collectionClassProvider')]
    public function testWhereStrict($collection)
    {
        $c = new $collection([['v' => 3], ['v' => '3']]);

        $this->assertEquals(
            [['v' => 3]],
            $c->whereStrict('v', 3)->values()->all()
        );
    }

    #[DataProvider('collectionClassProvider')]
    public function testWhereInstanceOf($collection)
    {
        $c = new $collection([new stdClass, new stdClass, new $collection, new stdClass, new Str]);
        $this->assertCount(3, $c->whereInstanceOf(stdClass::class));

        $this->assertCount(4, $c->whereInstanceOf([stdClass::class, Str::class]));
    }

    #[DataProvider('collectionClassProvider')]
    public function testWhereIn($collection)
    {
        $c = new $collection([['v' => 1], ['v' => 2], ['v' => 3], ['v' => '3'], ['v' => 4]]);
        $this->assertEquals([['v' => 1], ['v' => 3], ['v' => '3']], $c->whereIn('v', [1, 3])->values()->all());
        $this->assertEquals([], $c->whereIn('v', [2])->whereIn('v', [1, 3])->values()->all());
        $this->assertEquals([['v' => 1]], $c->whereIn('v', [1])->whereIn('v', [1, 3])->values()->all());
    }

    #[DataProvider('collectionClassProvider')]
    public function testWhereInStrict($collection)
    {
        $c = new $collection([['v' => 1], ['v' => 2], ['v' => 3], ['v' => '3'], ['v' => 4]]);
        $this->assertEquals([['v' => 1], ['v' => 3]], $c->whereInStrict('v', [1, 3])->values()->all());
    }

    #[DataProvider('collectionClassProvider')]
    public function testWhereNotIn($collection)
    {
        $c = new $collection([['v' => 1], ['v' => 2], ['v' => 3], ['v' => '3'], ['v' => 4]]);
        $this->assertEquals([['v' => 2], ['v' => 4]], $c->whereNotIn('v', [1, 3])->values()->all());
        $this->assertEquals([['v' => 4]], $c->whereNotIn('v', [2])->whereNotIn('v', [1, 3])->values()->all());
    }

    #[DataProvider('collectionClassProvider')]
    public function testWhereNotInStrict($collection)
    {
        $c = new $collection([['v' => 1], ['v' => 2], ['v' => 3], ['v' => '3'], ['v' => 4]]);
        $this->assertEquals([['v' => 2], ['v' => '3'], ['v' => 4]], $c->whereNotInStrict('v', [1, 3])->values()->all());
    }

    #[DataProvider('collectionClassProvider')]
    public function testValues($collection)
    {
        $c = new $collection([['id' => 1, 'name' => 'Hello'], ['id' => 2, 'name' => 'World']]);
        $this->assertEquals([['id' => 2, 'name' => 'World']], $c->filter(function ($item) {
            return $item['id'] == 2;
        })->values()->all());
    }

    #[DataProvider('collectionClassProvider')]
    public function testValuesResetKey($collection)
    {
        $data = new $collection([1 => 'a', 2 => 'b', 3 => 'c']);
        $this->assertEquals([0 => 'a', 1 => 'b', 2 => 'c'], $data->values()->all());
    }

    #[DataProvider('collectionClassProvider')]
    public function testValue($collection)
    {
        $c = new $collection([['id' => 1, 'name' => 'Hello'], ['id' => 2, 'name' => 'World']]);

        $this->assertEquals('Hello', $c->value('name'));
        $this->assertEquals('World', $c->where('id', 2)->value('name'));

        $c = new $collection([
            ['id' => 1, 'pivot' => ['value' => 'foo']],
            ['id' => 2, 'pivot' => ['value' => 'bar']],
        ]);

        $this->assertEquals(['value' => 'foo'], $c->value('pivot'));
        $this->assertEquals('foo', $c->value('pivot.value'));
        $this->assertEquals('bar', $c->where('id', 2)->value('pivot.value'));
    }

    #[DataProvider('collectionClassProvider')]
    public function testBetween($collection)
    {
        $c = new $collection([['v' => 1], ['v' => 2], ['v' => 3], ['v' => '3'], ['v' => 4]]);

        $this->assertEquals([['v' => 2], ['v' => 3], ['v' => '3'], ['v' => 4]],
            $c->whereBetween('v', [2, 4])->values()->all());
        $this->assertEquals([['v' => 1]], $c->whereBetween('v', [-1, 1])->all());
        $this->assertEquals([['v' => 3], ['v' => '3']], $c->whereBetween('v', [3, 3])->values()->all());
    }

    #[DataProvider('collectionClassProvider')]
    public function testWhereNotBetween($collection)
    {
        $c = new $collection([['v' => 1], ['v' => 2], ['v' => 3], ['v' => '3'], ['v' => 4]]);

        $this->assertEquals([['v' => 1]], $c->whereNotBetween('v', [2, 4])->values()->all());
        $this->assertEquals([['v' => 2], ['v' => 3], ['v' => 3], ['v' => 4]], $c->whereNotBetween('v', [-1, 1])->values()->all());
        $this->assertEquals([['v' => 1], ['v' => '2'], ['v' => '4']], $c->whereNotBetween('v', [3, 3])->values()->all());
    }

    #[DataProvider('collectionClassProvider')]
    public function testFlatten($collection)
    {
        // Flat arrays are unaffected
        $c = new $collection(['#foo', '#bar', '#baz']);
        $this->assertEquals(['#foo', '#bar', '#baz'], $c->flatten()->all());

        // Nested arrays are flattened with existing flat items
        $c = new $collection([['#foo', '#bar'], '#baz']);
        $this->assertEquals(['#foo', '#bar', '#baz'], $c->flatten()->all());

        // Sets of nested arrays are flattened
        $c = new $collection([['#foo', '#bar'], ['#baz']]);
        $this->assertEquals(['#foo', '#bar', '#baz'], $c->flatten()->all());

        // Deeply nested arrays are flattened
        $c = new $collection([['#foo', ['#bar']], ['#baz']]);
        $this->assertEquals(['#foo', '#bar', '#baz'], $c->flatten()->all());

        // Nested collections are flattened alongside arrays
        $c = new $collection([new $collection(['#foo', '#bar']), ['#baz']]);
        $this->assertEquals(['#foo', '#bar', '#baz'], $c->flatten()->all());

        // Nested collections containing plain arrays are flattened
        $c = new $collection([new $collection(['#foo', ['#bar']]), ['#baz']]);
        $this->assertEquals(['#foo', '#bar', '#baz'], $c->flatten()->all());

        // Nested arrays containing collections are flattened
        $c = new $collection([['#foo', new $collection(['#bar'])], ['#baz']]);
        $this->assertEquals(['#foo', '#bar', '#baz'], $c->flatten()->all());

        // Nested arrays containing collections containing arrays are flattened
        $c = new $collection([['#foo', new $collection(['#bar', ['#zap']])], ['#baz']]);
        $this->assertEquals(['#foo', '#bar', '#zap', '#baz'], $c->flatten()->all());
    }

    #[DataProvider('collectionClassProvider')]
    public function testFlattenWithDepth($collection)
    {
        // No depth flattens recursively
        $c = new $collection([['#foo', ['#bar', ['#baz']]], '#zap']);
        $this->assertEquals(['#foo', '#bar', '#baz', '#zap'], $c->flatten()->all());

        // Specifying a depth only flattens to that depth
        $c = new $collection([['#foo', ['#bar', ['#baz']]], '#zap']);
        $this->assertEquals(['#foo', ['#bar', ['#baz']], '#zap'], $c->flatten(1)->all());

        $c = new $collection([['#foo', ['#bar', ['#baz']]], '#zap']);
        $this->assertEquals(['#foo', '#bar', ['#baz'], '#zap'], $c->flatten(2)->all());
    }

    #[DataProvider('collectionClassProvider')]
    public function testFlattenIgnoresKeys($collection)
    {
        // No depth ignores keys
        $c = new $collection(['#foo', ['key' => '#bar'], ['key' => '#baz'], 'key' => '#zap']);
        $this->assertEquals(['#foo', '#bar', '#baz', '#zap'], $c->flatten()->all());

        // Depth of 1 ignores keys
        $c = new $collection(['#foo', ['key' => '#bar'], ['key' => '#baz'], 'key' => '#zap']);
        $this->assertEquals(['#foo', '#bar', '#baz', '#zap'], $c->flatten(1)->all());
    }

    #[DataProvider('collectionClassProvider')]
    public function testMergeNull($collection)
    {
        $c = new $collection(['name' => 'Hello']);
        $this->assertEquals(['name' => 'Hello'], $c->merge(null)->all());
    }

    #[DataProvider('collectionClassProvider')]
    public function testMergeArray($collection)
    {
        $c = new $collection(['name' => 'Hello']);
        $this->assertEquals(['name' => 'Hello', 'id' => 1], $c->merge(['id' => 1])->all());
    }

    #[DataProvider('collectionClassProvider')]
    public function testMergeCollection($collection)
    {
        $c = new $collection(['name' => 'Hello']);
        $this->assertEquals(['name' => 'World', 'id' => 1], $c->merge(new $collection(['name' => 'World', 'id' => 1]))->all());
    }

    #[DataProvider('collectionClassProvider')]
    public function testMergeRecursiveNull($collection)
    {
        $c = new $collection(['name' => 'Hello']);
        $this->assertEquals(['name' => 'Hello'], $c->mergeRecursive(null)->all());
    }

    #[DataProvider('collectionClassProvider')]
    public function testMergeRecursiveArray($collection)
    {
        $c = new $collection(['name' => 'Hello', 'id' => 1]);
        $this->assertEquals(['name' => 'Hello', 'id' => [1, 2]], $c->mergeRecursive(['id' => 2])->all());
    }

    #[DataProvider('collectionClassProvider')]
    public function testMergeRecursiveCollection($collection)
    {
        $c = new $collection(['name' => 'Hello', 'id' => 1, 'meta' => ['tags' => ['a', 'b'], 'roles' => 'admin']]);
        $this->assertEquals(
            ['name' => 'Hello', 'id' => 1, 'meta' => ['tags' => ['a', 'b', 'c'], 'roles' => ['admin', 'editor']]],
            $c->mergeRecursive(new $collection(['meta' => ['tags' => ['c'], 'roles' => 'editor']]))->all()
        );
    }

    #[DataProvider('collectionClassProvider')]
    public function testReplaceNull($collection)
    {
        $c = new $collection(['a', 'b', 'c']);
        $this->assertEquals(['a', 'b', 'c'], $c->replace(null)->all());
    }

    #[DataProvider('collectionClassProvider')]
    public function testReplaceArray($collection)
    {
        $c = new $collection(['a', 'b', 'c']);
        $this->assertEquals(['a', 'd', 'e'], $c->replace([1 => 'd', 2 => 'e'])->all());

        $c = new $collection(['a', 'b', 'c']);
        $this->assertEquals(['a', 'd', 'e', 'f', 'g'], $c->replace([1 => 'd', 2 => 'e', 3 => 'f', 4 => 'g'])->all());

        $c = new $collection(['name' => 'amir', 'family' => 'otwell']);
        $this->assertEquals(['name' => 'taylor', 'family' => 'otwell', 'age' => 26], $c->replace(['name' => 'taylor', 'age' => 26])->all());
    }

    #[DataProvider('collectionClassProvider')]
    public function testReplaceCollection($collection)
    {
        $c = new $collection(['a', 'b', 'c']);
        $this->assertEquals(
            ['a', 'd', 'e'],
            $c->replace(new $collection([1 => 'd', 2 => 'e']))->all()
        );

        $c = new $collection(['a', 'b', 'c']);
        $this->assertEquals(
            ['a', 'd', 'e', 'f', 'g'],
            $c->replace(new $collection([1 => 'd', 2 => 'e', 3 => 'f', 4 => 'g']))->all()
        );

        $c = new $collection(['name' => 'amir', 'family' => 'otwell']);
        $this->assertEquals(
            ['name' => 'taylor', 'family' => 'otwell', 'age' => 26],
            $c->replace(new $collection(['name' => 'taylor', 'age' => 26]))->all()
        );
    }

    #[DataProvider('collectionClassProvider')]
    public function testReplaceRecursiveNull($collection)
    {
        $c = new $collection(['a', 'b', ['c', 'd']]);
        $this->assertEquals(['a', 'b', ['c', 'd']], $c->replaceRecursive(null)->all());
    }

    #[DataProvider('collectionClassProvider')]
    public function testReplaceRecursiveArray($collection)
    {
        $c = new $collection(['a', 'b', ['c', 'd']]);
        $this->assertEquals(['z', 'b', ['c', 'e']], $c->replaceRecursive(['z', 2 => [1 => 'e']])->all());

        $c = new $collection(['a', 'b', ['c', 'd']]);
        $this->assertEquals(['z', 'b', ['c', 'e'], 'f'], $c->replaceRecursive(['z', 2 => [1 => 'e'], 'f'])->all());
    }

    #[DataProvider('collectionClassProvider')]
    public function testReplaceRecursiveCollection($collection)
    {
        $c = new $collection(['a', 'b', ['c', 'd']]);
        $this->assertEquals(
            ['z', 'b', ['c', 'e']],
            $c->replaceRecursive(new $collection(['z', 2 => [1 => 'e']]))->all()
        );
    }

    #[DataProvider('collectionClassProvider')]
    public function testUnionNull($collection)
    {
        $c = new $collection(['name' => 'Hello']);
        $this->assertEquals(['name' => 'Hello'], $c->union(null)->all());
    }

    #[DataProvider('collectionClassProvider')]
    public function testUnionArray($collection)
    {
        $c = new $collection(['name' => 'Hello']);
        $this->assertEquals(['name' => 'Hello', 'id' => 1], $c->union(['id' => 1])->all());
    }

    #[DataProvider('collectionClassProvider')]
    public function testUnionCollection($collection)
    {
        $c = new $collection(['name' => 'Hello']);
        $this->assertEquals(['name' => 'Hello', 'id' => 1], $c->union(new $collection(['name' => 'World', 'id' => 1]))->all());
    }

    #[DataProvider('collectionClassProvider')]
    public function testDiffCollection($collection)
    {
        $c = new $collection(['id' => 1, 'first_word' => 'Hello']);
        $this->assertEquals(['id' => 1], $c->diff(new $collection(['first_word' => 'Hello', 'last_word' => 'World']))->all());
    }

    #[DataProvider('collectionClassProvider')]
    public function testDiffUsingWithCollection($collection)
    {
        $c = new $collection(['en_GB', 'fr', 'HR']);
        // demonstrate that diffKeys won't support case insensitivity
        $this->assertEquals(['en_GB', 'fr', 'HR'], $c->diff(new $collection(['en_gb', 'hr']))->values()->toArray());
        // allow for case insensitive difference
        $this->assertEquals(['fr'], $c->diffUsing(new $collection(['en_gb', 'hr']), 'strcasecmp')->values()->toArray());
    }

    #[DataProvider('collectionClassProvider')]
    public function testDiffUsingWithNull($collection)
    {
        $c = new $collection(['en_GB', 'fr', 'HR']);
        $this->assertEquals(['en_GB', 'fr', 'HR'], $c->diffUsing(null, 'strcasecmp')->values()->toArray());
    }

    #[DataProvider('collectionClassProvider')]
    public function testDiffNull($collection)
    {
        $c = new $collection(['id' => 1, 'first_word' => 'Hello']);
        $this->assertEquals(['id' => 1, 'first_word' => 'Hello'], $c->diff(null)->all());
    }

    #[DataProvider('collectionClassProvider')]
    public function testDiffKeys($collection)
    {
        $c1 = new $collection(['id' => 1, 'first_word' => 'Hello']);
        $c2 = new $collection(['id' => 123, 'foo_bar' => 'Hello']);
        $this->assertEquals(['first_word' => 'Hello'], $c1->diffKeys($c2)->all());
    }

    #[DataProvider('collectionClassProvider')]
    public function testDiffKeysUsing($collection)
    {
        $c1 = new $collection(['id' => 1, 'first_word' => 'Hello']);
        $c2 = new $collection(['ID' => 123, 'foo_bar' => 'Hello']);
        // demonstrate that diffKeys won't support case insensitivity
        $this->assertEquals(['id' => 1, 'first_word' => 'Hello'], $c1->diffKeys($c2)->all());
        // allow for case insensitive difference
        $this->assertEquals(['first_word' => 'Hello'], $c1->diffKeysUsing($c2, 'strcasecmp')->all());
    }

    #[DataProvider('collectionClassProvider')]
    public function testDiffAssoc($collection)
    {
        $c1 = new $collection(['id' => 1, 'first_word' => 'Hello', 'not_affected' => 'value']);
        $c2 = new $collection(['id' => 123, 'foo_bar' => 'Hello', 'not_affected' => 'value']);
        $this->assertEquals(['id' => 1, 'first_word' => 'Hello'], $c1->diffAssoc($c2)->all());
    }

    #[DataProvider('collectionClassProvider')]
    public function testDiffAssocUsing($collection)
    {
        $c1 = new $collection(['a' => 'green', 'b' => 'brown', 'c' => 'blue', 'red']);
        $c2 = new $collection(['A' => 'green', 'yellow', 'red']);
        // demonstrate that the case of the keys will affect the output when diffAssoc is used
        $this->assertEquals(['a' => 'green', 'b' => 'brown', 'c' => 'blue', 'red'], $c1->diffAssoc($c2)->all());
        // allow for case insensitive difference
        $this->assertEquals(['b' => 'brown', 'c' => 'blue', 'red'], $c1->diffAssocUsing($c2, 'strcasecmp')->all());
    }

    #[DataProvider('collectionClassProvider')]
    public function testDuplicates($collection)
    {
        $duplicates = $collection::make([1, 2, 1, 'laravel', null, 'laravel', 'php', null])->duplicates()->all();
        $this->assertSame([2 => 1, 5 => 'laravel', 7 => null], $duplicates);

        // does loose comparison
        $duplicates = $collection::make([2, '2', [], null])->duplicates()->all();
        $this->assertSame([1 => '2', 3 => null], $duplicates);

        // works with mix of primitives
        $duplicates = $collection::make([1, '2', ['laravel'], ['laravel'], null, '2'])->duplicates()->all();
        $this->assertSame([3 => ['laravel'], 5 => '2'], $duplicates);

        // works with mix of objects and primitives **excepts numbers**.
        $expected = new Collection(['laravel']);
        $duplicates = $collection::make([new Collection(['laravel']), $expected, $expected, [], '2', '2'])->duplicates()->all();
        $this->assertSame([1 => $expected, 2 => $expected, 5 => '2'], $duplicates);
    }

    #[DataProvider('collectionClassProvider')]
    public function testDuplicatesWithKey($collection)
    {
        $items = [['framework' => 'vue'], ['framework' => 'laravel'], ['framework' => 'laravel']];
        $duplicates = $collection::make($items)->duplicates('framework')->all();
        $this->assertSame([2 => 'laravel'], $duplicates);

        // works with key and strict
        $items = [['Framework' => 'vue'], ['framework' => 'vue'], ['Framework' => 'vue']];
        $duplicates = $collection::make($items)->duplicates('Framework', true)->all();
        $this->assertSame([2 => 'vue'], $duplicates);
    }

    #[DataProvider('collectionClassProvider')]
    public function testDuplicatesWithCallback($collection)
    {
        $items = [['framework' => 'vue'], ['framework' => 'laravel'], ['framework' => 'laravel']];
        $duplicates = $collection::make($items)->duplicates(function ($item) {
            return $item['framework'];
        })->all();
        $this->assertSame([2 => 'laravel'], $duplicates);
    }

    #[DataProvider('collectionClassProvider')]
    public function testDuplicatesWithStrict($collection)
    {
        $duplicates = $collection::make([1, 2, 1, 'laravel', null, 'laravel', 'php', null])->duplicatesStrict()->all();
        $this->assertSame([2 => 1, 5 => 'laravel', 7 => null], $duplicates);

        // does strict comparison
        $duplicates = $collection::make([2, '2', [], null])->duplicatesStrict()->all();
        $this->assertSame([], $duplicates);

        // works with mix of primitives
        $duplicates = $collection::make([1, '2', ['laravel'], ['laravel'], null, '2'])->duplicatesStrict()->all();
        $this->assertSame([3 => ['laravel'], 5 => '2'], $duplicates);

        // works with mix of primitives, objects, and numbers
        $expected = new $collection(['laravel']);
        $duplicates = $collection::make([new $collection(['laravel']), $expected, $expected, [], '2', '2'])->duplicatesStrict()->all();
        $this->assertSame([2 => $expected, 5 => '2'], $duplicates);
    }

    #[DataProvider('collectionClassProvider')]
    public function testEach($collection)
    {
        $c = new $collection($original = [1, 2, 'foo' => 'bar', 'bam' => 'baz']);

        $result = [];
        $c->each(function ($item, $key) use (&$result) {
            $result[$key] = $item;
        });
        $this->assertEquals($original, $result);

        $result = [];
        $c->each(function ($item, $key) use (&$result) {
            $result[$key] = $item;
            if (is_string($key)) {
                return false;
            }
        });
        $this->assertEquals([1, 2, 'foo' => 'bar'], $result);
    }

    #[DataProvider('collectionClassProvider')]
    public function testEachSpread($collection)
    {
        $c = new $collection([[1, 'a'], [2, 'b']]);

        $result = [];
        $c->eachSpread(function ($number, $character) use (&$result) {
            $result[] = [$number, $character];
        });
        $this->assertEquals($c->all(), $result);

        $result = [];
        $c->eachSpread(function ($number, $character) use (&$result) {
            $result[] = [$number, $character];

            return false;
        });
        $this->assertEquals([[1, 'a']], $result);

        $result = [];
        $c->eachSpread(function ($number, $character, $key) use (&$result) {
            $result[] = [$number, $character, $key];
        });
        $this->assertEquals([[1, 'a', 0], [2, 'b', 1]], $result);

        $c = new $collection([new Collection([1, 'a']), new Collection([2, 'b'])]);
        $result = [];
        $c->eachSpread(function ($number, $character, $key) use (&$result) {
            $result[] = [$number, $character, $key];
        });
        $this->assertEquals([[1, 'a', 0], [2, 'b', 1]], $result);
    }

    #[DataProvider('collectionClassProvider')]
    public function testIntersectNull($collection)
    {
        $c = new $collection(['id' => 1, 'first_word' => 'Hello']);
        $this->assertEquals([], $c->intersect(null)->all());
    }

    #[DataProvider('collectionClassProvider')]
    public function testIntersectCollection($collection)
    {
        $c = new $collection(['id' => 1, 'first_word' => 'Hello']);
        $this->assertEquals(['first_word' => 'Hello'], $c->intersect(new $collection(['first_world' => 'Hello', 'last_word' => 'World']))->all());
    }

    #[DataProvider('collectionClassProvider')]
    public function testIntersectUsingWithNull($collection)
    {
        $collect = new $collection(['green', 'brown', 'blue']);

        $this->assertEquals([], $collect->intersectUsing(null, 'strcasecmp')->all());
    }

    #[DataProvider('collectionClassProvider')]
    public function testIntersectUsingCollection($collection)
    {
        $collect = new $collection(['green', 'brown', 'blue']);

        $this->assertEquals(['green', 'brown'], $collect->intersectUsing(new $collection(['GREEN', 'brown', 'yellow']), 'strcasecmp')->all());
    }

    #[DataProvider('collectionClassProvider')]
    public function testIntersectAssocWithNull($collection)
    {
        $array1 = new $collection(['a' => 'green', 'b' => 'brown', 'c' => 'blue', 'red']);

        $this->assertEquals([], $array1->intersectAssoc(null)->all());
    }

    #[DataProvider('collectionClassProvider')]
    public function testIntersectAssocCollection($collection)
    {
        $array1 = new $collection(['a' => 'green', 'b' => 'brown', 'c' => 'blue', 'red']);
        $array2 = new $collection(['a' => 'green', 'b' => 'yellow', 'blue', 'red']);

        $this->assertEquals(['a' => 'green'], $array1->intersectAssoc($array2)->all());
    }

    #[DataProvider('collectionClassProvider')]
    public function testIntersectAssocUsingWithNull($collection)
    {
        $array1 = new $collection(['a' => 'green', 'b' => 'brown', 'c' => 'blue', 'red']);

        $this->assertEquals([], $array1->intersectAssocUsing(null, 'strcasecmp')->all());
    }

    #[DataProvider('collectionClassProvider')]
    public function testIntersectAssocUsingCollection($collection)
    {
        $array1 = new $collection(['a' => 'green', 'b' => 'brown', 'c' => 'blue', 'red']);
        $array2 = new $collection(['a' => 'GREEN', 'B' => 'brown', 'yellow', 'red']);

        $this->assertEquals(['b' => 'brown'], $array1->intersectAssocUsing($array2, 'strcasecmp')->all());
    }

    #[DataProvider('collectionClassProvider')]
    public function testIntersectByKeysNull($collection)
    {
        $c = new $collection(['name' => 'Mateus', 'age' => 18]);
        $this->assertEquals([], $c->intersectByKeys(null)->all());
    }

    #[DataProvider('collectionClassProvider')]
    public function testIntersectByKeys($collection)
    {
        $c = new $collection(['name' => 'Mateus', 'age' => 18]);
        $this->assertEquals(['name' => 'Mateus'], $c->intersectByKeys(new $collection(['name' => 'Mateus', 'surname' => 'Guimaraes']))->all());

        $c = new $collection(['name' => 'taylor', 'family' => 'otwell', 'age' => 26]);
        $this->assertEquals(['name' => 'taylor', 'family' => 'otwell'], $c->intersectByKeys(new $collection(['height' => 180, 'name' => 'amir', 'family' => 'moharami']))->all());
    }

    #[DataProvider('collectionClassProvider')]
    public function testUnique($collection)
    {
        $c = new $collection(['Hello', 'World', 'World']);
        $this->assertEquals(['Hello', 'World'], $c->unique()->all());

        $c = new $collection([[1, 2], [1, 2], [2, 3], [3, 4], [2, 3]]);
        $this->assertEquals([[1, 2], [2, 3], [3, 4]], $c->unique()->values()->all());
    }

    #[DataProvider('collectionClassProvider')]
    public function testUniqueWithCallback($collection)
    {
        $c = new $collection([
            1 => ['id' => 1, 'first' => 'Taylor', 'last' => 'Otwell'],
            2 => ['id' => 2, 'first' => 'Taylor', 'last' => 'Otwell'],
            3 => ['id' => 3, 'first' => 'Abigail', 'last' => 'Otwell'],
            4 => ['id' => 4, 'first' => 'Abigail', 'last' => 'Otwell'],
            5 => ['id' => 5, 'first' => 'Taylor', 'last' => 'Swift'],
            6 => ['id' => 6, 'first' => 'Taylor', 'last' => 'Swift'],
        ]);

        $this->assertEquals([
            1 => ['id' => 1, 'first' => 'Taylor', 'last' => 'Otwell'],
            3 => ['id' => 3, 'first' => 'Abigail', 'last' => 'Otwell'],
        ], $c->unique('first')->all());

        $this->assertEquals([
            1 => ['id' => 1, 'first' => 'Taylor', 'last' => 'Otwell'],
            3 => ['id' => 3, 'first' => 'Abigail', 'last' => 'Otwell'],
            5 => ['id' => 5, 'first' => 'Taylor', 'last' => 'Swift'],
        ], $c->unique(function ($item) {
            return $item['first'].$item['last'];
        })->all());

        $this->assertEquals([
            1 => ['id' => 1, 'first' => 'Taylor', 'last' => 'Otwell'],
            2 => ['id' => 2, 'first' => 'Taylor', 'last' => 'Otwell'],
        ], $c->unique(function ($item, $key) {
            return $key % 2;
        })->all());
    }

    #[DataProvider('collectionClassProvider')]
    public function testUniqueStrict($collection)
    {
        $c = new $collection([
            [
                'id' => '0',
                'name' => 'zero',
            ],
            [
                'id' => '00',
                'name' => 'double zero',
            ],
            [
                'id' => '0',
                'name' => 'again zero',
            ],
        ]);

        $this->assertEquals([
            [
                'id' => '0',
                'name' => 'zero',
            ],
            [
                'id' => '00',
                'name' => 'double zero',
            ],
        ], $c->uniqueStrict('id')->all());
    }

    #[DataProvider('collectionClassProvider')]
    public function testCollapse($collection)
    {
        $data = new $collection([[$object1 = new stdClass], [$object2 = new stdClass]]);
        $this->assertEquals([$object1, $object2], $data->collapse()->all());
    }

    #[DataProvider('collectionClassProvider')]
    public function testCollapseWithNestedCollections($collection)
    {
        $data = new $collection([new $collection([1, 2, 3]), new $collection([4, 5, 6])]);
        $this->assertEquals([1, 2, 3, 4, 5, 6], $data->collapse()->all());
    }

    #[DataProvider('collectionClassProvider')]
    public function testJoin($collection)
    {
        $this->assertSame('a, b, c', (new $collection(['a', 'b', 'c']))->join(', '));

        $this->assertSame('a, b and c', (new $collection(['a', 'b', 'c']))->join(', ', ' and '));

        $this->assertSame('a and b', (new $collection(['a', 'b']))->join(', ', ' and '));

        $this->assertSame('a', (new $collection(['a']))->join(', ', ' and '));

        $this->assertSame('', (new $collection([]))->join(', ', ' and '));
    }

    #[DataProvider('collectionClassProvider')]
    public function testCrossJoin($collection)
    {
        // Cross join with an array
        $this->assertEquals(
            [[1, 'a'], [1, 'b'], [2, 'a'], [2, 'b']],
            (new $collection([1, 2]))->crossJoin(['a', 'b'])->all()
        );

        // Cross join with a collection
        $this->assertEquals(
            [[1, 'a'], [1, 'b'], [2, 'a'], [2, 'b']],
            (new $collection([1, 2]))->crossJoin(new $collection(['a', 'b']))->all()
        );

        // Cross join with 2 collections
        $this->assertEquals(
            [
                [1, 'a', 'I'], [1, 'a', 'II'],
                [1, 'b', 'I'], [1, 'b', 'II'],
                [2, 'a', 'I'], [2, 'a', 'II'],
                [2, 'b', 'I'], [2, 'b', 'II'],
            ],
            (new $collection([1, 2]))->crossJoin(
                new $collection(['a', 'b']),
                new $collection(['I', 'II'])
            )->all()
        );
    }

    #[DataProvider('collectionClassProvider')]
    public function testSort($collection)
    {
        $data = (new $collection([5, 3, 1, 2, 4]))->sort();
        $this->assertEquals([1, 2, 3, 4, 5], $data->values()->all());

        $data = (new $collection([-1, -3, -2, -4, -5, 0, 5, 3, 1, 2, 4]))->sort();
        $this->assertEquals([-5, -4, -3, -2, -1, 0, 1, 2, 3, 4, 5], $data->values()->all());

        $data = (new $collection(['foo', 'bar-10', 'bar-1']))->sort();
        $this->assertEquals(['bar-1', 'bar-10', 'foo'], $data->values()->all());

        $data = (new $collection(['T2', 'T1', 'T10']))->sort();
        $this->assertEquals(['T1', 'T10', 'T2'], $data->values()->all());

        $data = (new $collection(['T2', 'T1', 'T10']))->sort(SORT_NATURAL);
        $this->assertEquals(['T1', 'T2', 'T10'], $data->values()->all());
    }

    #[DataProvider('collectionClassProvider')]
    public function testSortDesc($collection)
    {
        $data = (new $collection([5, 3, 1, 2, 4]))->sortDesc();
        $this->assertEquals([5, 4, 3, 2, 1], $data->values()->all());

        $data = (new $collection([-1, -3, -2, -4, -5, 0, 5, 3, 1, 2, 4]))->sortDesc();
        $this->assertEquals([5, 4, 3, 2, 1, 0, -1, -2, -3, -4, -5], $data->values()->all());

        $data = (new $collection(['bar-1', 'foo', 'bar-10']))->sortDesc();
        $this->assertEquals(['foo', 'bar-10', 'bar-1'], $data->values()->all());

        $data = (new $collection(['T2', 'T1', 'T10']))->sortDesc();
        $this->assertEquals(['T2', 'T10', 'T1'], $data->values()->all());

        $data = (new $collection(['T2', 'T1', 'T10']))->sortDesc(SORT_NATURAL);
        $this->assertEquals(['T10', 'T2', 'T1'], $data->values()->all());
    }

    #[DataProvider('collectionClassProvider')]
    public function testSortWithCallback($collection)
    {
        $data = (new $collection([5, 3, 1, 2, 4]))->sort(function ($a, $b) {
            if ($a === $b) {
                return 0;
            }

            return ($a < $b) ? -1 : 1;
        });

        $this->assertEquals(range(1, 5), array_values($data->all()));
    }

    #[DataProvider('collectionClassProvider')]
    public function testSortBy($collection)
    {
        $data = new $collection(['taylor', 'dayle']);
        $data = $data->sortBy(function ($x) {
            return $x;
        });

        $this->assertEquals(['dayle', 'taylor'], array_values($data->all()));

        $data = new $collection(['dayle', 'taylor']);
        $data = $data->sortByDesc(function ($x) {
            return $x;
        });

        $this->assertEquals(['taylor', 'dayle'], array_values($data->all()));
    }

    #[DataProvider('collectionClassProvider')]
    public function testSortByString($collection)
    {
        $data = new $collection([['name' => 'taylor'], ['name' => 'dayle']]);
        $data = $data->sortBy('name', SORT_STRING);

        $this->assertEquals([['name' => 'dayle'], ['name' => 'taylor']], array_values($data->all()));

        $data = new $collection([['name' => 'taylor'], ['name' => 'dayle']]);
        $data = $data->sortBy('name', SORT_STRING);

        $this->assertEquals([['name' => 'dayle'], ['name' => 'taylor']], array_values($data->all()));
    }

    #[DataProvider('collectionClassProvider')]
    public function testSortByCallableString($collection)
    {
        $data = new $collection([['sort' => 2], ['sort' => 1]]);
        $data = $data->sortBy([['sort', 'asc']]);

        $this->assertEquals([['sort' => 1], ['sort' => 2]], array_values($data->all()));
    }

    #[DataProvider('collectionClassProvider')]
    public function testSortByAlwaysReturnsAssoc($collection)
    {
        $data = new $collection(['a' => 'taylor', 'b' => 'dayle']);
        $data = $data->sortBy(function ($x) {
            return $x;
        });

        $this->assertEquals(['b' => 'dayle', 'a' => 'taylor'], $data->all());

        $data = new $collection(['taylor', 'dayle']);
        $data = $data->sortBy(function ($x) {
            return $x;
        });

        $this->assertEquals([1 => 'dayle', 0 => 'taylor'], $data->all());

        $data = new $collection(['a' => ['sort' => 2], 'b' => ['sort' => 1]]);
        $data = $data->sortBy([['sort', 'asc']]);

        $this->assertEquals(['b' => ['sort' => 1], 'a' => ['sort' => 2]], $data->all());

        $data = new $collection([['sort' => 2], ['sort' => 1]]);
        $data = $data->sortBy([['sort', 'asc']]);

        $this->assertEquals([1 => ['sort' => 1], 0 => ['sort' => 2]], $data->all());
    }

    #[DataProvider('collectionClassProvider')]
    public function testSortKeys($collection)
    {
        $data = new $collection(['b' => 'dayle', 'a' => 'taylor']);

        $this->assertSame(['a' => 'taylor', 'b' => 'dayle'], $data->sortKeys()->all());
    }

    #[DataProvider('collectionClassProvider')]
    public function testSortKeysDesc($collection)
    {
        $data = new $collection(['a' => 'taylor', 'b' => 'dayle']);

        $this->assertSame(['b' => 'dayle', 'a' => 'taylor'], $data->sortKeysDesc()->all());
    }

    #[DataProvider('collectionClassProvider')]
    public function testSortKeysUsing($collection)
    {
        $data = new $collection(['B' => 'dayle', 'a' => 'taylor']);

        $this->assertSame(['a' => 'taylor', 'B' => 'dayle'], $data->sortKeysUsing('strnatcasecmp')->all());
    }

    #[DataProvider('collectionClassProvider')]
    public function testReverse($collection)
    {
        $data = new $collection(['zaeed', 'alan']);
        $reversed = $data->reverse();

        $this->assertSame([1 => 'alan', 0 => 'zaeed'], $reversed->all());

        $data = new $collection(['name' => 'taylor', 'framework' => 'laravel']);
        $reversed = $data->reverse();

        $this->assertSame(['framework' => 'laravel', 'name' => 'taylor'], $reversed->all());
    }

    #[DataProvider('collectionClassProvider')]
    public function testFlip($collection)
    {
        $data = new $collection(['name' => 'taylor', 'framework' => 'laravel']);
        $this->assertEquals(['taylor' => 'name', 'laravel' => 'framework'], $data->flip()->toArray());
    }

    #[DataProvider('collectionClassProvider')]
    public function testChunk($collection)
    {
        $data = new $collection([1, 2, 3, 4, 5, 6, 7, 8, 9, 10]);
        $data = $data->chunk(3);

        $this->assertInstanceOf($collection, $data);
        $this->assertInstanceOf($collection, $data->first());
        $this->assertCount(4, $data);
        $this->assertEquals([1, 2, 3], $data->first()->toArray());
        $this->assertEquals([9 => 10], $data->get(3)->toArray());
    }

    #[DataProvider('collectionClassProvider')]
    public function testChunkWhenGivenZeroAsSize($collection)
    {
        $data = new $collection([1, 2, 3, 4, 5, 6, 7, 8, 9, 10]);

        $this->assertEquals(
            [],
            $data->chunk(0)->toArray()
        );
    }

    #[DataProvider('collectionClassProvider')]
    public function testChunkWhenGivenLessThanZero($collection)
    {
        $data = new $collection([1, 2, 3, 4, 5, 6, 7, 8, 9, 10]);

        $this->assertEquals(
            [],
            $data->chunk(-1)->toArray()
        );
    }

    #[DataProvider('collectionClassProvider')]
    public function testSplitIn($collection)
    {
        $data = new $collection([1, 2, 3, 4, 5, 6, 7, 8, 9, 10]);
        $data = $data->splitIn(3);

        $this->assertInstanceOf($collection, $data);
        $this->assertInstanceOf($collection, $data->first());
        $this->assertCount(3, $data);
        $this->assertEquals([1, 2, 3, 4], $data->get(0)->values()->toArray());
        $this->assertEquals([5, 6, 7, 8], $data->get(1)->values()->toArray());
        $this->assertEquals([9, 10], $data->get(2)->values()->toArray());
    }

    #[DataProvider('collectionClassProvider')]
    public function testChunkWhileOnEqualElements($collection)
    {
        $data = (new $collection(['A', 'A', 'B', 'B', 'C', 'C', 'C']))
            ->chunkWhile(function ($current, $key, $chunk) {
                return $chunk->last() === $current;
            });

        $this->assertInstanceOf($collection, $data);
        $this->assertInstanceOf($collection, $data->first());
        $this->assertEquals([0 => 'A', 1 => 'A'], $data->first()->toArray());
        $this->assertEquals([2 => 'B', 3 => 'B'], $data->get(1)->toArray());
        $this->assertEquals([4 => 'C', 5 => 'C', 6 => 'C'], $data->last()->toArray());
    }

    #[DataProvider('collectionClassProvider')]
    public function testChunkWhileOnContiguouslyIncreasingIntegers($collection)
    {
        $data = (new $collection([1, 4, 9, 10, 11, 12, 15, 16, 19, 20, 21]))
            ->chunkWhile(function ($current, $key, $chunk) {
                return $chunk->last() + 1 == $current;
            });

        $this->assertInstanceOf($collection, $data);
        $this->assertInstanceOf($collection, $data->first());
        $this->assertEquals([0 => 1], $data->first()->toArray());
        $this->assertEquals([1 => 4], $data->get(1)->toArray());
        $this->assertEquals([2 => 9, 3 => 10, 4 => 11, 5 => 12], $data->get(2)->toArray());
        $this->assertEquals([6 => 15, 7 => 16], $data->get(3)->toArray());
        $this->assertEquals([8 => 19, 9 => 20, 10 => 21], $data->last()->toArray());
    }

    #[DataProvider('collectionClassProvider')]
    public function testEvery($collection)
    {
        $c = new $collection([]);
        $this->assertTrue($c->every('key', 'value'));
        $this->assertTrue($c->every(function () {
            return false;
        }));

        $c = new $collection([['age' => 18], ['age' => 20], ['age' => 20]]);
        $this->assertFalse($c->every('age', 18));
        $this->assertTrue($c->every('age', '>=', 18));
        $this->assertTrue($c->every(function ($item) {
            return $item['age'] >= 18;
        }));
        $this->assertFalse($c->every(function ($item) {
            return $item['age'] >= 20;
        }));

        $c = new $collection([null, null]);
        $this->assertTrue($c->every(function ($item) {
            return $item === null;
        }));

        $c = new $collection([['active' => true], ['active' => true]]);
        $this->assertTrue($c->every('active'));
        $this->assertTrue($c->every->active);
        $this->assertFalse($c->concat([['active' => false]])->every->active);
    }

    #[DataProvider('collectionClassProvider')]
    public function testExcept($collection)
    {
        $data = new $collection(['first' => 'Taylor', 'last' => 'Otwell', 'email' => 'taylorotwell@gmail.com']);

        $this->assertEquals($data->all(), $data->except(null)->all());
        $this->assertEquals(['first' => 'Taylor'], $data->except(['last', 'email', 'missing'])->all());
        $this->assertEquals(['first' => 'Taylor'], $data->except('last', 'email', 'missing')->all());
        $this->assertEquals(['first' => 'Taylor'], $data->except(collect(['last', 'email', 'missing']))->all());

        $this->assertEquals(['first' => 'Taylor', 'email' => 'taylorotwell@gmail.com'], $data->except(['last'])->all());
        $this->assertEquals(['first' => 'Taylor', 'email' => 'taylorotwell@gmail.com'], $data->except('last')->all());
        $this->assertEquals(['first' => 'Taylor', 'email' => 'taylorotwell@gmail.com'], $data->except(collect(['last']))->all());
    }

    #[DataProvider('collectionClassProvider')]
    public function testExceptSelf($collection)
    {
        $data = new $collection(['first' => 'Taylor', 'last' => 'Otwell']);
        $this->assertEquals(['first' => 'Taylor', 'last' => 'Otwell'], $data->except($data)->all());
    }

    #[DataProvider('collectionClassProvider')]
    public function testPluckWithArrayAndObjectValues($collection)
    {
        $data = new $collection([(object) ['name' => 'taylor', 'email' => 'foo'], ['name' => 'dayle', 'email' => 'bar']]);
        $this->assertEquals(['taylor' => 'foo', 'dayle' => 'bar'], $data->pluck('email', 'name')->all());
        $this->assertEquals(['foo', 'bar'], $data->pluck('email')->all());
    }

    #[DataProvider('collectionClassProvider')]
    public function testPluckWithArrayAccessValues($collection)
    {
        $data = new $collection([
            new TestArrayAccessImplementation(['name' => 'taylor', 'email' => 'foo']),
            new TestArrayAccessImplementation(['name' => 'dayle', 'email' => 'bar']),
        ]);

        $this->assertEquals(['taylor' => 'foo', 'dayle' => 'bar'], $data->pluck('email', 'name')->all());
        $this->assertEquals(['foo', 'bar'], $data->pluck('email')->all());
    }

    #[DataProvider('collectionClassProvider')]
    public function testPluckWithDotNotation($collection)
    {
        $data = new $collection([
            [
                'name' => 'amir',
                'skill' => [
                    'backend' => ['php', 'python'],
                ],
            ],
            [
                'name' => 'taylor',
                'skill' => [
                    'backend' => ['php', 'asp', 'java'],
                ],
            ],
        ]);

        $this->assertEquals([['php', 'python'], ['php', 'asp', 'java']], $data->pluck('skill.backend')->all());
    }

    #[DataProvider('collectionClassProvider')]
    public function testPluckDuplicateKeysExist($collection)
    {
        $data = new $collection([
            ['brand' => 'Tesla', 'color' => 'red'],
            ['brand' => 'Pagani', 'color' => 'white'],
            ['brand' => 'Tesla', 'color' => 'black'],
            ['brand' => 'Pagani', 'color' => 'orange'],
        ]);

        $this->assertEquals(['Tesla' => 'black', 'Pagani' => 'orange'], $data->pluck('color', 'brand')->all());
    }

    #[DataProvider('collectionClassProvider')]
    public function testHas($collection)
    {
        $data = new $collection(['id' => 1, 'first' => 'Hello', 'second' => 'World']);
        $this->assertTrue($data->has('first'));
        $this->assertFalse($data->has('third'));
        $this->assertTrue($data->has(['first', 'second']));
        $this->assertFalse($data->has(['third', 'first']));
        $this->assertTrue($data->has('first', 'second'));
    }

    #[DataProvider('collectionClassProvider')]
    public function testHasAny($collection)
    {
        $data = new $collection(['id' => 1, 'first' => 'Hello', 'second' => 'World']);

        $this->assertTrue($data->hasAny('first'));
        $this->assertFalse($data->hasAny('third'));
        $this->assertTrue($data->hasAny(['first', 'second']));
        $this->assertTrue($data->hasAny(['first', 'fourth']));
        $this->assertFalse($data->hasAny(['third', 'fourth']));
        $this->assertFalse($data->hasAny('third', 'fourth'));
        $this->assertFalse($data->hasAny([]));
    }

    #[DataProvider('collectionClassProvider')]
    public function testImplode($collection)
    {
        $data = new $collection([['name' => 'taylor', 'email' => 'foo'], ['name' => 'dayle', 'email' => 'bar']]);
        $this->assertSame('foobar', $data->implode('email'));
        $this->assertSame('foo,bar', $data->implode('email', ','));

        $data = new $collection(['taylor', 'dayle']);
        $this->assertSame('taylordayle', $data->implode(''));
        $this->assertSame('taylor,dayle', $data->implode(','));

        $data = new $collection([
            ['name' => Str::of('taylor'), 'email' => Str::of('foo')],
            ['name' => Str::of('dayle'), 'email' => Str::of('bar')],
        ]);
        $this->assertSame('foobar', $data->implode('email'));
        $this->assertSame('foo,bar', $data->implode('email', ','));

        $data = new $collection([Str::of('taylor'), Str::of('dayle')]);
        $this->assertSame('taylordayle', $data->implode(''));
        $this->assertSame('taylor,dayle', $data->implode(','));
        $this->assertSame('taylor_dayle', $data->implode('_'));

        $data = new $collection([['name' => 'taylor', 'email' => 'foo'], ['name' => 'dayle', 'email' => 'bar']]);
        $this->assertSame('taylor-foodayle-bar', $data->implode(fn ($user) => $user['name'].'-'.$user['email']));
        $this->assertSame('taylor-foo,dayle-bar', $data->implode(fn ($user) => $user['name'].'-'.$user['email'], ','));
    }

    #[DataProvider('collectionClassProvider')]
    public function testTake($collection)
    {
        $data = new $collection(['taylor', 'dayle', 'shawn']);
        $data = $data->take(2);
        $this->assertEquals(['taylor', 'dayle'], $data->all());
    }

    public function testGetOrPut()
    {
        $data = new Collection(['name' => 'taylor', 'email' => 'foo']);

        $this->assertSame('taylor', $data->getOrPut('name', null));
        $this->assertSame('foo', $data->getOrPut('email', null));
        $this->assertSame('male', $data->getOrPut('gender', 'male'));

        $this->assertSame('taylor', $data->get('name'));
        $this->assertSame('foo', $data->get('email'));
        $this->assertSame('male', $data->get('gender'));

        $data = new Collection(['name' => 'taylor', 'email' => 'foo']);

        $this->assertSame('taylor', $data->getOrPut('name', function () {
            return null;
        }));

        $this->assertSame('foo', $data->getOrPut('email', function () {
            return null;
        }));

        $this->assertSame('male', $data->getOrPut('gender', function () {
            return 'male';
        }));

        $this->assertSame('taylor', $data->get('name'));
        $this->assertSame('foo', $data->get('email'));
        $this->assertSame('male', $data->get('gender'));
    }

    public function testPut()
    {
        $data = new Collection(['name' => 'taylor', 'email' => 'foo']);
        $data = $data->put('name', 'dayle');
        $this->assertEquals(['name' => 'dayle', 'email' => 'foo'], $data->all());
    }

    public function testPutWithNoKey()
    {
        $data = new Collection(['taylor', 'shawn']);
        $data = $data->put(null, 'dayle');
        $this->assertEquals(['taylor', 'shawn', 'dayle'], $data->all());
    }

    #[DataProvider('collectionClassProvider')]
    public function testRandom($collection)
    {
        $data = new $collection([1, 2, 3, 4, 5, 6]);

        $random = $data->random();
        $this->assertIsInt($random);
        $this->assertContains($random, $data->all());

        $random = $data->random(0);
        $this->assertInstanceOf($collection, $random);
        $this->assertCount(0, $random);

        $random = $data->random(1);
        $this->assertInstanceOf($collection, $random);
        $this->assertCount(1, $random);

        $random = $data->random(2);
        $this->assertInstanceOf($collection, $random);
        $this->assertCount(2, $random);

        $random = $data->random('0');
        $this->assertInstanceOf($collection, $random);
        $this->assertCount(0, $random);

        $random = $data->random('1');
        $this->assertInstanceOf($collection, $random);
        $this->assertCount(1, $random);

        $random = $data->random('2');
        $this->assertInstanceOf($collection, $random);
        $this->assertCount(2, $random);

        $random = $data->random(2, true);
        $this->assertInstanceOf($collection, $random);
        $this->assertCount(2, $random);
        $this->assertCount(2, array_intersect_assoc($random->all(), $data->all()));

        $random = $data->random(fn ($items) => min(10, count($items)));
        $this->assertInstanceOf($collection, $random);
        $this->assertCount(6, $random);

        $random = $data->random(fn ($items) => min(10, count($items) - 1), true);
        $this->assertInstanceOf($collection, $random);
        $this->assertCount(5, $random);
        $this->assertCount(5, array_intersect_assoc($random->all(), $data->all()));
    }

    #[DataProvider('collectionClassProvider')]
    public function testRandomOnEmptyCollection($collection)
    {
        $data = new $collection;

        $random = $data->random(0);
        $this->assertInstanceOf($collection, $random);
        $this->assertCount(0, $random);

        $random = $data->random('0');
        $this->assertInstanceOf($collection, $random);
        $this->assertCount(0, $random);
    }

    #[DataProvider('collectionClassProvider')]
    public function testTakeLast($collection)
    {
        $data = new $collection(['taylor', 'dayle', 'shawn']);
        $data = $data->take(-2);
        $this->assertEquals([1 => 'dayle', 2 => 'shawn'], $data->all());
    }

    #[DataProvider('collectionClassProvider')]
    public function testTakeUntilUsingValue($collection)
    {
        $data = new $collection([1, 2, 3, 4]);

        $data = $data->takeUntil(3);

        $this->assertSame([1, 2], $data->toArray());
    }

    #[DataProvider('collectionClassProvider')]
    public function testTakeUntilUsingCallback($collection)
    {
        $data = new $collection([1, 2, 3, 4]);

        $data = $data->takeUntil(function ($item) {
            return $item >= 3;
        });

        $this->assertSame([1, 2], $data->toArray());
    }

    #[DataProvider('collectionClassProvider')]
    public function testTakeUntilReturnsAllItemsForUnmetValue($collection)
    {
        $data = new $collection([1, 2, 3, 4]);

        $actual = $data->takeUntil(99);

        $this->assertSame($data->toArray(), $actual->toArray());

        $actual = $data->takeUntil(function ($item) {
            return $item >= 99;
        });

        $this->assertSame($data->toArray(), $actual->toArray());
    }

    #[DataProvider('collectionClassProvider')]
    public function testTakeUntilCanBeProxied($collection)
    {
        $data = new $collection([
            new TestSupportCollectionHigherOrderItem('Adam'),
            new TestSupportCollectionHigherOrderItem('Taylor'),
            new TestSupportCollectionHigherOrderItem('Jason'),
        ]);

        $actual = $data->takeUntil->is('Jason');

        $this->assertCount(2, $actual);
        $this->assertSame('Adam', $actual->get(0)->name);
        $this->assertSame('Taylor', $actual->get(1)->name);
    }

    #[DataProvider('collectionClassProvider')]
    public function testTakeWhileUsingValue($collection)
    {
        $data = new $collection([1, 1, 2, 2, 3, 3]);

        $data = $data->takeWhile(1);

        $this->assertSame([1, 1], $data->toArray());
    }

    #[DataProvider('collectionClassProvider')]
    public function testTakeWhileUsingCallback($collection)
    {
        $data = new $collection([1, 2, 3, 4]);

        $data = $data->takeWhile(function ($item) {
            return $item < 3;
        });

        $this->assertSame([1, 2], $data->toArray());
    }

    #[DataProvider('collectionClassProvider')]
    public function testTakeWhileReturnsNoItemsForUnmetValue($collection)
    {
        $data = new $collection([1, 2, 3, 4]);

        $actual = $data->takeWhile(2);

        $this->assertSame([], $actual->toArray());

        $actual = $data->takeWhile(function ($item) {
            return $item == 99;
        });

        $this->assertSame([], $actual->toArray());
    }

    #[DataProvider('collectionClassProvider')]
    public function testTakeWhileCanBeProxied($collection)
    {
        $data = new $collection([
            new TestSupportCollectionHigherOrderItem('Adam'),
            new TestSupportCollectionHigherOrderItem('Adam'),
            new TestSupportCollectionHigherOrderItem('Taylor'),
            new TestSupportCollectionHigherOrderItem('Taylor'),
        ]);

        $actual = $data->takeWhile->is('Adam');

        $this->assertCount(2, $actual);
        $this->assertSame('Adam', $actual->get(0)->name);
        $this->assertSame('Adam', $actual->get(1)->name);
    }

    #[DataProvider('collectionClassProvider')]
    public function testMacroable($collection)
    {
        // Foo() macro : unique values starting with A
        $collection::macro('foo', function () {
            return $this->filter(function ($item) {
                return str_starts_with($item, 'a');
            })
                ->unique()
                ->values();
        });

        $c = new $collection(['a', 'a', 'aa', 'aaa', 'bar']);

        $this->assertSame(['a', 'aa', 'aaa'], $c->foo()->all());
    }

    #[DataProvider('collectionClassProvider')]
    public function testCanAddMethodsToProxy($collection)
    {
        $collection::macro('adults', function ($callback) {
            return $this->filter(function ($item) use ($callback) {
                return $callback($item) >= 18;
            });
        });

        $collection::proxy('adults');

        $c = new $collection([['age' => 3], ['age' => 12], ['age' => 18], ['age' => 56]]);

        $this->assertSame([['age' => 18], ['age' => 56]], $c->adults->age->values()->all());
    }

    #[DataProvider('collectionClassProvider')]
    public function testMakeMethod($collection)
    {
        $data = $collection::make('foo');
        $this->assertEquals(['foo'], $data->all());
    }

    #[DataProvider('collectionClassProvider')]
    public function testMakeMethodFromNull($collection)
    {
        $data = $collection::make(null);
        $this->assertEquals([], $data->all());

        $data = $collection::make();
        $this->assertEquals([], $data->all());
    }

    #[DataProvider('collectionClassProvider')]
    public function testMakeMethodFromCollection($collection)
    {
        $firstCollection = $collection::make(['foo' => 'bar']);
        $secondCollection = $collection::make($firstCollection);
        $this->assertEquals(['foo' => 'bar'], $secondCollection->all());
    }

    #[DataProvider('collectionClassProvider')]
    public function testMakeMethodFromArray($collection)
    {
        $data = $collection::make(['foo' => 'bar']);
        $this->assertEquals(['foo' => 'bar'], $data->all());
    }

    #[DataProvider('collectionClassProvider')]
    public function testWrapWithScalar($collection)
    {
        $data = $collection::wrap('foo');
        $this->assertEquals(['foo'], $data->all());
    }

    #[DataProvider('collectionClassProvider')]
    public function testWrapWithArray($collection)
    {
        $data = $collection::wrap(['foo']);
        $this->assertEquals(['foo'], $data->all());
    }

    #[DataProvider('collectionClassProvider')]
    public function testWrapWithArrayable($collection)
    {
        $data = $collection::wrap($o = new TestArrayableObject);
        $this->assertEquals([$o], $data->all());
    }

    #[DataProvider('collectionClassProvider')]
    public function testWrapWithJsonable($collection)
    {
        $data = $collection::wrap($o = new TestJsonableObject);
        $this->assertEquals([$o], $data->all());
    }

    #[DataProvider('collectionClassProvider')]
    public function testWrapWithJsonSerialize($collection)
    {
        $data = $collection::wrap($o = new TestJsonSerializeObject);
        $this->assertEquals([$o], $data->all());
    }

    #[DataProvider('collectionClassProvider')]
    public function testWrapWithCollectionClass($collection)
    {
        $data = $collection::wrap($collection::make(['foo']));
        $this->assertEquals(['foo'], $data->all());
    }

    #[DataProvider('collectionClassProvider')]
    public function testWrapWithCollectionSubclass($collection)
    {
        $data = TestCollectionSubclass::wrap($collection::make(['foo']));
        $this->assertEquals(['foo'], $data->all());
        $this->assertInstanceOf(TestCollectionSubclass::class, $data);
    }

    #[DataProvider('collectionClassProvider')]
    public function testUnwrapCollection($collection)
    {
        $data = new $collection(['foo']);
        $this->assertEquals(['foo'], $collection::unwrap($data));
    }

    #[DataProvider('collectionClassProvider')]
    public function testUnwrapCollectionWithArray($collection)
    {
        $this->assertEquals(['foo'], $collection::unwrap(['foo']));
    }

    #[DataProvider('collectionClassProvider')]
    public function testUnwrapCollectionWithScalar($collection)
    {
        $this->assertSame('foo', $collection::unwrap('foo'));
    }

    #[DataProvider('collectionClassProvider')]
    public function testEmptyMethod($collection)
    {
        $collection = $collection::empty();

        $this->assertCount(0, $collection->all());
    }

    #[DataProvider('collectionClassProvider')]
    public function testTimesMethod($collection)
    {
        $two = $collection::times(2, function ($number) {
            return 'slug-'.$number;
        });

        $zero = $collection::times(0, function ($number) {
            return 'slug-'.$number;
        });

        $negative = $collection::times(-4, function ($number) {
            return 'slug-'.$number;
        });

        $range = $collection::times(5);

        $this->assertEquals(['slug-1', 'slug-2'], $two->all());
        $this->assertTrue($zero->isEmpty());
        $this->assertTrue($negative->isEmpty());
        $this->assertEquals(range(1, 5), $range->all());
    }

    #[DataProvider('collectionClassProvider')]
    public function testRangeMethod($collection)
    {
        $this->assertSame(
            [1, 2, 3, 4, 5],
            $collection::range(1, 5)->all()
        );

        $this->assertSame(
            [-2, -1, 0, 1, 2],
            $collection::range(-2, 2)->all()
        );

        $this->assertSame(
            [-4, -3, -2],
            $collection::range(-4, -2)->all()
        );

        $this->assertSame(
            [5, 4, 3, 2, 1],
            $collection::range(5, 1)->all()
        );

        $this->assertSame(
            [2, 1, 0, -1, -2],
            $collection::range(2, -2)->all()
        );

        $this->assertSame(
            [-2, -3, -4],
            $collection::range(-2, -4)->all()
        );
    }

    #[DataProvider('collectionClassProvider')]
    public function testConstructMakeFromObject($collection)
    {
        $object = new stdClass;
        $object->foo = 'bar';
        $data = $collection::make($object);
        $this->assertEquals(['foo' => 'bar'], $data->all());
    }

    #[DataProvider('collectionClassProvider')]
    public function testConstructMethod($collection)
    {
        $data = new $collection('foo');
        $this->assertEquals(['foo'], $data->all());
    }

    #[DataProvider('collectionClassProvider')]
    public function testConstructMethodFromNull($collection)
    {
        $data = new $collection(null);
        $this->assertEquals([], $data->all());

        $data = new $collection;
        $this->assertEquals([], $data->all());
    }

    #[DataProvider('collectionClassProvider')]
    public function testConstructMethodFromCollection($collection)
    {
        $firstCollection = new $collection(['foo' => 'bar']);
        $secondCollection = new $collection($firstCollection);
        $this->assertEquals(['foo' => 'bar'], $secondCollection->all());
    }

    #[DataProvider('collectionClassProvider')]
    public function testConstructMethodFromArray($collection)
    {
        $data = new $collection(['foo' => 'bar']);
        $this->assertEquals(['foo' => 'bar'], $data->all());
    }

    #[DataProvider('collectionClassProvider')]
    public function testConstructMethodFromObject($collection)
    {
        $object = new stdClass;
        $object->foo = 'bar';
        $data = new $collection($object);
        $this->assertEquals(['foo' => 'bar'], $data->all());
    }

    #[DataProvider('collectionClassProvider')]
    public function testConstructMethodFromWeakMap($collection)
    {
        $this->expectException('InvalidArgumentException');

        $map = new WeakMap();
        $object = new stdClass;
        $object->foo = 'bar';
        $map[$object] = 3;

        $data = new $collection($map);
    }

    public function testSplice()
    {
        $data = new Collection(['foo', 'baz']);
        $data->splice(1);
        $this->assertEquals(['foo'], $data->all());

        $data = new Collection(['foo', 'baz']);
        $data->splice(1, 0, 'bar');
        $this->assertEquals(['foo', 'bar', 'baz'], $data->all());

        $data = new Collection(['foo', 'baz']);
        $data->splice(1, 1);
        $this->assertEquals(['foo'], $data->all());

        $data = new Collection(['foo', 'baz']);
        $cut = $data->splice(1, 1, 'bar');
        $this->assertEquals(['foo', 'bar'], $data->all());
        $this->assertEquals(['baz'], $cut->all());

        $data = new Collection(['foo', 'baz']);
        $data->splice(1, 0, ['bar']);
        $this->assertEquals(['foo', 'bar', 'baz'], $data->all());

        $data = new Collection(['foo', 'baz']);
        $data->splice(1, 0, new Collection(['bar']));
        $this->assertEquals(['foo', 'bar', 'baz'], $data->all());
    }

    #[DataProvider('collectionClassProvider')]
    public function testGetPluckValueWithAccessors($collection)
    {
        $model = new TestAccessorEloquentTestStub(['some' => 'foo']);
        $modelTwo = new TestAccessorEloquentTestStub(['some' => 'bar']);
        $data = new $collection([$model, $modelTwo]);

        $this->assertEquals(['foo', 'bar'], $data->pluck('some')->all());
    }

    #[DataProvider('collectionClassProvider')]
    public function testMap($collection)
    {
        $data = new $collection([1, 2, 3]);
        $mapped = $data->map(function ($item, $key) {
            return $item * 2;
        });
        $this->assertEquals([2, 4, 6], $mapped->all());
        $this->assertEquals([1, 2, 3], $data->all());

        $data = new $collection(['first' => 'taylor', 'last' => 'otwell']);
        $data = $data->map(function ($item, $key) {
            return $key.'-'.strrev($item);
        });
        $this->assertEquals(['first' => 'first-rolyat', 'last' => 'last-llewto'], $data->all());
    }

    #[DataProvider('collectionClassProvider')]
    public function testMapSpread($collection)
    {
        $c = new $collection([[1, 'a'], [2, 'b']]);

        $result = $c->mapSpread(function ($number, $character) {
            return "{$number}-{$character}";
        });
        $this->assertEquals(['1-a', '2-b'], $result->all());

        $result = $c->mapSpread(function ($number, $character, $key) {
            return "{$number}-{$character}-{$key}";
        });
        $this->assertEquals(['1-a-0', '2-b-1'], $result->all());

        $c = new $collection([new Collection([1, 'a']), new Collection([2, 'b'])]);
        $result = $c->mapSpread(function ($number, $character, $key) {
            return "{$number}-{$character}-{$key}";
        });
        $this->assertEquals(['1-a-0', '2-b-1'], $result->all());
    }

    #[DataProvider('collectionClassProvider')]
    public function testFlatMap($collection)
    {
        $data = new $collection([
            ['name' => 'taylor', 'hobbies' => ['programming', 'basketball']],
            ['name' => 'adam', 'hobbies' => ['music', 'powerlifting']],
        ]);
        $data = $data->flatMap(function ($person) {
            return $person['hobbies'];
        });
        $this->assertEquals(['programming', 'basketball', 'music', 'powerlifting'], $data->all());
    }

    #[DataProvider('collectionClassProvider')]
    public function testMapToDictionary($collection)
    {
        $data = new $collection([
            ['id' => 1, 'name' => 'A'],
            ['id' => 2, 'name' => 'B'],
            ['id' => 3, 'name' => 'C'],
            ['id' => 4, 'name' => 'B'],
        ]);

        $groups = $data->mapToDictionary(function ($item, $key) {
            return [$item['name'] => $item['id']];
        });

        $this->assertInstanceOf($collection, $groups);
        $this->assertEquals(['A' => [1], 'B' => [2, 4], 'C' => [3]], $groups->toArray());
        $this->assertIsArray($groups->get('A'));
    }

    #[DataProvider('collectionClassProvider')]
    public function testMapToDictionaryWithNumericKeys($collection)
    {
        $data = new $collection([1, 2, 3, 2, 1]);

        $groups = $data->mapToDictionary(function ($item, $key) {
            return [$item => $key];
        });

        $this->assertEquals([1 => [0, 4], 2 => [1, 3], 3 => [2]], $groups->toArray());
    }

    #[DataProvider('collectionClassProvider')]
    public function testMapToGroups($collection)
    {
        $data = new $collection([
            ['id' => 1, 'name' => 'A'],
            ['id' => 2, 'name' => 'B'],
            ['id' => 3, 'name' => 'C'],
            ['id' => 4, 'name' => 'B'],
        ]);

        $groups = $data->mapToGroups(function ($item, $key) {
            return [$item['name'] => $item['id']];
        });

        $this->assertInstanceOf($collection, $groups);
        $this->assertEquals(['A' => [1], 'B' => [2, 4], 'C' => [3]], $groups->toArray());
        $this->assertInstanceOf($collection, $groups->get('A'));
    }

    #[DataProvider('collectionClassProvider')]
    public function testMapToGroupsWithNumericKeys($collection)
    {
        $data = new $collection([1, 2, 3, 2, 1]);

        $groups = $data->mapToGroups(function ($item, $key) {
            return [$item => $key];
        });

        $this->assertEquals([1 => [0, 4], 2 => [1, 3], 3 => [2]], $groups->toArray());
        $this->assertEquals([1, 2, 3, 2, 1], $data->all());
    }

    #[DataProvider('collectionClassProvider')]
    public function testMapWithKeys($collection)
    {
        $data = new $collection([
            ['name' => 'Blastoise', 'type' => 'Water', 'idx' => 9],
            ['name' => 'Charmander', 'type' => 'Fire', 'idx' => 4],
            ['name' => 'Dragonair', 'type' => 'Dragon', 'idx' => 148],
        ]);
        $data = $data->mapWithKeys(function ($pokemon) {
            return [$pokemon['name'] => $pokemon['type']];
        });
        $this->assertEquals(
            ['Blastoise' => 'Water', 'Charmander' => 'Fire', 'Dragonair' => 'Dragon'],
            $data->all()
        );
    }

    #[DataProvider('collectionClassProvider')]
    public function testMapWithKeysIntegerKeys($collection)
    {
        $data = new $collection([
            ['id' => 1, 'name' => 'A'],
            ['id' => 3, 'name' => 'B'],
            ['id' => 2, 'name' => 'C'],
        ]);
        $data = $data->mapWithKeys(function ($item) {
            return [$item['id'] => $item];
        });
        $this->assertSame(
            [1, 3, 2],
            $data->keys()->all()
        );
    }

    #[DataProvider('collectionClassProvider')]
    public function testMapWithKeysMultipleRows($collection)
    {
        $data = new $collection([
            ['id' => 1, 'name' => 'A'],
            ['id' => 2, 'name' => 'B'],
            ['id' => 3, 'name' => 'C'],
        ]);
        $data = $data->mapWithKeys(function ($item) {
            return [$item['id'] => $item['name'], $item['name'] => $item['id']];
        });
        $this->assertSame(
            [
                1 => 'A',
                'A' => 1,
                2 => 'B',
                'B' => 2,
                3 => 'C',
                'C' => 3,
            ],
            $data->all()
        );
    }

    #[DataProvider('collectionClassProvider')]
    public function testMapWithKeysCallbackKey($collection)
    {
        $data = new $collection([
            3 => ['id' => 1, 'name' => 'A'],
            5 => ['id' => 3, 'name' => 'B'],
            4 => ['id' => 2, 'name' => 'C'],
        ]);
        $data = $data->mapWithKeys(function ($item, $key) {
            return [$key => $item['id']];
        });
        $this->assertSame(
            [3, 5, 4],
            $data->keys()->all()
        );
    }

    #[DataProvider('collectionClassProvider')]
    public function testMapInto($collection)
    {
        $data = new $collection([
            'first', 'second',
        ]);

        $data = $data->mapInto(TestCollectionMapIntoObject::class);

        $this->assertSame('first', $data->get(0)->value);
        $this->assertSame('second', $data->get(1)->value);
    }

    #[DataProvider('collectionClassProvider')]
    public function testNth($collection)
    {
        $data = new $collection([
            6 => 'a',
            4 => 'b',
            7 => 'c',
            1 => 'd',
            5 => 'e',
            3 => 'f',
        ]);

        $this->assertEquals(['a', 'e'], $data->nth(4)->all());
        $this->assertEquals(['b', 'f'], $data->nth(4, 1)->all());
        $this->assertEquals(['c'], $data->nth(4, 2)->all());
        $this->assertEquals(['d'], $data->nth(4, 3)->all());
        $this->assertEquals(['c', 'e'], $data->nth(2, 2)->all());
        $this->assertEquals(['c', 'd', 'e', 'f'], $data->nth(1, 2)->all());
        $this->assertEquals(['c', 'd', 'e', 'f'], $data->nth(1, 2)->all());
        $this->assertEquals(['e', 'f'], $data->nth(1, -2)->all());
        $this->assertEquals(['c', 'e'], $data->nth(2, -4)->all());
        $this->assertEquals(['e'], $data->nth(4, -2)->all());
        $this->assertEquals(['e'], $data->nth(2, -2)->all());
    }

    #[DataProvider('collectionClassProvider')]
    public function testMapWithKeysOverwritingKeys($collection)
    {
        $data = new $collection([
            ['id' => 1, 'name' => 'A'],
            ['id' => 2, 'name' => 'B'],
            ['id' => 1, 'name' => 'C'],
        ]);
        $data = $data->mapWithKeys(function ($item) {
            return [$item['id'] => $item['name']];
        });
        $this->assertSame(
            [
                1 => 'C',
                2 => 'B',
            ],
            $data->all()
        );
    }

    public function testTransform()
    {
        $data = new Collection(['first' => 'taylor', 'last' => 'otwell']);
        $data->transform(function ($item, $key) {
            return $key.'-'.strrev($item);
        });
        $this->assertEquals(['first' => 'first-rolyat', 'last' => 'last-llewto'], $data->all());
    }

    #[DataProvider('collectionClassProvider')]
    public function testGroupByAttribute($collection)
    {
        $data = new $collection([['rating' => 1, 'url' => '1'], ['rating' => 1, 'url' => '1'], ['rating' => 2, 'url' => '2']]);

        $result = $data->groupBy('rating');
        $this->assertEquals([1 => [['rating' => 1, 'url' => '1'], ['rating' => 1, 'url' => '1']], 2 => [['rating' => 2, 'url' => '2']]], $result->toArray());

        $result = $data->groupBy('url');
        $this->assertEquals([1 => [['rating' => 1, 'url' => '1'], ['rating' => 1, 'url' => '1']], 2 => [['rating' => 2, 'url' => '2']]], $result->toArray());
    }

    #[DataProvider('collectionClassProvider')]
    public function testGroupByAttributeWithStringableKey($collection)
    {
        $data = new $collection($payload = [
            ['name' => Str::of('Laravel'), 'url' => '1'],
            ['name' => new HtmlString('Laravel'), 'url' => '1'],
            ['name' => new class()
            {
                public function __toString()
                {
                    return 'Framework';
                }
            }, 'url' => '2', ],
        ]);

        $result = $data->groupBy('name');
        $this->assertEquals(['Laravel' => [$payload[0], $payload[1]], 'Framework' => [$payload[2]]], $result->toArray());

        $result = $data->groupBy('url');
        $this->assertEquals(['1' => [$payload[0], $payload[1]], '2' => [$payload[2]]], $result->toArray());
    }

    #[DataProvider('collectionClassProvider')]
    public function testGroupByCallable($collection)
    {
        $data = new $collection([['rating' => 1, 'url' => '1'], ['rating' => 1, 'url' => '1'], ['rating' => 2, 'url' => '2']]);

        $result = $data->groupBy([$this, 'sortByRating']);
        $this->assertEquals([1 => [['rating' => 1, 'url' => '1'], ['rating' => 1, 'url' => '1']], 2 => [['rating' => 2, 'url' => '2']]], $result->toArray());

        $result = $data->groupBy([$this, 'sortByUrl']);
        $this->assertEquals([1 => [['rating' => 1, 'url' => '1'], ['rating' => 1, 'url' => '1']], 2 => [['rating' => 2, 'url' => '2']]], $result->toArray());
    }

    public function sortByRating(array $value)
    {
        return $value['rating'];
    }

    public function sortByUrl(array $value)
    {
        return $value['url'];
    }

    #[DataProvider('collectionClassProvider')]
    public function testGroupByAttributeWithBackedEnumKey($collection)
    {
        $data = new $collection([
            ['rating' => TestBackedEnum::A, 'url' => '1'],
            ['rating' => TestBackedEnum::B, 'url' => '1'],
        ]);

        $result = $data->groupBy('rating');
        $this->assertEquals([TestBackedEnum::A->value => [['rating' => TestBackedEnum::A, 'url' => '1']], TestBackedEnum::B->value => [['rating' => TestBackedEnum::B, 'url' => '1']]], $result->toArray());
    }

    #[DataProvider('collectionClassProvider')]
    public function testGroupByAttributePreservingKeys($collection)
    {
        $data = new $collection([10 => ['rating' => 1, 'url' => '1'],  20 => ['rating' => 1, 'url' => '1'],  30 => ['rating' => 2, 'url' => '2']]);

        $result = $data->groupBy('rating', true);

        $expected_result = [
            1 => [10 => ['rating' => 1, 'url' => '1'], 20 => ['rating' => 1, 'url' => '1']],
            2 => [30 => ['rating' => 2, 'url' => '2']],
        ];

        $this->assertEquals($expected_result, $result->toArray());
    }

    #[DataProvider('collectionClassProvider')]
    public function testGroupByClosureWhereItemsHaveSingleGroup($collection)
    {
        $data = new $collection([['rating' => 1, 'url' => '1'], ['rating' => 1, 'url' => '1'], ['rating' => 2, 'url' => '2']]);

        $result = $data->groupBy(function ($item) {
            return $item['rating'];
        });

        $this->assertEquals([1 => [['rating' => 1, 'url' => '1'], ['rating' => 1, 'url' => '1']], 2 => [['rating' => 2, 'url' => '2']]], $result->toArray());
    }

    #[DataProvider('collectionClassProvider')]
    public function testGroupByClosureWhereItemsHaveSingleGroupPreservingKeys($collection)
    {
        $data = new $collection([10 => ['rating' => 1, 'url' => '1'], 20 => ['rating' => 1, 'url' => '1'], 30 => ['rating' => 2, 'url' => '2']]);

        $result = $data->groupBy(function ($item) {
            return $item['rating'];
        }, true);

        $expected_result = [
            1 => [10 => ['rating' => 1, 'url' => '1'], 20 => ['rating' => 1, 'url' => '1']],
            2 => [30 => ['rating' => 2, 'url' => '2']],
        ];

        $this->assertEquals($expected_result, $result->toArray());
    }

    #[DataProvider('collectionClassProvider')]
    public function testGroupByClosureWhereItemsHaveMultipleGroups($collection)
    {
        $data = new $collection([
            ['user' => 1, 'roles' => ['Role_1', 'Role_3']],
            ['user' => 2, 'roles' => ['Role_1', 'Role_2']],
            ['user' => 3, 'roles' => ['Role_1']],
        ]);

        $result = $data->groupBy(function ($item) {
            return $item['roles'];
        });

        $expected_result = [
            'Role_1' => [
                ['user' => 1, 'roles' => ['Role_1', 'Role_3']],
                ['user' => 2, 'roles' => ['Role_1', 'Role_2']],
                ['user' => 3, 'roles' => ['Role_1']],
            ],
            'Role_2' => [
                ['user' => 2, 'roles' => ['Role_1', 'Role_2']],
            ],
            'Role_3' => [
                ['user' => 1, 'roles' => ['Role_1', 'Role_3']],
            ],
        ];

        $this->assertEquals($expected_result, $result->toArray());
    }

    #[DataProvider('collectionClassProvider')]
    public function testGroupByClosureWhereItemsHaveMultipleGroupsPreservingKeys($collection)
    {
        $data = new $collection([
            10 => ['user' => 1, 'roles' => ['Role_1', 'Role_3']],
            20 => ['user' => 2, 'roles' => ['Role_1', 'Role_2']],
            30 => ['user' => 3, 'roles' => ['Role_1']],
        ]);

        $result = $data->groupBy(function ($item) {
            return $item['roles'];
        }, true);

        $expected_result = [
            'Role_1' => [
                10 => ['user' => 1, 'roles' => ['Role_1', 'Role_3']],
                20 => ['user' => 2, 'roles' => ['Role_1', 'Role_2']],
                30 => ['user' => 3, 'roles' => ['Role_1']],
            ],
            'Role_2' => [
                20 => ['user' => 2, 'roles' => ['Role_1', 'Role_2']],
            ],
            'Role_3' => [
                10 => ['user' => 1, 'roles' => ['Role_1', 'Role_3']],
            ],
        ];

        $this->assertEquals($expected_result, $result->toArray());
    }

    #[DataProvider('collectionClassProvider')]
    public function testGroupByMultiLevelAndClosurePreservingKeys($collection)
    {
        $data = new $collection([
            10 => ['user' => 1, 'skilllevel' => 1, 'roles' => ['Role_1', 'Role_3']],
            20 => ['user' => 2, 'skilllevel' => 1, 'roles' => ['Role_1', 'Role_2']],
            30 => ['user' => 3, 'skilllevel' => 2, 'roles' => ['Role_1']],
            40 => ['user' => 4, 'skilllevel' => 2, 'roles' => ['Role_2']],
        ]);

        $result = $data->groupBy([
            'skilllevel',
            function ($item) {
                return $item['roles'];
            },
        ], true);

        $expected_result = [
            1 => [
                'Role_1' => [
                    10 => ['user' => 1, 'skilllevel' => 1, 'roles' => ['Role_1', 'Role_3']],
                    20 => ['user' => 2, 'skilllevel' => 1, 'roles' => ['Role_1', 'Role_2']],
                ],
                'Role_3' => [
                    10 => ['user' => 1, 'skilllevel' => 1, 'roles' => ['Role_1', 'Role_3']],
                ],
                'Role_2' => [
                    20 => ['user' => 2, 'skilllevel' => 1, 'roles' => ['Role_1', 'Role_2']],
                ],
            ],
            2 => [
                'Role_1' => [
                    30 => ['user' => 3, 'skilllevel' => 2, 'roles' => ['Role_1']],
                ],
                'Role_2' => [
                    40 => ['user' => 4, 'skilllevel' => 2, 'roles' => ['Role_2']],
                ],
            ],
        ];

        $this->assertEquals($expected_result, $result->toArray());
    }

    #[DataProvider('collectionClassProvider')]
    public function testKeyByAttribute($collection)
    {
        $data = new $collection([['rating' => 1, 'name' => '1'], ['rating' => 2, 'name' => '2'], ['rating' => 3, 'name' => '3']]);

        $result = $data->keyBy('rating');
        $this->assertEquals([1 => ['rating' => 1, 'name' => '1'], 2 => ['rating' => 2, 'name' => '2'], 3 => ['rating' => 3, 'name' => '3']], $result->all());

        $result = $data->keyBy(function ($item) {
            return $item['rating'] * 2;
        });
        $this->assertEquals([2 => ['rating' => 1, 'name' => '1'], 4 => ['rating' => 2, 'name' => '2'], 6 => ['rating' => 3, 'name' => '3']], $result->all());
    }

    #[DataProvider('collectionClassProvider')]
    public function testKeyByClosure($collection)
    {
        $data = new $collection([
            ['firstname' => 'Taylor', 'lastname' => 'Otwell', 'locale' => 'US'],
            ['firstname' => 'Lucas', 'lastname' => 'Michot', 'locale' => 'FR'],
        ]);
        $result = $data->keyBy(function ($item, $key) {
            return strtolower($key.'-'.$item['firstname'].$item['lastname']);
        });
        $this->assertEquals([
            '0-taylorotwell' => ['firstname' => 'Taylor', 'lastname' => 'Otwell', 'locale' => 'US'],
            '1-lucasmichot' => ['firstname' => 'Lucas', 'lastname' => 'Michot', 'locale' => 'FR'],
        ], $result->all());
    }

    #[DataProvider('collectionClassProvider')]
    public function testKeyByObject($collection)
    {
        $data = new $collection([
            ['firstname' => 'Taylor', 'lastname' => 'Otwell', 'locale' => 'US'],
            ['firstname' => 'Lucas', 'lastname' => 'Michot', 'locale' => 'FR'],
        ]);
        $result = $data->keyBy(function ($item, $key) use ($collection) {
            return new $collection([$key, $item['firstname'], $item['lastname']]);
        });
        $this->assertEquals([
            '[0,"Taylor","Otwell"]' => ['firstname' => 'Taylor', 'lastname' => 'Otwell', 'locale' => 'US'],
            '[1,"Lucas","Michot"]' => ['firstname' => 'Lucas', 'lastname' => 'Michot', 'locale' => 'FR'],
        ], $result->all());
    }

    #[DataProvider('collectionClassProvider')]
    public function testContains($collection)
    {
        $c = new $collection([1, 3, 5]);

        $this->assertTrue($c->contains(1));
        $this->assertTrue($c->contains('1'));
        $this->assertFalse($c->contains(2));
        $this->assertFalse($c->contains('2'));

        $c = new $collection(['1']);
        $this->assertTrue($c->contains('1'));
        $this->assertTrue($c->contains(1));

        $c = new $collection([null]);
        $this->assertTrue($c->contains(false));
        $this->assertTrue($c->contains(null));
        $this->assertTrue($c->contains([]));
        $this->assertTrue($c->contains(0));
        $this->assertTrue($c->contains(''));

        $c = new $collection([0]);
        $this->assertTrue($c->contains(0));
        $this->assertTrue($c->contains('0'));
        $this->assertTrue($c->contains(false));
        $this->assertTrue($c->contains(null));

        $this->assertTrue($c->contains(function ($value) {
            return $value < 5;
        }));
        $this->assertFalse($c->contains(function ($value) {
            return $value > 5;
        }));

        $c = new $collection([['v' => 1], ['v' => 3], ['v' => 5]]);

        $this->assertTrue($c->contains('v', 1));
        $this->assertFalse($c->contains('v', 2));

        $c = new $collection(['date', 'class', (object) ['foo' => 50]]);

        $this->assertTrue($c->contains('date'));
        $this->assertTrue($c->contains('class'));
        $this->assertFalse($c->contains('foo'));

        $c = new $collection([['a' => false, 'b' => false], ['a' => true, 'b' => false]]);

        $this->assertTrue($c->contains->a);
        $this->assertFalse($c->contains->b);

        $c = new $collection([
            null, 1, 2,
        ]);

        $this->assertTrue($c->contains(function ($value) {
            return is_null($value);
        }));
    }

    #[DataProvider('collectionClassProvider')]
    public function testDoesntContain($collection)
    {
        $c = new $collection([1, 3, 5]);

        $this->assertFalse($c->doesntContain(1));
        $this->assertFalse($c->doesntContain('1'));
        $this->assertTrue($c->doesntContain(2));
        $this->assertTrue($c->doesntContain('2'));

        $c = new $collection(['1']);
        $this->assertFalse($c->doesntContain('1'));
        $this->assertFalse($c->doesntContain(1));

        $c = new $collection([null]);
        $this->assertFalse($c->doesntContain(false));
        $this->assertFalse($c->doesntContain(null));
        $this->assertFalse($c->doesntContain([]));
        $this->assertFalse($c->doesntContain(0));
        $this->assertFalse($c->doesntContain(''));

        $c = new $collection([0]);
        $this->assertFalse($c->doesntContain(0));
        $this->assertFalse($c->doesntContain('0'));
        $this->assertFalse($c->doesntContain(false));
        $this->assertFalse($c->doesntContain(null));

        $this->assertFalse($c->doesntContain(function ($value) {
            return $value < 5;
        }));
        $this->assertTrue($c->doesntContain(function ($value) {
            return $value > 5;
        }));

        $c = new $collection([['v' => 1], ['v' => 3], ['v' => 5]]);

        $this->assertFalse($c->doesntContain('v', 1));
        $this->assertTrue($c->doesntContain('v', 2));

        $c = new $collection(['date', 'class', (object) ['foo' => 50]]);

        $this->assertFalse($c->doesntContain('date'));
        $this->assertFalse($c->doesntContain('class'));
        $this->assertTrue($c->doesntContain('foo'));

        $c = new $collection([['a' => false, 'b' => false], ['a' => true, 'b' => false]]);

        $this->assertFalse($c->doesntContain->a);
        $this->assertTrue($c->doesntContain->b);

        $c = new $collection([
            null, 1, 2,
        ]);

        $this->assertFalse($c->doesntContain(function ($value) {
            return is_null($value);
        }));
    }

    #[DataProvider('collectionClassProvider')]
    public function testSome($collection)
    {
        $c = new $collection([1, 3, 5]);

        $this->assertTrue($c->some(1));
        $this->assertFalse($c->some(2));
        $this->assertTrue($c->some(function ($value) {
            return $value < 5;
        }));
        $this->assertFalse($c->some(function ($value) {
            return $value > 5;
        }));

        $c = new $collection([['v' => 1], ['v' => 3], ['v' => 5]]);

        $this->assertTrue($c->some('v', 1));
        $this->assertFalse($c->some('v', 2));

        $c = new $collection(['date', 'class', (object) ['foo' => 50]]);

        $this->assertTrue($c->some('date'));
        $this->assertTrue($c->some('class'));
        $this->assertFalse($c->some('foo'));

        $c = new $collection([['a' => false, 'b' => false], ['a' => true, 'b' => false]]);

        $this->assertTrue($c->some->a);
        $this->assertFalse($c->some->b);

        $c = new $collection([
            null, 1, 2,
        ]);

        $this->assertTrue($c->some(function ($value) {
            return is_null($value);
        }));
    }

    #[DataProvider('collectionClassProvider')]
    public function testContainsStrict($collection)
    {
        $c = new $collection([1, 3, 5, '02']);

        $this->assertTrue($c->containsStrict(1));
        $this->assertFalse($c->containsStrict('1'));
        $this->assertFalse($c->containsStrict(2));
        $this->assertTrue($c->containsStrict('02'));
        $this->assertFalse($c->containsStrict(true));
        $this->assertTrue($c->containsStrict(function ($value) {
            return $value < 5;
        }));
        $this->assertFalse($c->containsStrict(function ($value) {
            return $value > 5;
        }));

        $c = new $collection([0]);
        $this->assertTrue($c->containsStrict(0));
        $this->assertFalse($c->containsStrict('0'));

        $this->assertFalse($c->containsStrict(false));
        $this->assertFalse($c->containsStrict(null));

        $c = new $collection([1, null]);
        $this->assertTrue($c->containsStrict(null));
        $this->assertFalse($c->containsStrict(0));
        $this->assertFalse($c->containsStrict(false));

        $c = new $collection([['v' => 1], ['v' => 3], ['v' => '04'], ['v' => 5]]);

        $this->assertTrue($c->containsStrict('v', 1));
        $this->assertFalse($c->containsStrict('v', 2));
        $this->assertFalse($c->containsStrict('v', '1'));
        $this->assertFalse($c->containsStrict('v', 4));
        $this->assertTrue($c->containsStrict('v', '04'));

        $c = new $collection(['date', 'class', (object) ['foo' => 50], '']);

        $this->assertTrue($c->containsStrict('date'));
        $this->assertTrue($c->containsStrict('class'));
        $this->assertFalse($c->containsStrict('foo'));
        $this->assertFalse($c->containsStrict(null));
        $this->assertTrue($c->containsStrict(''));
    }

    #[DataProvider('collectionClassProvider')]
    public function testContainsWithOperator($collection)
    {
        $c = new $collection([['v' => 1], ['v' => 3], ['v' => '4'], ['v' => 5]]);

        $this->assertTrue($c->contains('v', '=', 4));
        $this->assertTrue($c->contains('v', '==', 4));
        $this->assertFalse($c->contains('v', '===', 4));
        $this->assertTrue($c->contains('v', '>', 4));
    }

    #[DataProvider('collectionClassProvider')]
    public function testGettingSumFromCollection($collection)
    {
        $c = new $collection([(object) ['foo' => 50], (object) ['foo' => 50]]);
        $this->assertEquals(100, $c->sum('foo'));

        $c = new $collection([(object) ['foo' => 50], (object) ['foo' => 50]]);
        $this->assertEquals(100, $c->sum(function ($i) {
            return $i->foo;
        }));
    }

    #[DataProvider('collectionClassProvider')]
    public function testCanSumValuesWithoutACallback($collection)
    {
        $c = new $collection([1, 2, 3, 4, 5]);
        $this->assertEquals(15, $c->sum());
    }

    #[DataProvider('collectionClassProvider')]
    public function testGettingSumFromEmptyCollection($collection)
    {
        $c = new $collection;
        $this->assertEquals(0, $c->sum('foo'));
    }

    #[DataProvider('collectionClassProvider')]
    public function testValueRetrieverAcceptsDotNotation($collection)
    {
        $c = new $collection([
            (object) ['id' => 1, 'foo' => ['bar' => 'B']], (object) ['id' => 2, 'foo' => ['bar' => 'A']],
        ]);

        $c = $c->sortBy('foo.bar');
        $this->assertEquals([2, 1], $c->pluck('id')->all());
    }

    public function testPullRetrievesItemFromCollection()
    {
        $c = new Collection(['foo', 'bar']);

        $this->assertSame('foo', $c->pull(0));
        $this->assertSame('bar', $c->pull(1));

        $c = new Collection(['foo', 'bar']);

        $this->assertNull($c->pull(-1));
        $this->assertNull($c->pull(2));
    }

    public function testPullRemovesItemFromCollection()
    {
        $c = new Collection(['foo', 'bar']);
        $c->pull(0);
        $this->assertEquals([1 => 'bar'], $c->all());
        $c->pull(1);
        $this->assertEquals([], $c->all());
    }

    public function testPullRemovesItemFromNestedCollection()
    {
        $nestedCollection = new Collection([
            new Collection([
                'value',
                new Collection([
                    'bar' => 'baz',
                    'test' => 'value',
                ]),
            ]),
            'bar',
        ]);

        $nestedCollection->pull('0.1.test');

        $actualArray = $nestedCollection->toArray();
        $expectedArray = [
            [
                'value',
                ['bar' => 'baz'],
            ],
            'bar',
        ];

        $this->assertEquals($expectedArray, $actualArray);
    }

    public function testPullReturnsDefault()
    {
        $c = new Collection([]);
        $value = $c->pull(0, 'foo');
        $this->assertSame('foo', $value);
    }

    #[DataProvider('collectionClassProvider')]
    public function testRejectRemovesElementsPassingTruthTest($collection)
    {
        $c = new $collection(['foo', 'bar']);
        $this->assertEquals(['foo'], $c->reject('bar')->values()->all());

        $c = new $collection(['foo', 'bar']);
        $this->assertEquals(['foo'], $c->reject(function ($v) {
            return $v === 'bar';
        })->values()->all());

        $c = new $collection(['foo', null]);
        $this->assertEquals(['foo'], $c->reject(null)->values()->all());

        $c = new $collection(['foo', 'bar']);
        $this->assertEquals(['foo', 'bar'], $c->reject('baz')->values()->all());

        $c = new $collection(['foo', 'bar']);
        $this->assertEquals(['foo', 'bar'], $c->reject(function ($v) {
            return $v === 'baz';
        })->values()->all());

        $c = new $collection(['id' => 1, 'primary' => 'foo', 'secondary' => 'bar']);
        $this->assertEquals(['primary' => 'foo', 'secondary' => 'bar'], $c->reject(function ($item, $key) {
            return $key === 'id';
        })->all());
    }

    #[DataProvider('collectionClassProvider')]
    public function testRejectWithoutAnArgumentRemovesTruthyValues($collection)
    {
        $data1 = new $collection([
            false,
            true,
            new $collection(),
            0,
        ]);
        $this->assertSame([0 => false, 3 => 0], $data1->reject()->all());

        $data2 = new $collection([
            'a' => true,
            'b' => true,
            'c' => true,
        ]);
        $this->assertTrue(
            $data2->reject()->isEmpty()
        );
    }

    #[DataProvider('collectionClassProvider')]
    public function testSearchReturnsIndexOfFirstFoundItem($collection)
    {
        $c = new $collection([1, 2, 3, 4, 5, 2, 5, 'foo' => 'bar']);

        $this->assertEquals(1, $c->search(2));
        $this->assertEquals(1, $c->search('2'));
        $this->assertSame('foo', $c->search('bar'));
        $this->assertEquals(4, $c->search(function ($value) {
            return $value > 4;
        }));
        $this->assertSame('foo', $c->search(function ($value) {
            return ! is_numeric($value);
        }));
    }

    #[DataProvider('collectionClassProvider')]
    public function testSearchInStrictMode($collection)
    {
        $c = new $collection([false, 0, 1, [], '']);
        $this->assertFalse($c->search('false', true));
        $this->assertFalse($c->search('1', true));
        $this->assertEquals(0, $c->search(false, true));
        $this->assertEquals(1, $c->search(0, true));
        $this->assertEquals(2, $c->search(1, true));
        $this->assertEquals(3, $c->search([], true));
        $this->assertEquals(4, $c->search('', true));
    }

    #[DataProvider('collectionClassProvider')]
    public function testSearchReturnsFalseWhenItemIsNotFound($collection)
    {
        $c = new $collection([1, 2, 3, 4, 5, 'foo' => 'bar']);

        $this->assertFalse($c->search(6));
        $this->assertFalse($c->search('foo'));
        $this->assertFalse($c->search(function ($value) {
            return $value < 1 && is_numeric($value);
        }));
        $this->assertFalse($c->search(function ($value) {
            return $value === 'nope';
        }));
    }

    #[DataProvider('collectionClassProvider')]
    public function testKeys($collection)
    {
        $c = new $collection(['name' => 'taylor', 'framework' => 'laravel']);
        $this->assertEquals(['name', 'framework'], $c->keys()->all());

        $c = new $collection(['taylor', 'laravel']);
        $this->assertEquals([0, 1], $c->keys()->all());
    }

    #[DataProvider('collectionClassProvider')]
    public function testPaginate($collection)
    {
        $c = new $collection(['one', 'two', 'three', 'four']);
        $this->assertEquals(['one', 'two'], $c->forPage(0, 2)->all());
        $this->assertEquals(['one', 'two'], $c->forPage(1, 2)->all());
        $this->assertEquals([2 => 'three', 3 => 'four'], $c->forPage(2, 2)->all());
        $this->assertEquals([], $c->forPage(3, 2)->all());
    }

    public function testPrepend()
    {
        $c = new Collection(['one', 'two', 'three', 'four']);
        $this->assertEquals(
            ['zero', 'one', 'two', 'three', 'four'],
            $c->prepend('zero')->all()
        );

        $c = new Collection(['one' => 1, 'two' => 2]);
        $this->assertEquals(
            ['zero' => 0, 'one' => 1, 'two' => 2],
            $c->prepend(0, 'zero')->all()
        );

        $c = new Collection(['one' => 1, 'two' => 2]);
        $this->assertEquals(
            [null => 0, 'one' => 1, 'two' => 2],
            $c->prepend(0, null)->all()
        );
    }

    public function testPushWithOneItem()
    {
        $expected = [
            0 => 4,
            1 => 5,
            2 => 6,
            3 => ['a', 'b', 'c'],
            4 => ['who' => 'Jonny', 'preposition' => 'from', 'where' => 'Laroe'],
            5 => 'Jonny from Laroe',
        ];

        $data = new Collection([4, 5, 6]);
        $data->push(['a', 'b', 'c']);
        $data->push(['who' => 'Jonny', 'preposition' => 'from', 'where' => 'Laroe']);
        $actual = $data->push('Jonny from Laroe')->toArray();

        $this->assertSame($expected, $actual);
    }

    public function testPushWithMultipleItems()
    {
        $expected = [
            0 => 4,
            1 => 5,
            2 => 6,
            3 => 'Jonny',
            4 => 'from',
            5 => 'Laroe',
            6 => 'Jonny',
            7 => 'from',
            8 => 'Laroe',
            9 => 'a',
            10 => 'b',
            11 => 'c',
        ];

        $data = new Collection([4, 5, 6]);
        $data->push('Jonny', 'from', 'Laroe');
        $data->push(...[11 => 'Jonny', 12 => 'from', 13 => 'Laroe']);
        $data->push(...collect(['a', 'b', 'c']));
        $actual = $data->push(...[])->toArray();

        $this->assertSame($expected, $actual);
    }

    #[DataProvider('collectionClassProvider')]
    public function testZip($collection)
    {
        $c = new $collection([1, 2, 3]);
        $c = $c->zip(new $collection([4, 5, 6]));
        $this->assertInstanceOf($collection, $c);
        $this->assertInstanceOf($collection, $c->get(0));
        $this->assertInstanceOf($collection, $c->get(1));
        $this->assertInstanceOf($collection, $c->get(2));
        $this->assertCount(3, $c);
        $this->assertEquals([1, 4], $c->get(0)->all());
        $this->assertEquals([2, 5], $c->get(1)->all());
        $this->assertEquals([3, 6], $c->get(2)->all());

        $c = new $collection([1, 2, 3]);
        $c = $c->zip([4, 5, 6], [7, 8, 9]);
        $this->assertCount(3, $c);
        $this->assertEquals([1, 4, 7], $c->get(0)->all());
        $this->assertEquals([2, 5, 8], $c->get(1)->all());
        $this->assertEquals([3, 6, 9], $c->get(2)->all());

        $c = new $collection([1, 2, 3]);
        $c = $c->zip([4, 5, 6], [7]);
        $this->assertCount(3, $c);
        $this->assertEquals([1, 4, 7], $c->get(0)->all());
        $this->assertEquals([2, 5, null], $c->get(1)->all());
        $this->assertEquals([3, 6, null], $c->get(2)->all());
    }

    #[DataProvider('collectionClassProvider')]
    public function testPadPadsArrayWithValue($collection)
    {
        $c = new $collection([1, 2, 3]);
        $c = $c->pad(4, 0);
        $this->assertEquals([1, 2, 3, 0], $c->all());

        $c = new $collection([1, 2, 3, 4, 5]);
        $c = $c->pad(4, 0);
        $this->assertEquals([1, 2, 3, 4, 5], $c->all());

        $c = new $collection([1, 2, 3]);
        $c = $c->pad(-4, 0);
        $this->assertEquals([0, 1, 2, 3], $c->all());

        $c = new $collection([1, 2, 3, 4, 5]);
        $c = $c->pad(-4, 0);
        $this->assertEquals([1, 2, 3, 4, 5], $c->all());
    }

    #[DataProvider('collectionClassProvider')]
    public function testGettingMaxItemsFromCollection($collection)
    {
        $c = new $collection([(object) ['foo' => 10], (object) ['foo' => 20]]);
        $this->assertEquals(20, $c->max(function ($item) {
            return $item->foo;
        }));
        $this->assertEquals(20, $c->max('foo'));
        $this->assertEquals(20, $c->max->foo);

        $c = new $collection([['foo' => 10], ['foo' => 20]]);
        $this->assertEquals(20, $c->max('foo'));
        $this->assertEquals(20, $c->max->foo);

        $c = new $collection([1, 2, 3, 4, 5]);
        $this->assertEquals(5, $c->max());

        $c = new $collection;
        $this->assertNull($c->max());
    }

    #[DataProvider('collectionClassProvider')]
    public function testGettingMinItemsFromCollection($collection)
    {
        $c = new $collection([(object) ['foo' => 10], (object) ['foo' => 20]]);
        $this->assertEquals(10, $c->min(function ($item) {
            return $item->foo;
        }));
        $this->assertEquals(10, $c->min('foo'));
        $this->assertEquals(10, $c->min->foo);

        $c = new $collection([['foo' => 10], ['foo' => 20]]);
        $this->assertEquals(10, $c->min('foo'));
        $this->assertEquals(10, $c->min->foo);

        $c = new $collection([['foo' => 10], ['foo' => 20], ['foo' => null]]);
        $this->assertEquals(10, $c->min('foo'));
        $this->assertEquals(10, $c->min->foo);

        $c = new $collection([1, 2, 3, 4, 5]);
        $this->assertEquals(1, $c->min());

        $c = new $collection([1, null, 3, 4, 5]);
        $this->assertEquals(1, $c->min());

        $c = new $collection([0, 1, 2, 3, 4]);
        $this->assertEquals(0, $c->min());

        $c = new $collection;
        $this->assertNull($c->min());
    }

    #[DataProvider('collectionClassProvider')]
    public function testOnly($collection)
    {
        $data = new $collection(['first' => 'Taylor', 'last' => 'Otwell', 'email' => 'taylorotwell@gmail.com']);

        $this->assertEquals($data->all(), $data->only(null)->all());
        $this->assertEquals(['first' => 'Taylor'], $data->only(['first', 'missing'])->all());
        $this->assertEquals(['first' => 'Taylor'], $data->only('first', 'missing')->all());
        $this->assertEquals(['first' => 'Taylor'], $data->only(collect(['first', 'missing']))->all());

        $this->assertEquals(['first' => 'Taylor', 'email' => 'taylorotwell@gmail.com'], $data->only(['first', 'email'])->all());
        $this->assertEquals(['first' => 'Taylor', 'email' => 'taylorotwell@gmail.com'], $data->only('first', 'email')->all());
        $this->assertEquals(['first' => 'Taylor', 'email' => 'taylorotwell@gmail.com'], $data->only(collect(['first', 'email']))->all());
    }

<<<<<<< HEAD
    #[DataProvider('collectionClassProvider')]
=======
    /**
     * @dataProvider collectionClassProvider
     */
    public function testSelect($collection)
    {
        $data = new $collection([
            ['first' => 'Taylor', 'last' => 'Otwell', 'email' => 'taylorotwell@gmail.com'],
            ['first' => 'Jess', 'last' => 'Archer', 'email' => 'jessarcher@gmail.com'],
        ]);

        $this->assertEquals($data->all(), $data->select(null)->all());
        $this->assertEquals([['first' => 'Taylor'], ['first' => 'Jess']], $data->select(['first', 'missing'])->all());
        $this->assertEquals([['first' => 'Taylor'], ['first' => 'Jess']], $data->select('first', 'missing')->all());
        $this->assertEquals([['first' => 'Taylor'], ['first' => 'Jess']], $data->select(collect(['first', 'missing']))->all());

        $this->assertEquals([
            ['first' => 'Taylor', 'email' => 'taylorotwell@gmail.com'],
            ['first' => 'Jess', 'email' => 'jessarcher@gmail.com'],
        ], $data->select(['first', 'email'])->all());

        $this->assertEquals([
            ['first' => 'Taylor', 'email' => 'taylorotwell@gmail.com'],
            ['first' => 'Jess', 'email' => 'jessarcher@gmail.com'],
        ], $data->select('first', 'email')->all());

        $this->assertEquals([
            ['first' => 'Taylor', 'email' => 'taylorotwell@gmail.com'],
            ['first' => 'Jess', 'email' => 'jessarcher@gmail.com'],
        ], $data->select(collect(['first', 'email']))->all());
    }

    /**
     * @dataProvider collectionClassProvider
     */
>>>>>>> 3734ae98
    public function testGettingAvgItemsFromCollection($collection)
    {
        $c = new $collection([(object) ['foo' => 10], (object) ['foo' => 20]]);
        $this->assertEquals(15, $c->avg(function ($item) {
            return $item->foo;
        }));
        $this->assertEquals(15, $c->avg('foo'));
        $this->assertEquals(15, $c->avg->foo);

        $c = new $collection([(object) ['foo' => 10], (object) ['foo' => 20], (object) ['foo' => null]]);
        $this->assertEquals(15, $c->avg(function ($item) {
            return $item->foo;
        }));
        $this->assertEquals(15, $c->avg('foo'));
        $this->assertEquals(15, $c->avg->foo);

        $c = new $collection([['foo' => 10], ['foo' => 20]]);
        $this->assertEquals(15, $c->avg('foo'));
        $this->assertEquals(15, $c->avg->foo);

        $c = new $collection([1, 2, 3, 4, 5]);
        $this->assertEquals(3, $c->avg());

        $c = new $collection;
        $this->assertNull($c->avg());

        $c = new $collection([['foo' => '4'], ['foo' => '2']]);
        $this->assertIsInt($c->avg('foo'));
        $this->assertEquals(3, $c->avg('foo'));

        $c = new $collection([['foo' => 1], ['foo' => 2]]);
        $this->assertIsFloat($c->avg('foo'));
        $this->assertEquals(1.5, $c->avg('foo'));

        $c = new $collection([
            ['foo' => 1], ['foo' => 2],
            (object) ['foo' => 6],
        ]);
        $this->assertEquals(3, $c->avg('foo'));
    }

    #[DataProvider('collectionClassProvider')]
    public function testJsonSerialize($collection)
    {
        $c = new $collection([
            new TestArrayableObject,
            new TestJsonableObject,
            new TestJsonSerializeObject,
            new TestJsonSerializeToStringObject,
            'baz',
        ]);

        $this->assertSame([
            ['foo' => 'bar'],
            ['foo' => 'bar'],
            ['foo' => 'bar'],
            'foobar',
            'baz',
        ], $c->jsonSerialize());
    }

    #[DataProvider('collectionClassProvider')]
    public function testCombineWithArray($collection)
    {
        $c = new $collection([1, 2, 3]);
        $actual = $c->combine([4, 5, 6])->toArray();
        $expected = [
            1 => 4,
            2 => 5,
            3 => 6,
        ];

        $this->assertSame($expected, $actual);

        $c = new $collection(['name', 'family']);
        $actual = $c->combine([1 => 'taylor', 2 => 'otwell'])->toArray();
        $expected = [
            'name' => 'taylor',
            'family' => 'otwell',
        ];

        $this->assertSame($expected, $actual);

        $c = new $collection([1 => 'name', 2 => 'family']);
        $actual = $c->combine(['taylor', 'otwell'])->toArray();
        $expected = [
            'name' => 'taylor',
            'family' => 'otwell',
        ];

        $this->assertSame($expected, $actual);

        $c = new $collection([1 => 'name', 2 => 'family']);
        $actual = $c->combine([2 => 'taylor', 3 => 'otwell'])->toArray();
        $expected = [
            'name' => 'taylor',
            'family' => 'otwell',
        ];

        $this->assertSame($expected, $actual);
    }

    #[DataProvider('collectionClassProvider')]
    public function testCombineWithCollection($collection)
    {
        $expected = [
            1 => 4,
            2 => 5,
            3 => 6,
        ];

        $keyCollection = new $collection(array_keys($expected));
        $valueCollection = new $collection(array_values($expected));
        $actual = $keyCollection->combine($valueCollection)->toArray();

        $this->assertSame($expected, $actual);
    }

    #[DataProvider('collectionClassProvider')]
    public function testConcatWithArray($collection)
    {
        $expected = [
            0 => 4,
            1 => 5,
            2 => 6,
            3 => 'a',
            4 => 'b',
            5 => 'c',
            6 => 'Jonny',
            7 => 'from',
            8 => 'Laroe',
            9 => 'Jonny',
            10 => 'from',
            11 => 'Laroe',
        ];

        $data = new $collection([4, 5, 6]);
        $data = $data->concat(['a', 'b', 'c']);
        $data = $data->concat(['who' => 'Jonny', 'preposition' => 'from', 'where' => 'Laroe']);
        $actual = $data->concat(['who' => 'Jonny', 'preposition' => 'from', 'where' => 'Laroe'])->toArray();

        $this->assertSame($expected, $actual);
    }

    #[DataProvider('collectionClassProvider')]
    public function testConcatWithCollection($collection)
    {
        $expected = [
            0 => 4,
            1 => 5,
            2 => 6,
            3 => 'a',
            4 => 'b',
            5 => 'c',
            6 => 'Jonny',
            7 => 'from',
            8 => 'Laroe',
            9 => 'Jonny',
            10 => 'from',
            11 => 'Laroe',
        ];

        $firstCollection = new $collection([4, 5, 6]);
        $secondCollection = new $collection(['a', 'b', 'c']);
        $thirdCollection = new $collection(['who' => 'Jonny', 'preposition' => 'from', 'where' => 'Laroe']);
        $firstCollection = $firstCollection->concat($secondCollection);
        $firstCollection = $firstCollection->concat($thirdCollection);
        $actual = $firstCollection->concat($thirdCollection)->toArray();

        $this->assertSame($expected, $actual);
    }

    #[DataProvider('collectionClassProvider')]
    public function testDump($collection)
    {
        $log = new Collection;

        VarDumper::setHandler(function ($value) use ($log) {
            $log->add($value);
        });

        (new $collection([1, 2, 3]))->dump('one', 'two');

        $this->assertSame([[1, 2, 3], 'one', 'two'], $log->all());

        VarDumper::setHandler(null);
    }

    #[DataProvider('collectionClassProvider')]
    public function testReduce($collection)
    {
        $data = new $collection([1, 2, 3]);
        $this->assertEquals(6, $data->reduce(function ($carry, $element) {
            return $carry += $element;
        }));

        $data = new $collection([
            'foo' => 'bar',
            'baz' => 'qux',
        ]);
        $this->assertSame('foobarbazqux', $data->reduce(function ($carry, $element, $key) {
            return $carry .= $key.$element;
        }));
    }

    #[DataProvider('collectionClassProvider')]
    public function testReduceSpread($collection)
    {
        $data = new $collection([-1, 0, 1, 2, 3, 4, 5]);

        [$sum, $max, $min] = $data->reduceSpread(function ($sum, $max, $min, $value) {
            $sum += $value;
            $max = max($max, $value);
            $min = min($min, $value);

            return [$sum, $max, $min];
        }, 0, PHP_INT_MIN, PHP_INT_MAX);

        $this->assertEquals(14, $sum);
        $this->assertEquals(5, $max);
        $this->assertEquals(-1, $min);
    }

    #[DataProvider('collectionClassProvider')]
    public function testReduceSpreadThrowsAnExceptionIfReducerDoesNotReturnAnArray($collection)
    {
        $data = new $collection([1]);

        $this->expectException(UnexpectedValueException::class);

        $data->reduceSpread(function () {
            return false;
        }, null);
    }

    #[DataProvider('collectionClassProvider')]
    public function testRandomThrowsAnExceptionUsingAmountBiggerThanCollectionSize($collection)
    {
        $this->expectException(InvalidArgumentException::class);

        $data = new $collection([1, 2, 3]);
        $data->random(4);
    }

    #[DataProvider('collectionClassProvider')]
    public function testPipe($collection)
    {
        $data = new $collection([1, 2, 3]);

        $this->assertEquals(6, $data->pipe(function ($data) {
            return $data->sum();
        }));
    }

    #[DataProvider('collectionClassProvider')]
    public function testPipeInto($collection)
    {
        $data = new $collection([
            'first', 'second',
        ]);

        $instance = $data->pipeInto(TestCollectionMapIntoObject::class);

        $this->assertSame($data, $instance->value);
    }

    #[DataProvider('collectionClassProvider')]
    public function testPipeThrough($collection)
    {
        $data = new $collection([1, 2, 3]);

        $result = $data->pipeThrough([
            function ($data) {
                return $data->merge([4, 5]);
            },
            function ($data) {
                return $data->sum();
            },
        ]);

        $this->assertEquals(15, $result);
    }

    #[DataProvider('collectionClassProvider')]
    public function testMedianValueWithArrayCollection($collection)
    {
        $data = new $collection([1, 2, 2, 4]);

        $this->assertEquals(2, $data->median());
    }

    #[DataProvider('collectionClassProvider')]
    public function testMedianValueByKey($collection)
    {
        $data = new $collection([
            (object) ['foo' => 1],
            (object) ['foo' => 2],
            (object) ['foo' => 2],
            (object) ['foo' => 4],
        ]);
        $this->assertEquals(2, $data->median('foo'));
    }

    #[DataProvider('collectionClassProvider')]
    public function testMedianOnCollectionWithNull($collection)
    {
        $data = new $collection([
            (object) ['foo' => 1],
            (object) ['foo' => 2],
            (object) ['foo' => 4],
            (object) ['foo' => null],
        ]);
        $this->assertEquals(2, $data->median('foo'));
    }

    #[DataProvider('collectionClassProvider')]
    public function testEvenMedianCollection($collection)
    {
        $data = new $collection([
            (object) ['foo' => 0],
            (object) ['foo' => 3],
        ]);
        $this->assertEquals(1.5, $data->median('foo'));
    }

    #[DataProvider('collectionClassProvider')]
    public function testMedianOutOfOrderCollection($collection)
    {
        $data = new $collection([
            (object) ['foo' => 0],
            (object) ['foo' => 5],
            (object) ['foo' => 3],
        ]);
        $this->assertEquals(3, $data->median('foo'));
    }

    #[DataProvider('collectionClassProvider')]
    public function testMedianOnEmptyCollectionReturnsNull($collection)
    {
        $data = new $collection;
        $this->assertNull($data->median());
    }

    #[DataProvider('collectionClassProvider')]
    public function testModeOnNullCollection($collection)
    {
        $data = new $collection;
        $this->assertNull($data->mode());
    }

    #[DataProvider('collectionClassProvider')]
    public function testMode($collection)
    {
        $data = new $collection([1, 2, 3, 4, 4, 5]);
        $this->assertIsArray($data->mode());
        $this->assertEquals([4], $data->mode());
    }

    #[DataProvider('collectionClassProvider')]
    public function testModeValueByKey($collection)
    {
        $data = new $collection([
            (object) ['foo' => 1],
            (object) ['foo' => 1],
            (object) ['foo' => 2],
            (object) ['foo' => 4],
        ]);
        $data2 = new Collection([
            ['foo' => 1],
            ['foo' => 1],
            ['foo' => 2],
            ['foo' => 4],
        ]);
        $this->assertEquals([1], $data->mode('foo'));
        $this->assertEquals($data2->mode('foo'), $data->mode('foo'));
    }

    #[DataProvider('collectionClassProvider')]
    public function testWithMultipleModeValues($collection)
    {
        $data = new $collection([1, 2, 2, 1]);
        $this->assertEquals([1, 2], $data->mode());
    }

    #[DataProvider('collectionClassProvider')]
    public function testSliceOffset($collection)
    {
        $data = new $collection([1, 2, 3, 4, 5, 6, 7, 8]);
        $this->assertEquals([4, 5, 6, 7, 8], $data->slice(3)->values()->toArray());
    }

    #[DataProvider('collectionClassProvider')]
    public function testSliceNegativeOffset($collection)
    {
        $data = new $collection([1, 2, 3, 4, 5, 6, 7, 8]);
        $this->assertEquals([6, 7, 8], $data->slice(-3)->values()->toArray());
    }

    #[DataProvider('collectionClassProvider')]
    public function testSliceOffsetAndLength($collection)
    {
        $data = new $collection([1, 2, 3, 4, 5, 6, 7, 8]);
        $this->assertEquals([4, 5, 6], $data->slice(3, 3)->values()->toArray());
    }

    #[DataProvider('collectionClassProvider')]
    public function testSliceOffsetAndNegativeLength($collection)
    {
        $data = new $collection([1, 2, 3, 4, 5, 6, 7, 8]);
        $this->assertEquals([4, 5, 6, 7], $data->slice(3, -1)->values()->toArray());
    }

    #[DataProvider('collectionClassProvider')]
    public function testSliceNegativeOffsetAndLength($collection)
    {
        $data = new $collection([1, 2, 3, 4, 5, 6, 7, 8]);
        $this->assertEquals([4, 5, 6], $data->slice(-5, 3)->values()->toArray());
    }

    #[DataProvider('collectionClassProvider')]
    public function testSliceNegativeOffsetAndNegativeLength($collection)
    {
        $data = new $collection([1, 2, 3, 4, 5, 6, 7, 8]);
        $this->assertEquals([3, 4, 5, 6], $data->slice(-6, -2)->values()->toArray());
    }

    #[DataProvider('collectionClassProvider')]
    public function testCollectionFromTraversable($collection)
    {
        $data = new $collection(new ArrayObject([1, 2, 3]));
        $this->assertEquals([1, 2, 3], $data->toArray());
    }

    #[DataProvider('collectionClassProvider')]
    public function testCollectionFromTraversableWithKeys($collection)
    {
        $data = new $collection(new ArrayObject(['foo' => 1, 'bar' => 2, 'baz' => 3]));
        $this->assertEquals(['foo' => 1, 'bar' => 2, 'baz' => 3], $data->toArray());
    }

    #[DataProvider('collectionClassProvider')]
    public function testCollectionFromEnum($collection)
    {
        $data = new $collection(TestEnum::A);
        $this->assertEquals([TestEnum::A], $data->toArray());
    }

    #[DataProvider('collectionClassProvider')]
    public function testCollectionFromBackedEnum($collection)
    {
        $data = new $collection(TestBackedEnum::A);
        $this->assertEquals([TestBackedEnum::A], $data->toArray());
    }

    #[DataProvider('collectionClassProvider')]
    public function testSplitCollectionWithADivisibleCount($collection)
    {
        $data = new $collection(['a', 'b', 'c', 'd']);
        $split = $data->split(2);

        $this->assertSame(['a', 'b'], $split->get(0)->all());
        $this->assertSame(['c', 'd'], $split->get(1)->all());
        $this->assertInstanceOf($collection, $split);

        $this->assertEquals(
            [['a', 'b'], ['c', 'd']],
            $data->split(2)->map(function (Collection $chunk) {
                return $chunk->values()->toArray();
            })->toArray()
        );

        $data = new $collection([1, 2, 3, 4, 5, 6, 7, 8, 9, 10]);
        $split = $data->split(2);

        $this->assertSame([1, 2, 3, 4, 5], $split->get(0)->all());
        $this->assertSame([6, 7, 8, 9, 10], $split->get(1)->all());

        $this->assertEquals(
            [[1, 2, 3, 4, 5], [6, 7, 8, 9, 10]],
            $data->split(2)->map(function (Collection $chunk) {
                return $chunk->values()->toArray();
            })->toArray()
        );
    }

    #[DataProvider('collectionClassProvider')]
    public function testSplitCollectionWithAnUndivisableCount($collection)
    {
        $data = new $collection(['a', 'b', 'c']);
        $split = $data->split(2);

        $this->assertSame(['a', 'b'], $split->get(0)->all());
        $this->assertSame(['c'], $split->get(1)->all());

        $this->assertEquals(
            [['a', 'b'], ['c']],
            $data->split(2)->map(function (Collection $chunk) {
                return $chunk->values()->toArray();
            })->toArray()
        );
    }

    #[DataProvider('collectionClassProvider')]
    public function testSplitCollectionWithCountLessThenDivisor($collection)
    {
        $data = new $collection(['a']);
        $split = $data->split(2);

        $this->assertSame(['a'], $split->get(0)->all());
        $this->assertNull($split->get(1));

        $this->assertEquals(
            [['a']],
            $data->split(2)->map(function (Collection $chunk) {
                return $chunk->values()->toArray();
            })->toArray()
        );
    }

    #[DataProvider('collectionClassProvider')]
    public function testSplitCollectionIntoThreeWithCountOfFour($collection)
    {
        $data = new $collection(['a', 'b', 'c', 'd']);
        $split = $data->split(3);

        $this->assertSame(['a', 'b'], $split->get(0)->all());
        $this->assertSame(['c'], $split->get(1)->all());
        $this->assertSame(['d'], $split->get(2)->all());

        $this->assertEquals(
            [['a', 'b'], ['c'], ['d']],
            $data->split(3)->map(function (Collection $chunk) {
                return $chunk->values()->toArray();
            })->toArray()
        );
    }

    #[DataProvider('collectionClassProvider')]
    public function testSplitCollectionIntoThreeWithCountOfFive($collection)
    {
        $data = new $collection(['a', 'b', 'c', 'd', 'e']);
        $split = $data->split(3);

        $this->assertSame(['a', 'b'], $split->get(0)->all());
        $this->assertSame(['c', 'd'], $split->get(1)->all());
        $this->assertSame(['e'], $split->get(2)->all());

        $this->assertEquals(
            [['a', 'b'], ['c', 'd'], ['e']],
            $data->split(3)->map(function (Collection $chunk) {
                return $chunk->values()->toArray();
            })->toArray()
        );
    }

    #[DataProvider('collectionClassProvider')]
    public function testSplitCollectionIntoSixWithCountOfTen($collection)
    {
        $data = new $collection(['a', 'b', 'c', 'd', 'e', 'f', 'g', 'h', 'i', 'j']);
        $split = $data->split(6);

        $this->assertSame(['a', 'b'], $split->get(0)->all());
        $this->assertSame(['c', 'd'], $split->get(1)->all());
        $this->assertSame(['e', 'f'], $split->get(2)->all());
        $this->assertSame(['g', 'h'], $split->get(3)->all());
        $this->assertSame(['i'], $split->get(4)->all());
        $this->assertSame(['j'], $split->get(5)->all());

        $this->assertEquals(
            [['a', 'b'], ['c', 'd'], ['e', 'f'], ['g', 'h'], ['i'], ['j']],
            $data->split(6)->map(function (Collection $chunk) {
                return $chunk->values()->toArray();
            })->toArray()
        );
    }

    #[DataProvider('collectionClassProvider')]
    public function testSplitEmptyCollection($collection)
    {
        $data = new $collection;
        $split = $data->split(2);

        $this->assertNull($split->get(0));
        $this->assertNull($split->get(1));

        $this->assertEquals(
            [],
            $data->split(2)->map(function (Collection $chunk) {
                return $chunk->values()->toArray();
            })->toArray()
        );
    }

    #[DataProvider('collectionClassProvider')]
    public function testHigherOrderCollectionGroupBy($collection)
    {
        $data = new $collection([
            new TestSupportCollectionHigherOrderItem,
            new TestSupportCollectionHigherOrderItem('TAYLOR'),
            new TestSupportCollectionHigherOrderItem('foo'),
        ]);

        $this->assertEquals([
            'taylor' => [$data->get(0)],
            'TAYLOR' => [$data->get(1)],
            'foo' => [$data->get(2)],
        ], $data->groupBy->name->toArray());

        $this->assertEquals([
            'TAYLOR' => [$data->get(0), $data->get(1)],
            'FOO' => [$data->get(2)],
        ], $data->groupBy->uppercase()->toArray());
    }

    #[DataProvider('collectionClassProvider')]
    public function testHigherOrderCollectionMap($collection)
    {
        $person1 = (object) ['name' => 'Taylor'];
        $person2 = (object) ['name' => 'Yaz'];

        $data = new $collection([$person1, $person2]);

        $this->assertEquals(['Taylor', 'Yaz'], $data->map->name->toArray());

        $data = new $collection([new TestSupportCollectionHigherOrderItem, new TestSupportCollectionHigherOrderItem]);

        $this->assertEquals(['TAYLOR', 'TAYLOR'], $data->each->uppercase()->map->name->toArray());
    }

    #[DataProvider('collectionClassProvider')]
    public function testHigherOrderCollectionMapFromArrays($collection)
    {
        $person1 = ['name' => 'Taylor'];
        $person2 = ['name' => 'Yaz'];

        $data = new $collection([$person1, $person2]);

        $this->assertEquals(['Taylor', 'Yaz'], $data->map->name->toArray());

        $data = new $collection([new TestSupportCollectionHigherOrderItem, new TestSupportCollectionHigherOrderItem]);

        $this->assertEquals(['TAYLOR', 'TAYLOR'], $data->each->uppercase()->map->name->toArray());
    }

    #[DataProvider('collectionClassProvider')]
    public function testPartition($collection)
    {
        $data = new $collection(range(1, 10));

        [$firstPartition, $secondPartition] = $data->partition(function ($i) {
            return $i <= 5;
        })->all();

        $this->assertEquals([1, 2, 3, 4, 5], $firstPartition->values()->toArray());
        $this->assertEquals([6, 7, 8, 9, 10], $secondPartition->values()->toArray());
    }

    #[DataProvider('collectionClassProvider')]
    public function testPartitionCallbackWithKey($collection)
    {
        $data = new $collection(['zero', 'one', 'two', 'three']);

        [$even, $odd] = $data->partition(function ($item, $index) {
            return $index % 2 === 0;
        })->all();

        $this->assertEquals(['zero', 'two'], $even->values()->toArray());
        $this->assertEquals(['one', 'three'], $odd->values()->toArray());
    }

    #[DataProvider('collectionClassProvider')]
    public function testPartitionByKey($collection)
    {
        $courses = new $collection([
            ['free' => true, 'title' => 'Basic'], ['free' => false, 'title' => 'Premium'],
        ]);

        [$free, $premium] = $courses->partition('free')->all();

        $this->assertSame([['free' => true, 'title' => 'Basic']], $free->values()->toArray());
        $this->assertSame([['free' => false, 'title' => 'Premium']], $premium->values()->toArray());
    }

    #[DataProvider('collectionClassProvider')]
    public function testPartitionWithOperators($collection)
    {
        $data = new $collection([
            ['name' => 'Tim', 'age' => 17],
            ['name' => 'Agatha', 'age' => 62],
            ['name' => 'Kristina', 'age' => 33],
            ['name' => 'Tim', 'age' => 41],
        ]);

        [$tims, $others] = $data->partition('name', 'Tim')->all();

        $this->assertEquals([
            ['name' => 'Tim', 'age' => 17],
            ['name' => 'Tim', 'age' => 41],
        ], $tims->values()->all());

        $this->assertEquals([
            ['name' => 'Agatha', 'age' => 62],
            ['name' => 'Kristina', 'age' => 33],
        ], $others->values()->all());

        [$adults, $minors] = $data->partition('age', '>=', 18)->all();

        $this->assertEquals([
            ['name' => 'Agatha', 'age' => 62],
            ['name' => 'Kristina', 'age' => 33],
            ['name' => 'Tim', 'age' => 41],
        ], $adults->values()->all());

        $this->assertEquals([
            ['name' => 'Tim', 'age' => 17],
        ], $minors->values()->all());
    }

    #[DataProvider('collectionClassProvider')]
    public function testPartitionPreservesKeys($collection)
    {
        $courses = new $collection([
            'a' => ['free' => true], 'b' => ['free' => false], 'c' => ['free' => true],
        ]);

        [$free, $premium] = $courses->partition('free')->all();

        $this->assertSame(['a' => ['free' => true], 'c' => ['free' => true]], $free->toArray());
        $this->assertSame(['b' => ['free' => false]], $premium->toArray());
    }

    #[DataProvider('collectionClassProvider')]
    public function testPartitionEmptyCollection($collection)
    {
        $data = new $collection;

        $this->assertCount(2, $data->partition(function () {
            return true;
        }));
    }

    #[DataProvider('collectionClassProvider')]
    public function testHigherOrderPartition($collection)
    {
        $courses = new $collection([
            'a' => ['free' => true], 'b' => ['free' => false], 'c' => ['free' => true],
        ]);

        [$free, $premium] = $courses->partition->free->all();

        $this->assertSame(['a' => ['free' => true], 'c' => ['free' => true]], $free->toArray());

        $this->assertSame(['b' => ['free' => false]], $premium->toArray());
    }

    #[DataProvider('collectionClassProvider')]
    public function testTap($collection)
    {
        $data = new $collection([1, 2, 3]);

        $fromTap = [];
        $tappedInstance = null;
        $data = $data->tap(function ($data) use (&$fromTap, &$tappedInstance) {
            $fromTap = $data->slice(0, 1)->toArray();
            $tappedInstance = $data;
        });

        $this->assertSame($data, $tappedInstance);
        $this->assertSame([1], $fromTap);
        $this->assertSame([1, 2, 3], $data->toArray());
    }

    #[DataProvider('collectionClassProvider')]
    public function testWhen($collection)
    {
        $data = new $collection(['michael', 'tom']);

        $data = $data->when('adam', function ($data, $newName) {
            return $data->concat([$newName]);
        });

        $this->assertSame(['michael', 'tom', 'adam'], $data->toArray());

        $data = new $collection(['michael', 'tom']);

        $data = $data->when(false, function ($data) {
            return $data->concat(['adam']);
        });

        $this->assertSame(['michael', 'tom'], $data->toArray());
    }

    #[DataProvider('collectionClassProvider')]
    public function testWhenDefault($collection)
    {
        $data = new $collection(['michael', 'tom']);

        $data = $data->when(false, function ($data) {
            return $data->concat(['adam']);
        }, function ($data) {
            return $data->concat(['taylor']);
        });

        $this->assertSame(['michael', 'tom', 'taylor'], $data->toArray());
    }

    #[DataProvider('collectionClassProvider')]
    public function testWhenEmpty($collection)
    {
        $data = new $collection(['michael', 'tom']);

        $data = $data->whenEmpty(function () {
            throw new Exception('whenEmpty() should not trigger on a collection with items');
        });

        $this->assertSame(['michael', 'tom'], $data->toArray());

        $data = new $collection;

        $data = $data->whenEmpty(function ($data) {
            return $data->concat(['adam']);
        });

        $this->assertSame(['adam'], $data->toArray());
    }

    #[DataProvider('collectionClassProvider')]
    public function testWhenEmptyDefault($collection)
    {
        $data = new $collection(['michael', 'tom']);

        $data = $data->whenEmpty(function ($data) {
            return $data->concat(['adam']);
        }, function ($data) {
            return $data->concat(['taylor']);
        });

        $this->assertSame(['michael', 'tom', 'taylor'], $data->toArray());
    }

    #[DataProvider('collectionClassProvider')]
    public function testWhenNotEmpty($collection)
    {
        $data = new $collection(['michael', 'tom']);

        $data = $data->whenNotEmpty(function ($data) {
            return $data->concat(['adam']);
        });

        $this->assertSame(['michael', 'tom', 'adam'], $data->toArray());

        $data = new $collection;

        $data = $data->whenNotEmpty(function ($data) {
            return $data->concat(['adam']);
        });

        $this->assertSame([], $data->toArray());
    }

    #[DataProvider('collectionClassProvider')]
    public function testWhenNotEmptyDefault($collection)
    {
        $data = new $collection(['michael', 'tom']);

        $data = $data->whenNotEmpty(function ($data) {
            return $data->concat(['adam']);
        }, function ($data) {
            return $data->concat(['taylor']);
        });

        $this->assertSame(['michael', 'tom', 'adam'], $data->toArray());
    }

    #[DataProvider('collectionClassProvider')]
    public function testHigherOrderWhenAndUnless($collection)
    {
        $data = new $collection(['michael', 'tom']);

        $data = $data->when(true)->concat(['chris']);

        $this->assertSame(['michael', 'tom', 'chris'], $data->toArray());

        $data = $data->when(false)->concat(['adam']);

        $this->assertSame(['michael', 'tom', 'chris'], $data->toArray());

        $data = $data->unless(false)->concat(['adam']);

        $this->assertSame(['michael', 'tom', 'chris', 'adam'], $data->toArray());

        $data = $data->unless(true)->concat(['bogdan']);

        $this->assertSame(['michael', 'tom', 'chris', 'adam'], $data->toArray());
    }

    #[DataProvider('collectionClassProvider')]
    public function testHigherOrderWhenAndUnlessWithProxy($collection)
    {
        $data = new $collection(['michael', 'tom']);

        $data = $data->when->contains('michael')->concat(['chris']);

        $this->assertSame(['michael', 'tom', 'chris'], $data->toArray());

        $data = $data->when->contains('missing')->concat(['adam']);

        $this->assertSame(['michael', 'tom', 'chris'], $data->toArray());

        $data = $data->unless->contains('missing')->concat(['adam']);

        $this->assertSame(['michael', 'tom', 'chris', 'adam'], $data->toArray());

        $data = $data->unless->contains('adam')->concat(['bogdan']);

        $this->assertSame(['michael', 'tom', 'chris', 'adam'], $data->toArray());
    }

    #[DataProvider('collectionClassProvider')]
    public function testUnless($collection)
    {
        $data = new $collection(['michael', 'tom']);

        $data = $data->unless(false, function ($data) {
            return $data->concat(['caleb']);
        });

        $this->assertSame(['michael', 'tom', 'caleb'], $data->toArray());

        $data = new $collection(['michael', 'tom']);

        $data = $data->unless(true, function ($data) {
            return $data->concat(['caleb']);
        });

        $this->assertSame(['michael', 'tom'], $data->toArray());
    }

    #[DataProvider('collectionClassProvider')]
    public function testUnlessDefault($collection)
    {
        $data = new $collection(['michael', 'tom']);

        $data = $data->unless(true, function ($data) {
            return $data->concat(['caleb']);
        }, function ($data) {
            return $data->concat(['taylor']);
        });

        $this->assertSame(['michael', 'tom', 'taylor'], $data->toArray());
    }

    #[DataProvider('collectionClassProvider')]
    public function testUnlessEmpty($collection)
    {
        $data = new $collection(['michael', 'tom']);

        $data = $data->unlessEmpty(function ($data) {
            return $data->concat(['adam']);
        });

        $this->assertSame(['michael', 'tom', 'adam'], $data->toArray());

        $data = new $collection;

        $data = $data->unlessEmpty(function ($data) {
            return $data->concat(['adam']);
        });

        $this->assertSame([], $data->toArray());
    }

    #[DataProvider('collectionClassProvider')]
    public function testUnlessEmptyDefault($collection)
    {
        $data = new $collection(['michael', 'tom']);

        $data = $data->unlessEmpty(function ($data) {
            return $data->concat(['adam']);
        }, function ($data) {
            return $data->concat(['taylor']);
        });

        $this->assertSame(['michael', 'tom', 'adam'], $data->toArray());
    }

    #[DataProvider('collectionClassProvider')]
    public function testUnlessNotEmpty($collection)
    {
        $data = new $collection(['michael', 'tom']);

        $data = $data->unlessNotEmpty(function ($data) {
            return $data->concat(['adam']);
        });

        $this->assertSame(['michael', 'tom'], $data->toArray());

        $data = new $collection;

        $data = $data->unlessNotEmpty(function ($data) {
            return $data->concat(['adam']);
        });

        $this->assertSame(['adam'], $data->toArray());
    }

    #[DataProvider('collectionClassProvider')]
    public function testUnlessNotEmptyDefault($collection)
    {
        $data = new $collection(['michael', 'tom']);

        $data = $data->unlessNotEmpty(function ($data) {
            return $data->concat(['adam']);
        }, function ($data) {
            return $data->concat(['taylor']);
        });

        $this->assertSame(['michael', 'tom', 'taylor'], $data->toArray());
    }

    #[DataProvider('collectionClassProvider')]
    public function testHasReturnsValidResults($collection)
    {
        $data = new $collection(['foo' => 'one', 'bar' => 'two', 1 => 'three']);
        $this->assertTrue($data->has('foo'));
        $this->assertTrue($data->has('foo', 'bar', 1));
        $this->assertFalse($data->has('foo', 'bar', 1, 'baz'));
        $this->assertFalse($data->has('baz'));
    }

    public function testPutAddsItemToCollection()
    {
        $data = new Collection;
        $this->assertSame([], $data->toArray());
        $data->put('foo', 1);
        $this->assertSame(['foo' => 1], $data->toArray());
        $data->put('bar', ['nested' => 'two']);
        $this->assertSame(['foo' => 1, 'bar' => ['nested' => 'two']], $data->toArray());
        $data->put('foo', 3);
        $this->assertSame(['foo' => 3, 'bar' => ['nested' => 'two']], $data->toArray());
    }

    #[DataProvider('collectionClassProvider')]
    public function testItThrowsExceptionWhenTryingToAccessNoProxyProperty($collection)
    {
        $data = new $collection;
        $this->expectException(Exception::class);
        $this->expectExceptionMessage('Property [foo] does not exist on this collection instance.');
        $data->foo;
    }

    #[DataProvider('collectionClassProvider')]
    public function testGetWithNullReturnsNull($collection)
    {
        $data = new $collection([1, 2, 3]);
        $this->assertNull($data->get(null));
    }

    #[DataProvider('collectionClassProvider')]
    public function testGetWithDefaultValue($collection)
    {
        $data = new $collection(['name' => 'taylor', 'framework' => 'laravel']);
        $this->assertEquals('34', $data->get('age', 34));
    }

    #[DataProvider('collectionClassProvider')]
    public function testGetWithCallbackAsDefaultValue($collection)
    {
        $data = new $collection(['name' => 'taylor', 'framework' => 'laravel']);
        $result = $data->get('email', function () {
            return 'taylor@example.com';
        });
        $this->assertEquals('taylor@example.com', $result);
    }

    #[DataProvider('collectionClassProvider')]
    public function testWhereNull($collection)
    {
        $data = new $collection([
            ['name' => 'Taylor'],
            ['name' => null],
            ['name' => 'Bert'],
            ['name' => false],
            ['name' => ''],
        ]);

        $this->assertSame([
            1 => ['name' => null],
        ], $data->whereNull('name')->all());

        $this->assertSame([], $data->whereNull()->all());
    }

    #[DataProvider('collectionClassProvider')]
    public function testWhereNullWithoutKey($collection)
    {
        $collection = new $collection([1, null, 3, 'null', false, true]);
        $this->assertSame([
            1 => null,
        ], $collection->whereNull()->all());
    }

    #[DataProvider('collectionClassProvider')]
    public function testWhereNotNull($collection)
    {
        $data = new $collection($originalData = [
            ['name' => 'Taylor'],
            ['name' => null],
            ['name' => 'Bert'],
            ['name' => false],
            ['name' => ''],
        ]);

        $this->assertSame([
            0 => ['name' => 'Taylor'],
            2 => ['name' => 'Bert'],
            3 => ['name' => false],
            4 => ['name' => ''],
        ], $data->whereNotNull('name')->all());

        $this->assertSame($originalData, $data->whereNotNull()->all());
    }

    #[DataProvider('collectionClassProvider')]
    public function testWhereNotNullWithoutKey($collection)
    {
        $data = new $collection([1, null, 3, 'null', false, true]);

        $this->assertSame([
            0 => 1,
            2 => 3,
            3 => 'null',
            4 => false,
            5 => true,
        ], $data->whereNotNull()->all());
    }

    #[DataProvider('collectionClassProvider')]
    public function testCollect($collection)
    {
        $data = $collection::make([
            'a' => 1,
            'b' => 2,
            'c' => 3,
        ])->collect();

        $this->assertInstanceOf(Collection::class, $data);

        $this->assertSame([
            'a' => 1,
            'b' => 2,
            'c' => 3,
        ], $data->all());
    }

    #[DataProvider('collectionClassProvider')]
    public function testUndot($collection)
    {
        $data = $collection::make([
            'name' => 'Taylor',
            'meta.foo' => 'bar',
            'meta.baz' => 'boom',
            'meta.bam.boom' => 'bip',
        ])->undot();
        $this->assertSame([
            'name' => 'Taylor',
            'meta' => [
                'foo' => 'bar',
                'baz' => 'boom',
                'bam' => [
                    'boom' => 'bip',
                ],
            ],
        ], $data->all());

        $data = $collection::make([
            'foo.0' => 'bar',
            'foo.1' => 'baz',
            'foo.baz' => 'boom',
        ])->undot();
        $this->assertSame([
            'foo' => [
                'bar',
                'baz',
                'baz' => 'boom',
            ],
        ], $data->all());
    }

    #[DataProvider('collectionClassProvider')]
    public function testDot($collection)
    {
        $data = $collection::make([
            'name' => 'Taylor',
            'meta' => [
                'foo' => 'bar',
                'baz' => 'boom',
                'bam' => [
                    'boom' => 'bip',
                ],
            ],
        ])->dot();
        $this->assertSame([
            'name' => 'Taylor',
            'meta.foo' => 'bar',
            'meta.baz' => 'boom',
            'meta.bam.boom' => 'bip',
        ], $data->all());

        $data = $collection::make([
            'foo' => [
                'bar',
                'baz',
                'baz' => 'boom',
            ],
        ])->dot();
        $this->assertSame([
            'foo.0' => 'bar',
            'foo.1' => 'baz',
            'foo.baz' => 'boom',
        ], $data->all());
    }

    #[DataProvider('collectionClassProvider')]
    public function testEnsureForScalar($collection)
    {
        $data = $collection::make([1, 2, 3]);
        $data->ensure('int');

        $data = $collection::make([1, 2, 3, 'foo']);
        $this->expectException(UnexpectedValueException::class);
        $data->ensure('int');
    }

    #[DataProvider('collectionClassProvider')]
    public function testEnsureForObjects($collection)
    {
        $data = $collection::make([new stdClass, new stdClass, new stdClass]);
        $data->ensure(stdClass::class);

        $data = $collection::make([new stdClass, new stdClass, new stdClass, $collection]);
        $this->expectException(UnexpectedValueException::class);
        $data->ensure(stdClass::class);
    }

    #[DataProvider('collectionClassProvider')]
    public function testEnsureForInheritance($collection)
    {
        $data = $collection::make([new \Error, new \Error]);
        $data->ensure(\Throwable::class);

        $data = $collection::make([new \Error, new \Error, new $collection]);
        $this->expectException(UnexpectedValueException::class);
        $data->ensure(\Throwable::class);
    }

    #[DataProvider('collectionClassProvider')]
    public function testEnsureForMultipleTypes($collection)
    {
        $data = $collection::make([new \Error, 123]);
        $data->ensure([\Throwable::class, 'int']);

        $data = $collection::make([new \Error, new \Error, new $collection]);
        $this->expectException(UnexpectedValueException::class);
        $data->ensure([\Throwable::class, 'int']);
    }

    #[DataProvider('collectionClassProvider')]
    public function testPercentageWithFlatCollection($collection)
    {
        $collection = new $collection([1, 1, 2, 2, 2, 3]);

        $this->assertSame(33.33, $collection->percentage(fn ($value) => $value === 1));
        $this->assertSame(50.00, $collection->percentage(fn ($value) => $value === 2));
        $this->assertSame(16.67, $collection->percentage(fn ($value) => $value === 3));
        $this->assertSame(0.0, $collection->percentage(fn ($value) => $value === 5));
    }

    #[DataProvider('collectionClassProvider')]
    public function testPercentageWithNestedCollection($collection)
    {
        $collection = new $collection([
            ['name' => 'Taylor', 'foo' => 'foo'],
            ['name' => 'Nuno', 'foo' => 'bar'],
            ['name' => 'Dries', 'foo' => 'bar'],
            ['name' => 'Jess', 'foo' => 'baz'],
        ]);

        $this->assertSame(25.00, $collection->percentage(fn ($value) => $value['foo'] === 'foo'));
        $this->assertSame(50.00, $collection->percentage(fn ($value) => $value['foo'] === 'bar'));
        $this->assertSame(25.00, $collection->percentage(fn ($value) => $value['foo'] === 'baz'));
        $this->assertSame(0.0, $collection->percentage(fn ($value) => $value['foo'] === 'test'));
    }

    #[DataProvider('collectionClassProvider')]
    public function testHighOrderPercentage($collection)
    {
        $collection = new $collection([
            ['name' => 'Taylor', 'active' => true],
            ['name' => 'Nuno', 'active' => true],
            ['name' => 'Dries', 'active' => false],
            ['name' => 'Jess', 'active' => true],
        ]);

        $this->assertSame(75.00, $collection->percentage->active);
    }

    #[DataProvider('collectionClassProvider')]
    public function testPercentageReturnsNullForEmptyCollections($collection)
    {
        $collection = new $collection([]);

        $this->assertNull($collection->percentage(fn ($value) => $value === 1));
    }

    /**
     * Provides each collection class, respectively.
     *
     * @return array
     */
    public static function collectionClassProvider()
    {
        return [
            [Collection::class],
            [LazyCollection::class],
        ];
    }
}

class TestSupportCollectionHigherOrderItem
{
    public $name;

    public function __construct($name = 'taylor')
    {
        $this->name = $name;
    }

    public function uppercase()
    {
        return $this->name = strtoupper($this->name);
    }

    public function is($name)
    {
        return $this->name === $name;
    }
}

class TestAccessorEloquentTestStub
{
    protected $attributes = [];

    public function __construct($attributes)
    {
        $this->attributes = $attributes;
    }

    public function __get($attribute)
    {
        $accessor = 'get'.lcfirst($attribute).'Attribute';
        if (method_exists($this, $accessor)) {
            return $this->$accessor();
        }

        return $this->$attribute;
    }

    public function __isset($attribute)
    {
        $accessor = 'get'.lcfirst($attribute).'Attribute';

        if (method_exists($this, $accessor)) {
            return ! is_null($this->$accessor());
        }

        return isset($this->$attribute);
    }

    public function getSomeAttribute()
    {
        return $this->attributes['some'];
    }
}

class TestArrayAccessImplementation implements ArrayAccess
{
    private $arr;

    public function __construct($arr)
    {
        $this->arr = $arr;
    }

    public function offsetExists($offset): bool
    {
        return isset($this->arr[$offset]);
    }

    public function offsetGet($offset): mixed
    {
        return $this->arr[$offset];
    }

    public function offsetSet($offset, $value): void
    {
        $this->arr[$offset] = $value;
    }

    public function offsetUnset($offset): void
    {
        unset($this->arr[$offset]);
    }
}

class TestArrayableObject implements Arrayable
{
    public function toArray()
    {
        return ['foo' => 'bar'];
    }
}

class TestJsonableObject implements Jsonable
{
    public function toJson($options = 0)
    {
        return '{"foo":"bar"}';
    }
}

class TestJsonSerializeObject implements JsonSerializable
{
    public function jsonSerialize(): array
    {
        return ['foo' => 'bar'];
    }
}

class TestJsonSerializeToStringObject implements JsonSerializable
{
    public function jsonSerialize(): string
    {
        return 'foobar';
    }
}

class TestJsonSerializeWithScalarValueObject implements JsonSerializable
{
    public function jsonSerialize(): string
    {
        return 'foo';
    }
}

class TestTraversableAndJsonSerializableObject implements IteratorAggregate, JsonSerializable
{
    public $items;

    public function __construct($items)
    {
        $this->items = $items;
    }

    public function getIterator(): Traversable
    {
        return new ArrayIterator($this->items);
    }

    public function jsonSerialize(): array
    {
        return json_decode(json_encode($this->items), true);
    }
}

class TestCollectionMapIntoObject
{
    public $value;

    public function __construct($value)
    {
        $this->value = $value;
    }
}

class TestCollectionSubclass extends Collection
{
    //
}<|MERGE_RESOLUTION|>--- conflicted
+++ resolved
@@ -3777,12 +3777,7 @@
         $this->assertEquals(['first' => 'Taylor', 'email' => 'taylorotwell@gmail.com'], $data->only(collect(['first', 'email']))->all());
     }
 
-<<<<<<< HEAD
-    #[DataProvider('collectionClassProvider')]
-=======
-    /**
-     * @dataProvider collectionClassProvider
-     */
+    #[DataProvider('collectionClassProvider')]
     public function testSelect($collection)
     {
         $data = new $collection([
@@ -3811,10 +3806,7 @@
         ], $data->select(collect(['first', 'email']))->all());
     }
 
-    /**
-     * @dataProvider collectionClassProvider
-     */
->>>>>>> 3734ae98
+    #[DataProvider('collectionClassProvider')]
     public function testGettingAvgItemsFromCollection($collection)
     {
         $c = new $collection([(object) ['foo' => 10], (object) ['foo' => 20]]);
