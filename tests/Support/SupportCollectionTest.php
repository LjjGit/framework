--- conflicted
+++ resolved
@@ -2511,28 +2511,6 @@
         $this->assertSame(['michael', 'tom', 'taylor'], $collection->toArray());
     }
 
-<<<<<<< HEAD
-    public function testGetNestedValue()
-    {
-        $collection = new Collection([
-            'foo' => [
-                'bar' => 'baz',
-                'books' => [
-                    'Book 1',
-                    'Book 2',
-                ],
-                'todos' => [
-                    'first' => 'Todo 1',
-                    'second' => 'Todo 2',
-                ],
-            ],
-        ]);
-
-        $this->assertEquals('baz', $collection->get('foo.bar'));
-        $this->assertEquals('Book 1', $collection->get('foo.books.0'));
-        $this->assertEquals('Todo 2', $collection->get('foo.todos.second'));
-    }
-
     public function testHasReturnsValidResults()
     {
         $collection = new Collection(['foo' => 'one', 'bar' => 'two', 1 => 'three']);
@@ -2562,8 +2540,6 @@
         $collection->foo;
     }
 
-=======
->>>>>>> 9d2a7ca0
     public function testGetWithNullReturnsNull()
     {
         $collection = new Collection([1, 2, 3]);
