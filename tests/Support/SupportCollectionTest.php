--- conflicted
+++ resolved
@@ -1841,8 +1841,6 @@
     }
 
     #[DataProvider('collectionClassProvider')]
-<<<<<<< HEAD
-=======
     public function testSortByMany($collection)
     {
         $data = new $collection([['item' => '1'], ['item' => '10'], ['item' => 5], ['item' => 20]]);
@@ -1924,10 +1922,7 @@
         $this->assertEquals($data->pluck('item')->toArray(), $expected);
     }
 
-    /**
-     * @dataProvider collectionClassProvider
-     */
->>>>>>> c4e8cf5d
+    #[DataProvider('collectionClassProvider')]
     public function testSortKeys($collection)
     {
         $data = new $collection(['b' => 'dayle', 'a' => 'taylor']);
